!-----------------------BEGIN NOTICE -- DO NOT EDIT-----------------------
! NASA Goddard Space Flight Center Land Data Toolkit (LDT) v1.0
!-------------------------END NOTICE -- DO NOT EDIT-----------------------
#include "LDT_misc.h"
!BOP
!
! !ROUTINE: setCropParmsFullnames
!  \label{setCropParmsFullnames}
!
! !REVISION HISTORY:
!  19 Sep 2014: K. Arsenault; Initial Specification
!  21 May 2019: H. Beaudoing; Added MIRCA2000 crop map
!
! !INTERFACE:
subroutine setCropParmsFullnames(n,datatype,source)

! !USES:
  use LDT_LSMCropModifier_Mod
  use LDT_logMod
  use LDT_paramDataMod

  implicit none
  integer,         intent(in) :: n
  character(len=*),intent(in) :: datatype
  character(len=*),intent(in) :: source

! !ARGUMENTS: 

! !DESCRIPTION:
!
!  The arguments are:
!  \begin{description}
!   \item[n]
!     index of nest
!   \item[datatype]
!     Crop data type
!   \item[source]
!     Crop dataset source
!   \end{description}
!EOP      
!

   select case( datatype )

    case( "croptype" )
      select case( source )
        case( "UMDCROPMAP" )
          LDT_LSMCrop_struc(n)%croptype%standard_name =&
              "UMD+CROPMAP crop types (based on Leff et al, 2004)"

        case( "Monfreda08" )
          LDT_LSMCrop_struc(n)%croptype%standard_name =&
              "Monfreda et al (2008) crop types"

<<<<<<< HEAD
        case( "MIRCA2000" )
          LDT_LSMCrop_struc(n)%croptype%standard_name =&
              "MIRCA2000 26 crop types (Portmann et al, 2010)"
=======
       case( "MIRCAIrrig" )
          LDT_LSMCrop_struc(n)%croptype%standard_name =&
              "MIRCA-2000 Irrigated crop types"

       case( "MIRCA52" )
          LDT_LSMCrop_struc(n)%croptype%standard_name =&
              "MIRCA-2000 Irrigated+Rainfed crop types"

>>>>>>> f47fd182
      end select

    case default
      print *, "[ERR] Crop data type not recognized: ",trim(source)
      print *, " Program stopping ..."
      stop
   end select

end subroutine setCropParmsFullnames<|MERGE_RESOLUTION|>--- conflicted
+++ resolved
@@ -52,11 +52,6 @@
           LDT_LSMCrop_struc(n)%croptype%standard_name =&
               "Monfreda et al (2008) crop types"
 
-<<<<<<< HEAD
-        case( "MIRCA2000" )
-          LDT_LSMCrop_struc(n)%croptype%standard_name =&
-              "MIRCA2000 26 crop types (Portmann et al, 2010)"
-=======
        case( "MIRCAIrrig" )
           LDT_LSMCrop_struc(n)%croptype%standard_name =&
               "MIRCA-2000 Irrigated crop types"
@@ -65,7 +60,6 @@
           LDT_LSMCrop_struc(n)%croptype%standard_name =&
               "MIRCA-2000 Irrigated+Rainfed crop types"
 
->>>>>>> f47fd182
       end select
 
     case default
