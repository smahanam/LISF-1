!-----------------------BEGIN NOTICE -- DO NOT EDIT-----------------------
! NASA Goddard Space Flight Center Land Data Toolkit (LDT) v1.0
!-------------------------END NOTICE -- DO NOT EDIT-----------------------
#include "LDT_misc.h"
!BOP
!
! !ROUTINE: setIrrigParmsFullnames
!  \label{setIrrigParmsFullnames}
!
! !REVISION HISTORY:
!  19 Sep 2014: K. Arsenault; Initial Specification
!  17 May 2019: H. Beaudoing; added GRIPC_AQUASTAT irrigation type and 
!                             GIA_GRIPC irrigation fraction sources
!
! !INTERFACE:
subroutine setIrrigParmsFullnames(n,datatype,source)

! !USES:
  use LDT_irrigationMod
  use LDT_logMod
  use LDT_paramDataMod

  implicit none
  integer,         intent(in) :: n
  character(len=*),intent(in) :: datatype
  character(len=*),intent(in) :: source

! !ARGUMENTS: 

! !DESCRIPTION:
!
!  The arguments are:
!  \begin{description}
!   \item[n]
!     index of nest
!   \item[datatype]
!     Irrig data type
!   \item[source]
!     Irrig dataset source
!   \end{description}
!EOP      
!

   select case( datatype )

    case( "irrigtype" )
      select case( source )
        case( "GRIPC" )
          LDT_irrig_struc(n)%irrigtype%standard_name =&
             "GRIPC (Salmon,2013) Irrigation type fraction"
        case( "AQUASTAT" )
          LDT_irrig_struc(n)%irrigtype%standard_name =&
             "AQUASTAT and USGS reported Irrigation type fraction"
      end select

    case( "irrigfrac" )
      select case( source )
        case( "GRIPC" )
          LDT_irrig_struc(n)%irrigfrac%standard_name =&
              "GRIPC (Salmon,2013) Irrig gridcell fraction"
        case( "MODIS_OG" )
          LDT_irrig_struc(n)%irrigfrac%standard_name =&
              "MODIS (Ozdogan+Gutman,2008) Irrig gridcell fraction"
<<<<<<< HEAD
        case( "GIA" )
          LDT_irrig_struc(n)%irrigfrac%standard_name =&
              "GIA (Meier et al, 2018) Irrig gridcell fraction"
=======

        case( "UserDerived" )
          LDT_irrig_struc(n)%irrigfrac%standard_name =&
              "User Derived Irrig gridcell fraction"
>>>>>>> 6658c5f3
      end select

    case default
      print *, "[ERR] Irrig data type not recognized: ",trim(source)
      print *, " Program stopping ..."
      stop
   end select

end subroutine setIrrigParmsFullnames<|MERGE_RESOLUTION|>--- conflicted
+++ resolved
@@ -61,16 +61,12 @@
         case( "MODIS_OG" )
           LDT_irrig_struc(n)%irrigfrac%standard_name =&
               "MODIS (Ozdogan+Gutman,2008) Irrig gridcell fraction"
-<<<<<<< HEAD
         case( "GIA" )
           LDT_irrig_struc(n)%irrigfrac%standard_name =&
               "GIA (Meier et al, 2018) Irrig gridcell fraction"
-=======
-
         case( "UserDerived" )
           LDT_irrig_struc(n)%irrigfrac%standard_name =&
               "User Derived Irrig gridcell fraction"
->>>>>>> 6658c5f3
       end select
 
     case default
