!-----------------------BEGIN NOTICE -- DO NOT EDIT-----------------------
! NASA GSFC Land Data Toolkit (LDT) V1.0
!-------------------------END NOTICE -- DO NOT EDIT-----------------------

#include "LDT_misc.h"
#include "LDT_NetCDF_inc.h"

! Main USAFSI driver
<<<<<<< HEAD
subroutine USAFSI_run(n)

  !*****************************************************************************************
  !*****************************************************************************************
  !**
  !**  NAME: SNOW DEPTH ANALYSIS MODEL
  !**
  !**  PURPOSE:  DRIVER ROUTINE FOR THE SNOW DEPTH ANALYSIS MODEL.
  !**
  !**   See USAFSI_arraysMod.F90 for common array descriptions
  !**   See USAFSI_paramsMod.F90 for common parameter descriptions
  !**
  !**  UPDATES
  !**  =======
  !**  26 APR 95  INITIAL UNISYS VERSION.....................................SSGT CONRY/SYSM
  !**  09 FEB 96  CHANGED ARGUMENTS PASSED BETWEEN GETOBS, GETSNO, GETSMI,
  !**             AND PROCES DUE TO CHANGES DESCRIBED IN THEIR PROLOGUES.
  !**             FORMATTED PRINT STATEMENTS........................DR KOPP, SSGT CONRY/SYSM
  !**  23 OCT 97  ADDED INCLUDE OF TUNES PROC AND CALL TO RDTUNE.............SSGT CONRY/DNXM
  !**  23 FEB 01  PORTED FROM UNISYS MAINFRAME..............................SSGT MILLER/DNXM
  !**  30 JAN 03  ADDED ROUTINE BLACKLIST......................................MR GAYNO/DNXM
  !**  09 JUL 03  REMOVED CALL TO GETSST; NOW PART OF NT2ICE...................MR GAYNO/DNXM
  !**  05 FEB 04  CHANGED GEOG RECORD LENGTH FROM 4-BYTE TO 2-BYTE WORD
  !**             (INCORPORATED 18 APR 03 AER CHANGES)......................MR LEWISTON/DNXM
  !**  05 MAY 04  MERGED IN THE SSMIS NASA TEAM II SEA ICE CONCENTRATION
  !**             CAPABILITY.  CONVERTED TO FREE FORMAT FORTRAN 90 USING
  !**             MODULES RATHER THAN COMMON BLOCKS.........................MR EYLANDER/DNXM
  !**  21 OCT 04  PORTED TO CDFS II.  REMOVED GRIB SUBROUTINES SINCE
  !**             CDFS II WRITING C++ GRIB ROUTINES.........................MR EYLANDER/DNXM
  !**  21 MAR 05  REMOVED OBSOLETE ARRAY SMITMP.............................MR LEWISTON/DNXM
  !**  14 APR 05  SEPARATED SNOW AND ICE INTO SEPARATE ARRAYS.
  !**             ADDED CALL TO GETICE......................................MR LEWISTON/DNXM
  !**  07 JUN 05  REMOVED JULHR FROM GETOBS & GETSMI CALLS..................MR LEWISTON/DNXM
  !**  08 MAY 09  ADDED AMSR-E SNOW. REMOVED SEA ICE....................MR LEWISTON/2WXG/WEA
  !**  16 JUN 09  CONVERTED TO EQUIDISTANT CYLINDRICAL GRID.............MR LEWISTON/2WXG/WEA
  !**  18 Dec 09  ADDED GRIB OUTPUT.....................................MR LEWISTON/16WS/WXE
  !**  05 JAN 10  CHANGED SSMIS FROM SDRS TO EDRS.......................MR LEWISTON/16WS/WXE
  !**  13 SEP 10  ADDED CALL TO GETSFC..................................MR LEWISTON/16WS/WXE
  !**  29 APR 11  MOVED BLACKLIST AND VALIDATION TO DBPULL..............MR LEWISTON/16WS/WXE
  !**  08 NOV 11  REMOVED AMSR-E AND PORTED TO LINUX....................MR LEWISTON/16WS/WXE
  !**  20 MAR 12  SWITCHED OBS SOURCE FROM CDMS TO JMOBS................MR LEWISTON/16WS/WXE
  !**  29 MAY 12  MOVED MODIFIED TEST FROM SCRIPT TO GETSNO.............MR LEWISTON/16WS/WXE
  !**  07 NOV 12  ADDED FRACTIONAL SNOW.................................MR LEWISTON/16WS/WXE
  !**  10 OCT 13  CHANGED DAILY TO 4 TIMES/DAY. ADDED CYCLE_LOOP.
  !**             REPLACED NAMELIST WITH GETENV CALLS...................MR LEWISTON/16WS/WXE
  !**  15 FEB 17  ADDED VIIRS DATA........................................MR PUSKAR/16WS/WXE
  !**  28 DEC 17  ADDED FILTER FOR MISSING ELEVATIONS...................MR LEWISTON/16WS/WXE
  !**  25 Mar 19  Ported to LDT...Eric Kemp, NASA GSFC/SSAI
  !**  09 May 19  Renamed LDTSI...Eric Kemp, NASA GSFC/SSAI
  !**  13 Dec 19  Renamed USAFSI...Eric Kemp, NASA GSFC/SSAI
  !**  30 Oct 20  Added GALWEM 2-m temperature........Eric Kemp, NASA GSFC/SSAI
  !**
  !*****************************************************************************************
  !*****************************************************************************************

  ! Imports
  use LDT_bratsethMod
  use LDT_coreMod, only: LDT_masterproc, LDT_rc
  use LDT_logMod, only: LDT_logunit, LDT_endrun
  use LDT_pluginIndices
  use LDT_usafsiMod, only: usafsi_settings
  use map_utils
=======
subroutine USAFSI_run()
   
   !*****************************************************************************************
   !*****************************************************************************************
   !**
   !**  NAME: SNOW DEPTH ANALYSIS MODEL
   !**
   !**  PURPOSE:  DRIVER ROUTINE FOR THE SNOW DEPTH ANALYSIS MODEL.
   !**
   !**   See USAFSI_arraysMod.F90 for common array descriptions
   !**   See USAFSI_paramsMod.F90 for common parameter descriptions
   !**
   !**  UPDATES
   !**  =======
   !**  26 APR 95  INITIAL UNISYS VERSION.....................................SSGT CONRY/SYSM
   !**  09 FEB 96  CHANGED ARGUMENTS PASSED BETWEEN GETOBS, GETSNO, GETSMI,
   !**             AND PROCES DUE TO CHANGES DESCRIBED IN THEIR PROLOGUES.
   !**             FORMATTED PRINT STATEMENTS........................DR KOPP, SSGT CONRY/SYSM
   !**  23 OCT 97  ADDED INCLUDE OF TUNES PROC AND CALL TO RDTUNE.............SSGT CONRY/DNXM
   !**  23 FEB 01  PORTED FROM UNISYS MAINFRAME..............................SSGT MILLER/DNXM
   !**  30 JAN 03  ADDED ROUTINE BLACKLIST......................................MR GAYNO/DNXM
   !**  09 JUL 03  REMOVED CALL TO GETSST; NOW PART OF NT2ICE...................MR GAYNO/DNXM
   !**  05 FEB 04  CHANGED GEOG RECORD LENGTH FROM 4-BYTE TO 2-BYTE WORD
   !**             (INCORPORATED 18 APR 03 AER CHANGES)......................MR LEWISTON/DNXM
   !**  05 MAY 04  MERGED IN THE SSMIS NASA TEAM II SEA ICE CONCENTRATION
   !**             CAPABILITY.  CONVERTED TO FREE FORMAT FORTRAN 90 USING
   !**             MODULES RATHER THAN COMMON BLOCKS.........................MR EYLANDER/DNXM
   !**  21 OCT 04  PORTED TO CDFS II.  REMOVED GRIB SUBROUTINES SINCE
   !**             CDFS II WRITING C++ GRIB ROUTINES.........................MR EYLANDER/DNXM
   !**  21 MAR 05  REMOVED OBSOLETE ARRAY SMITMP.............................MR LEWISTON/DNXM
   !**  14 APR 05  SEPARATED SNOW AND ICE INTO SEPARATE ARRAYS.
   !**             ADDED CALL TO GETICE......................................MR LEWISTON/DNXM
   !**  07 JUN 05  REMOVED JULHR FROM GETOBS & GETSMI CALLS..................MR LEWISTON/DNXM
   !**  08 MAY 09  ADDED AMSR-E SNOW. REMOVED SEA ICE....................MR LEWISTON/2WXG/WEA
   !**  16 JUN 09  CONVERTED TO EQUIDISTANT CYLINDRICAL GRID.............MR LEWISTON/2WXG/WEA
   !**  18 Dec 09  ADDED GRIB OUTPUT.....................................MR LEWISTON/16WS/WXE
   !**  05 JAN 10  CHANGED SSMIS FROM SDRS TO EDRS.......................MR LEWISTON/16WS/WXE
   !**  13 SEP 10  ADDED CALL TO GETSFC..................................MR LEWISTON/16WS/WXE
   !**  29 APR 11  MOVED BLACKLIST AND VALIDATION TO DBPULL..............MR LEWISTON/16WS/WXE
   !**  08 NOV 11  REMOVED AMSR-E AND PORTED TO LINUX....................MR LEWISTON/16WS/WXE
   !**  20 MAR 12  SWITCHED OBS SOURCE FROM CDMS TO JMOBS................MR LEWISTON/16WS/WXE
   !**  29 MAY 12  MOVED MODIFIED TEST FROM SCRIPT TO GETSNO.............MR LEWISTON/16WS/WXE
   !**  07 NOV 12  ADDED FRACTIONAL SNOW.................................MR LEWISTON/16WS/WXE
   !**  10 OCT 13  CHANGED DAILY TO 4 TIMES/DAY. ADDED CYCLE_LOOP.
   !**             REPLACED NAMELIST WITH GETENV CALLS...................MR LEWISTON/16WS/WXE
   !**  15 FEB 17  ADDED VIIRS DATA........................................MR PUSKAR/16WS/WXE
   !**  28 DEC 17  ADDED FILTER FOR MISSING ELEVATIONS...................MR LEWISTON/16WS/WXE
   !**  25 Mar 19  Ported to LDT...Eric Kemp, NASA GSFC/SSAI
   !**  09 May 19  Renamed LDTSI...Eric Kemp, NASA GSFC/SSAI
   !**  13 Dec 19  Renamed USAFSI...Eric Kemp, NASA GSFC/SSAI
   !**  02 Nov 20  Removed blacklist logic...Eric Kemp, NASA GSFC/SSAI
   !**
   !*****************************************************************************************
   !*****************************************************************************************
   
   ! Imports
   use LDT_bratsethMod 
   use LDT_coreMod, only: LDT_masterproc, LDT_rc
   use LDT_logMod, only: LDT_logunit, LDT_endrun
   use LDT_pluginIndices
   use LDT_usafsiMod, only: usafsi_settings 
   use map_utils 
>>>>>>> 82f069ae
#if ( defined SPMD )
  use mpi
#endif
<<<<<<< HEAD
  use USAFSI_analysisMod
  use USAFSI_arraysMod, only: USAFSI_arrays
  use USAFSI_galwemMod, only: USAFSI_get_galwem_t2m
  use USAFSI_gofsMod
  use USAFSI_lisMod, only:  read_gr2_t2
  use USAFSI_netcdfMod
  use USAFSI_paramsMod
  use USAFSI_ssmisMod, only: USAFSI_proc_ssmis
  use USAFSI_utilMod

  ! Defaults
  implicit none

  ! Arguments
  integer, intent(in) :: n
  
  ! Local variables
  character*10               ::  date10               ! DATE-TIME GROUP OF CYCLE
  character*100              ::  fracdir              ! FRACTIONAL SNOW DIRECTORY PATH
  character*90               ::  message    (msglns)  ! ERROR MESSAGE
  character*5,  allocatable  ::  netid      (:)       ! NETWORK ID OF AN OBSERVATION
  character*100              ::  modif                ! PATH TO MODIFIED DATA DIRECTORY
  character*100              ::  sfcobs               ! PATH TO DBPULL SNOW OBS DIRECTORY
  character*100              ::  ssmis                ! SSMIS FILE DIRECTORY PATH
  character*9,  allocatable  ::  staid      (:)       ! STATION ID OF AN OBSERVATION
  character*100              ::  static               ! STATIC FILE DIRECTORY PATH
  character*100              ::  stmpdir              ! SFC TEMP DIRECTORY PATH
  character*100              ::  unmod                ! PATH TO UNMODIFIED DATA DIRECTORY
  character*100              ::  viirsdir             ! PATH TO VIIRS DATA DIRECTORY
  integer                    ::  runcycle             ! CYCLE HOUR
  integer                    ::  hemi                 ! HEMISPHERE (1 = NH, 2 = SH, 3 = GLOBAL)
  integer                    ::  julhr                ! AFWA JULIAN HOUR BEING PROCESSED
  integer                    ::  julhr_beg            ! AFWA JULIAN HOUR OF BEGINNING CYCLE
  integer                    ::  julhr_end            ! AFWA JULIAN HOUR OF ENDING CYCLE
  integer                    ::  month                ! MONTH OF YEAR (1-12)
  integer                    ::  stacnt               ! TOTAL NUMBER OF OBSERVATIONS USED
  integer,    allocatable    ::  staelv     (:)       ! OBSERVATION ELEVATION (METERS)
  integer,    allocatable    ::  stalat     (:)       ! OBSERVATION LATITUDE
  integer,    allocatable    ::  stalon     (:)       ! OBSERVATION LONGITUDE
  logical                    ::  sfctmp_found         ! FLAG FOR SFC TEMP FILE FOUND
  real,       allocatable    ::  sfctmp (:, :)        ! GALWEM OR LIS SHELTER TEMPERATURE DATA
  real,       allocatable    ::  stadep     (:)       ! OBSERVATION SNOW DEPTH (METERS)
  character*12 :: routine_name
  type(LDT_bratseth_t) :: bratseth
  character*10 :: network10, platform10
  real :: rob, rlat, rlon, relev
  integer :: nc,nr
  real, allocatable :: landmask(:,:)
  real, allocatable :: elevations(:,:)
  real, allocatable :: landice(:,:)
  integer :: j
  character*20, allocatable :: blacklist_stns(:)
  character*120 :: line
  integer :: num_blacklist_stns
  logical :: found_blacklist_file
  integer :: icount
  integer :: c, r
  real :: arctlatr
  real, allocatable :: climo_tmp(:,:)
  integer :: maxsobs
  integer :: yyyy, mm, dd, hh, fh
  integer :: ierr
  logical :: found_gofs_cice
  logical :: just_12z

  ! SSMIS snow depth, Yeosang Yoon
  character*100              ::  ssmis_raw_dir       ! SSMIS RAW FILE DIRECTORY PATH
  integer                    ::  ssmis_option        ! option for snow depth retrieval algorithm

  maxsobs = usafsi_settings%maxsobs

  ! Only the master process handles the file output
  if (LDT_masterproc) then
     routine_name = "USAFSI"
     message = ' '
     hemi    = 3

     write (LDT_logunit,*) '[INFO] RUNNING USAFSI MODEL'

     ! Check the LDT map projection.
     ! FIXME:  Support other projections in addition to LATLON
     if (trim(LDT_rc%lis_map_proj) .ne. LDT_latlonId) then
        write(LDT_logunit,*)'[ERR] USAFSI only supports lat/lon grid'
        call LDT_endrun()
     end if

     ! Get relevant fields from LDT parameter file
     call read_params(nc,nr,landmask,elevations, landice)

     ! Copy ldt.config files to local variables
     date10 = trim(usafsi_settings%date10)
     fracdir = trim(usafsi_settings%fracdir)
     modif = trim(usafsi_settings%modif)
     sfcobs = trim(usafsi_settings%sfcobs)
     ssmis = trim(usafsi_settings%ssmis)
     stmpdir = trim(usafsi_settings%stmpdir)
     static = trim(usafsi_settings%static)
     unmod = trim(usafsi_settings%unmod)
     viirsdir = trim(usafsi_settings%viirsdir)

     ! for SSMIS snow depth, Yeosang Yoon
     ssmis_raw_dir = trim(usafsi_settings%ssmis_raw_dir)

     ! FIXME Specify blacklist filename in ldt.config
     ! EMK Read blacklist file.
     inquire(file='USAFSI_blacklist.cfg',exist=found_blacklist_file)
     num_blacklist_stns = 0
     if (found_blacklist_file) then
        open(2, file='USAFSI_blacklist.cfg')
        ! First, count the number of lines in the file
        icount = 0
        do
           read(2,*,end=10)
           icount = icount + 1
        end do
10      continue
        rewind(2)
        num_blacklist_stns = icount - 2 ! Skip first and last line
        if (num_blacklist_stns > 0) then
           allocate(blacklist_stns(num_blacklist_stns))
           ! Now, read each line, other than the first and last
           read(2,*)
           do j = 1, num_blacklist_stns
              read(2,*) line
              blacklist_stns(j) = line(1:len_trim(line))
           end do
        end if
        close(2)
     end if

     ! EXTRACT MONTH FROM DATE-TIME GROUP.
     read (date10(5:6), '(i2)', err=4200) month

     ! ALLOCATE GRIDDED DATA ARRAYS.
     allocate (USAFSI_arrays%climo            (nc,     nr))
     allocate (USAFSI_arrays%elevat           (nc,     nr))
     allocate (USAFSI_arrays%iceage           (nc,     nr))
     allocate (USAFSI_arrays%iceage12z        (nc,     nr))
     allocate (USAFSI_arrays%icecon           (nc,     nr))
     allocate (USAFSI_arrays%icemask          (nc,     nr))
     allocate (USAFSI_arrays%oldcon           (nc,     nr))
     allocate (USAFSI_arrays%olddep           (nc,     nr))
     allocate (USAFSI_arrays%oldmask          (nc,     nr))
     allocate (USAFSI_arrays%ptlat            (nc,     nr))
     allocate (USAFSI_arrays%ptlon            (nc,     nr))
     ! This is the GALWEM or LIS data interpolated to the LDT grid
     allocate (sfctmp       (nc,     nr))
     allocate (USAFSI_arrays%snoage           (nc,     nr))
     allocate (USAFSI_arrays%snoage12z        (nc,     nr))
     allocate (USAFSI_arrays%snoanl           (nc,     nr))
     allocate (USAFSI_arrays%snofrac          (nc,     nr))
     allocate (USAFSI_arrays%snow_poss        (nc,     nr))
     allocate (USAFSI_arrays%ssmis_depth      (nc,     nr))
     allocate (USAFSI_arrays%ssmis_icecon     (nc,     nr))
     allocate (USAFSI_arrays%sst              (nc,     nr))
     allocate (USAFSI_arrays%viirsmap         (nc,     nr))
     allocate (USAFSI_arrays%gofs_icecon(nc,nr))

     ! RETRIEVE STATIC DATA SETS.
     write (LDT_logunit,*) '[INFO] CALLING GETGEO TO GET STATIC FIELDS'
     ! EMK...Pass LDT elevations to this routine to populate SNODEP elevat
     call getgeo (month, static, nc, nr, elevations)

     ! EMK...Mismatches can occur in landmask between 0.25 deg climo and
     ! LDT's grid.  In cases where LDT introduces "new" land, use a bogus
     ! value.
     arctlatr = float(arctlat) / 100.0
     allocate(climo_tmp(nc,nr))
     climo_tmp(:,:) = USAFSI_arrays%climo(:,:)
     do r = 1, nr
        do c = 1, nc
           if (USAFSI_arrays%ptlat(c,r) > -40.0 .and. &
                USAFSI_arrays%ptlat(c,r) < 40.0) cycle
           ! See if climo exists for glacier point.  If not, use a fill-in.
           !if (landmask(c,r) > 0.5 .and. &
           !     USAFSI_arrays%climo(c,r) .le. 0) then
           if (landmask(c,r) > 0.5 .and. &
                USAFSI_arrays%climo(c,r) .le. 0) then
              if (landice(c,r) > 0.5) then
                 climo_tmp(c,r) = usafsi_settings%fill_climo
              else
                 !climo_tmp(c,r) = usafsi_settings%unkdep
                 climo_tmp(c,r) = 0
              end if
           end if
        end do ! c
     end do ! r

     USAFSI_arrays%climo(:,:) = climo_tmp(:,:)
     deallocate(climo_tmp)

     ! RETRIEVE THE PREVIOUS SNOW ANALYSIS.
     ! First, try reading USAFSI in netCDF format.  If that doesn't work,
     ! fall back on the legacy SNODEP at 0.25 deg resolution.
     write (LDT_logunit,*) &
          '[INFO] CALLING GETSNO_NC TO GET PREVIOUS SNOW AND ICE DATA'
     call getsno_nc(date10, julhr_beg, ierr)
     if (ierr .ne. 0) then
        write (LDT_logunit,*) &
             '[INFO] CALLING GETSNO TO GET PREVIOUS SNOW AND ICE DATA'
        if (ierr == 1) then
           just_12z = .true.
        else
           just_12z = .false.
        end if
        call getsno (date10, modif, unmod, nc, nr, landice, julhr_beg, &
             just_12z)
     end if

     julhr = julhr_beg
     call date10_julhr (date10, julhr_end, program_name, routine_name)

     ! LOOP THROUGH UNCOMPLETED CYCLES.
     ! FIXME...Change this to handle only one cycle
     !YY cycle_loop : do while (julhr .lt. julhr_end)
     cycle_loop : do while (julhr .lt. julhr_end)

        ! EMK Create bratseth object
        call bratseth%new(maxsobs, usafsi_settings%back_err_var, &
             usafsi_settings%back_err_h_corr_len, &
             usafsi_settings%back_err_v_corr_len)

        julhr = julhr + 6
        call julhr_date10 (julhr, date10, program_name, routine_name)

        write(LDT_logunit,*) &
             '[INFO] ***PREPARING SNOW/ICE ANALYSIS VALID ', date10, &
             '***'

        write (ldt_logunit,6600) date10
        read (date10(9:10), '(i2)', err=4200) runcycle

        ! RETRIEVE GALWEM SURFACE TEMPERATURES.
        write (LDT_logunit,*) &
             '[INFO] CALLING USAFSI_get_galwem_t2m TO GET GALWEM 2-M TEMPERATURES'
        call USAFSI_get_galwem_t2m(n, julhr, nc, nr, sfctmp, ierr)
        if (ierr .ne. 0) then
           ! Fall back on LIS SURFACE temperatures
           write (LDT_logunit,*) &
                '[INFO] CALLING READ_GR2_T2 TO GET LIS SHELTER TEMPERATURES'
           call read_gr2_t2(date10, nc, nr, sfctmp, ierr)
           if (ierr .ne. 0) then
              write (LDT_logunit,*) &
                   '[INFO] CALLING GETSFC TO GET LIS SHELTER TEMPERATURES'
              call getsfc (date10, stmpdir, sfctmp_found, sfctmp)
           else
              sfctmp_found = .true.
           end if
        else
           sfctmp_found = .true.
        end if

        ! RETRIEVE NAVY SEA SURFACE TEMPERATURE (SST) DATA.
        ! First try the US Navy 0.08 deg GOFS data
        read (date10(1: 4), '(i4)', err=4200) yyyy
        read (date10(5: 6), '(i2)', err=4200) mm
        read (date10(7: 8), '(i2)', err=4200) dd
        read (date10(9:10), '(i2)', err=4200) hh
        fh = 0 ! Dummy value
        write (LDT_logunit,*) &
             '[INFO] CALLING PROCESS_GOFS_SST TO GET SEA SURFACE TEMPERATURES'
        call process_gofs_sst(usafsi_settings%gofs_sst_dir, &
             nc, nr, landmask, usafSI_arrays%sst, &
             yyyy, mm, dd, hh, fh, ierr)
        if (ierr .ne. 0) then
           ! Fall back on legacy GETSST for 0.25 deg data.
           write (LDT_logunit,*) &
                '[INFO] CALLING GETSST TO GET SEA SURFACE TEMPERATURES'
           call getsst (date10, stmpdir)
        end if

        ! RETRIEVE FRACTIONAL SNOW DATA.
        if (usafsi_settings%usefrac) then
           write (LDT_logunit,*) &
                '[INFO] CALLING GETFRAC TO GET FRACTIONAL SNOW DATA'
           call getfrac (date10, fracdir)
        end if

        ! RETRIEVE SURFACE OBSERVATIONS.
        write (LDT_logunit,*) &
             '[INFO] CALLING GETOBS TO PROCESS SURFACE OBSERVATIONS'
        ! ALLOCATE ARRAYS USED IN MAX # OF OBS RETURNED.
        allocate (netid            (maxsobs))
        allocate (stadep           (maxsobs))
        allocate (staelv           (maxsobs))
        allocate (staid            (maxsobs))
        allocate (stalat           (maxsobs))
        allocate (stalon           (maxsobs))

        call getobs (date10, month, sfcobs, netid, staid, stacnt, &
             stalat, stalon, staelv, stadep)
        write(LDT_logunit,*) &
             '[INFO] TOTAL OBSERVATIONS RETURNED FROM GETOBS: ', &
             stacnt

        ! EMK Copy observations to bratseth object
        do j = 1, stacnt
           network10 = trim(netid(j))
           platform10 = trim(staid(j))
           rob = stadep(j)
           rlat = real(stalat(j)) * 0.01
           rlon = real(stalon(j)) * 0.01
           relev = real(staelv(j))
           call bratseth%append_ob(network10, platform10, rob, rlat, rlon,&
                relev, &
                usafsi_settings%ob_err_var, back=-1.)
        end do

        ! Clean up
        deallocate(netid)
        deallocate(staid)
        deallocate(stalat)
        deallocate(stalon)
        deallocate(staelv)
        deallocate(stadep)

        ! Try to get the GOFS sea ice data
        write(LDT_logunit,*) &
             '[INFO] CALLING PROCESS_GOFS_CICE TO GET GOFS SEA ICE DATA'
        read (date10(1: 4), '(i4)', err=4200) yyyy
        read (date10(5: 6), '(i2)', err=4200) mm
        read (date10(7: 8), '(i2)', err=4200) dd
        read (date10(9:10), '(i2)', err=4200) hh
        fh = 0 ! Dummy value
        call process_gofs_cice(usafsi_settings%gofs_cice_dir, &
             nc, nr, landmask, USAFSI_arrays%gofs_icecon, &
             yyyy, mm, dd, hh, fh, ierr)
        if (ierr == 0) then
           found_gofs_cice = .true.
        else
           found_gofs_cice = .false.
        end if

        ! Estimates SSMIS-based snow depth, Yeosang Yoon
        write (LDT_logunit,*) &
             '[INFO] CALLING USAFSI_PROC_SSMIS'
        call USAFSI_proc_ssmis(date10, ssmis_raw_dir, ssmis, &
             usafsi_settings%ssmis_option)

        ! RETRIEVE SSMIS DATA.
        write (LDT_logunit,*) &
             '[INFO] CALLING GETSMI TO GET SSMIS EDR VALUES'
        call getsmi (date10, ssmis)

        ! RETRIEVE VIIRS DATA.
        if (usafsi_settings%useviirs) then
           write (LDT_logunit,*) &
                '[INFO] CALLING GETVIIRS TO GET VIIRS SNOW MAP'
           call getviirs(date10, viirsdir)
        end if

        ! PERFORM THE SNOW ANALYSIS.
        USAFSI_arrays%snoanl(:,:) = -1
        USAFSI_arrays%icecon(:,:) = -1
        USAFSI_arrays%icemask(:,:) = -1
        write(LDT_logunit,*) &
             '[INFO] CALLING RUN_SNOW_ANALYSIS_NOGLACIER'
        call run_snow_analysis_noglacier(runcycle,nc,nr,landmask, landice,  &
             elevations, sfctmp_found, sfctmp, &
             num_blacklist_stns, blacklist_stns, bratseth)
        if (allocated(blacklist_stns)) deallocate(blacklist_stns)

        write(LDT_logunit,*) &
             '[INFO] CALLING RUN_SNOW_ANALYSIS_GLACIER'
        call run_snow_analysis_glacier(runcycle, nc, nr,landmask, landice)

        ! FIXME...Try using GOFS data first, and if unsuccessful, then run
        ! the old SSMIS analysis.
        if (found_gofs_cice) then
           write(LDT_logunit,*) &
                '[INFO] CALLING RUN_SEAICE_ANALYSIS_GOFS'
           call run_seaice_analysis_gofs(month, runcycle, nc, nr, landmask)
        else
           write(LDT_logunit,*) &
                '[INFO] CALLING RUN_SEAICE_ANALYSIS_SSMIS'
           call run_seaice_analysis_ssmis(month, runcycle, nc, nr, landmask)
        end if

        ! PRINT OUT TOTAL NUMBER OF STATIONS PROCESSED. PRINT ANY STATION
        ! WITH A SNOW DEPTH.  THIS WILL HELP IDENTIFY REGIONS MOST LIKELY
        ! TO REQUIRE MANUAL MODIFICATIONS.  ANY BAD OB SHOULD SHOW HERE.
        write(LDT_logunit,6800) bratseth%count_all_obs()
        call bratseth%sort_obs_by_id()
        call bratseth%print_snowdepths(usafsi_settings%minprt)

        ! EMK Write out in netcdf format
        call USAFSI_write_netcdf(date10)

        ! Clean up bratseth object
        call bratseth%delete()

        !YY end do cycle_loop
     end do cycle_loop

     ! DEALLOCATE ALL ARRAYS.
     deallocate (usafsi_arrays%climo)
     deallocate (usafsi_arrays%elevat)
     deallocate (usafsi_arrays%iceage)
     deallocate (usafsi_arrays%iceage12z)
     deallocate (usafsi_arrays%icecon)
     deallocate (usafsi_arrays%icemask)
     deallocate (usafsi_arrays%oldcon)
     deallocate (usafsi_arrays%olddep)
     deallocate (usafsi_arrays%oldmask)
     deallocate (usafsi_arrays%ptlat)
     deallocate (usafsi_arrays%ptlon)
     deallocate (sfctmp)
     deallocate (usafsi_arrays%snoage)
     deallocate (usafsi_arrays%snoage12z)
     deallocate (usafsi_arrays%snoanl)
     deallocate (usafsi_arrays%snofrac)
     deallocate (usafsi_arrays%snow_poss)
     deallocate (usafsi_arrays%ssmis_depth)
     deallocate (usafsi_arrays%ssmis_icecon)
     deallocate (usafsi_arrays%sst)
     deallocate (usafsi_arrays%viirsmap)
     deallocate (usafsi_arrays%gofs_icecon)
     deallocate(landmask)
     deallocate(elevations)
     deallocate(landice)
  end if
=======
   use USAFSI_analysisMod 
   use USAFSI_arraysMod, only: USAFSI_arrays
   use USAFSI_gofsMod
   use USAFSI_lisMod, only:  read_gr2_t2
   use USAFSI_netcdfMod 
   use USAFSI_paramsMod
   use USAFSI_ssmisMod, only: USAFSI_proc_ssmis
   use USAFSI_utilMod 

   ! Defaults
   implicit none

   ! Local variables
   character*10               ::  date10               ! DATE-TIME GROUP OF CYCLE
   character*100              ::  fracdir              ! FRACTIONAL SNOW DIRECTORY PATH
   character*90               ::  message    (msglns)  ! ERROR MESSAGE
   character*5,  allocatable  ::  netid      (:)       ! NETWORK ID OF AN OBSERVATION
   character*100              ::  modif                ! PATH TO MODIFIED DATA DIRECTORY
   character*100              ::  sfcobs               ! PATH TO DBPULL SNOW OBS DIRECTORY
   character*100              ::  ssmis                ! SSMIS FILE DIRECTORY PATH
   character*9,  allocatable  ::  staid      (:)       ! STATION ID OF AN OBSERVATION
   character*100              ::  static               ! STATIC FILE DIRECTORY PATH
   character*100              ::  stmpdir              ! SFC TEMP DIRECTORY PATH
   character*100              ::  unmod                ! PATH TO UNMODIFIED DATA DIRECTORY
   character*100              ::  viirsdir             ! PATH TO VIIRS DATA DIRECTORY
   integer                    ::  runcycle             ! CYCLE HOUR
   integer                    ::  hemi                 ! HEMISPHERE (1 = NH, 2 = SH, 3 = GLOBAL)
   integer                    ::  julhr                ! AFWA JULIAN HOUR BEING PROCESSED
   integer                    ::  julhr_beg            ! AFWA JULIAN HOUR OF BEGINNING CYCLE
   integer                    ::  julhr_end            ! AFWA JULIAN HOUR OF ENDING CYCLE
   integer                    ::  month                ! MONTH OF YEAR (1-12)
   integer                    ::  stacnt               ! TOTAL NUMBER OF OBSERVATIONS USED
   integer,    allocatable    ::  staelv     (:)       ! OBSERVATION ELEVATION (METERS)
   integer,    allocatable    ::  stalat     (:)       ! OBSERVATION LATITUDE
   integer,    allocatable    ::  stalon     (:)       ! OBSERVATION LONGITUDE      
   logical                    ::  sfctmp_found         ! FLAG FOR SFC TEMP FILE FOUND
   real,       allocatable    ::  sfctmp_lis (:, :)    ! LIS SHELTER TEMPERATURE DATA
   real,       allocatable    ::  stadep     (:)       ! OBSERVATION SNOW DEPTH (METERS)      
   character*12 :: routine_name 
   type(LDT_bratseth_t) :: bratseth 
   character*10 :: network10, platform10
   real :: rob, rlat, rlon, relev
   integer :: nc,nr
   real, allocatable :: landmask(:,:)
   real, allocatable :: elevations(:,:)
   real, allocatable :: landice(:,:)
   integer :: j
   character*120 :: line
   integer :: icount
   integer :: c, r
   real :: arctlatr
   real, allocatable :: climo_tmp(:,:)
   integer :: maxsobs
   integer :: yyyy, mm, dd, hh, fh
   integer :: ierr
   logical :: found_gofs_cice
   logical :: just_12z

   ! SSMIS snow depth, Yeosang Yoon
   character*100              ::  ssmis_raw_dir       ! SSMIS RAW FILE DIRECTORY PATH   
   integer                    ::  ssmis_option        ! option for snow depth retrieval algorithm

   maxsobs = usafsi_settings%maxsobs

   ! Only the master process handles the file output
   if (LDT_masterproc) then
      routine_name = "USAFSI"
      message = ' '
      hemi    = 3

      write (LDT_logunit,*) '[INFO] RUNNING USAFSI MODEL'

      ! Check the LDT map projection.  
      ! FIXME:  Support other projections in addition to LATLON
      if (trim(LDT_rc%lis_map_proj) .ne. LDT_latlonId) then
         write(LDT_logunit,*)'[ERR] USAFSI only supports lat/lon grid'
         call LDT_endrun()
      end if

      ! Get relevant fields from LDT parameter file
      call read_params(nc,nr,landmask,elevations, landice)

      ! Copy ldt.config files to local variables
      date10 = trim(usafsi_settings%date10)
      fracdir = trim(usafsi_settings%fracdir)
      modif = trim(usafsi_settings%modif)
      sfcobs = trim(usafsi_settings%sfcobs)
      ssmis = trim(usafsi_settings%ssmis)
      stmpdir = trim(usafsi_settings%stmpdir)
      static = trim(usafsi_settings%static)
      unmod = trim(usafsi_settings%unmod)
      viirsdir = trim(usafsi_settings%viirsdir)
      
      ! for SSMIS snow depth, Yeosang Yoon
      ssmis_raw_dir = trim(usafsi_settings%ssmis_raw_dir)

      ! EXTRACT MONTH FROM DATE-TIME GROUP.      
      read (date10(5:6), '(i2)', err=4200) month

      ! ALLOCATE GRIDDED DATA ARRAYS.
      allocate (USAFSI_arrays%climo            (nc,     nr))
      allocate (USAFSI_arrays%elevat           (nc,     nr))
      allocate (USAFSI_arrays%iceage           (nc,     nr))
      allocate (USAFSI_arrays%iceage12z        (nc,     nr))
      allocate (USAFSI_arrays%icecon           (nc,     nr))
      allocate (USAFSI_arrays%icemask          (nc,     nr))
      allocate (USAFSI_arrays%oldcon           (nc,     nr))
      allocate (USAFSI_arrays%olddep           (nc,     nr))
      allocate (USAFSI_arrays%oldmask          (nc,     nr))
      allocate (USAFSI_arrays%ptlat            (nc,     nr))
      allocate (USAFSI_arrays%ptlon            (nc,     nr))
      ! This is the LIS data interpolated to the LDT grid
      allocate (sfctmp_lis       (nc,     nr))
      allocate (USAFSI_arrays%snoage           (nc,     nr))
      allocate (USAFSI_arrays%snoage12z        (nc,     nr))
      allocate (USAFSI_arrays%snoanl           (nc,     nr))
      allocate (USAFSI_arrays%snofrac          (nc,     nr))
      allocate (USAFSI_arrays%snow_poss        (nc,     nr))
      allocate (USAFSI_arrays%ssmis_depth      (nc,     nr))
      allocate (USAFSI_arrays%ssmis_icecon     (nc,     nr))
      allocate (USAFSI_arrays%sst              (nc,     nr))
      allocate (USAFSI_arrays%viirsmap         (nc,     nr))
      allocate (USAFSI_arrays%gofs_icecon(nc,nr))

      ! RETRIEVE STATIC DATA SETS.
      write (LDT_logunit,*) '[INFO] CALLING GETGEO TO GET STATIC FIELDS'
      ! EMK...Pass LDT elevations to this routine to populate SNODEP elevat
      call getgeo (month, static, nc, nr, elevations)

      ! EMK...Mismatches can occur in landmask between 0.25 deg climo and
      ! LDT's grid.  In cases where LDT introduces "new" land, use a bogus
      ! value.
      arctlatr = float(arctlat) / 100.0
      allocate(climo_tmp(nc,nr))
      climo_tmp(:,:) = USAFSI_arrays%climo(:,:)
      do r = 1, nr
         do c = 1, nc
            if (USAFSI_arrays%ptlat(c,r) > -40.0 .and. &
                 USAFSI_arrays%ptlat(c,r) < 40.0) cycle
            ! See if climo exists for glacier point.  If not, use a fill-in.
            !if (landmask(c,r) > 0.5 .and. &
            !     USAFSI_arrays%climo(c,r) .le. 0) then
            if (landmask(c,r) > 0.5 .and. &
                 USAFSI_arrays%climo(c,r) .le. 0) then
               if (landice(c,r) > 0.5) then
                  climo_tmp(c,r) = usafsi_settings%fill_climo
               else
                  !climo_tmp(c,r) = usafsi_settings%unkdep
                  climo_tmp(c,r) = 0 
               end if
            end if
         end do ! c
      end do ! r

      USAFSI_arrays%climo(:,:) = climo_tmp(:,:)
      deallocate(climo_tmp)

      ! RETRIEVE THE PREVIOUS SNOW ANALYSIS.
      ! First, try reading USAFSI in netCDF format.  If that doesn't work,
      ! fall back on the legacy SNODEP at 0.25 deg resolution.
      write (LDT_logunit,*) &
           '[INFO] CALLING GETSNO_NC TO GET PREVIOUS SNOW AND ICE DATA'
      call getsno_nc(date10, julhr_beg, ierr)
      if (ierr .ne. 0) then
         write (LDT_logunit,*) &
              '[INFO] CALLING GETSNO TO GET PREVIOUS SNOW AND ICE DATA'
         if (ierr == 1) then
            just_12z = .true.
         else
            just_12z = .false.
         end if
         call getsno (date10, modif, unmod, nc, nr, landice, julhr_beg, &
              just_12z)
      end if

      julhr = julhr_beg
      call date10_julhr (date10, julhr_end, program_name, routine_name)

      ! LOOP THROUGH UNCOMPLETED CYCLES.
      ! FIXME...Change this to handle only one cycle
      !YY cycle_loop : do while (julhr .lt. julhr_end)
      cycle_loop : do while (julhr .lt. julhr_end)

         ! EMK Create bratseth object
         call bratseth%new(maxsobs, usafsi_settings%back_err_var, &
              usafsi_settings%back_err_h_corr_len, &
              usafsi_settings%back_err_v_corr_len)

         julhr = julhr + 6
         call julhr_date10 (julhr, date10, program_name, routine_name)

         write(LDT_logunit,*) &
              '[INFO] ***PREPARING SNOW/ICE ANALYSIS VALID ', date10, &
              '***'

         write (ldt_logunit,6600) date10
         read (date10(9:10), '(i2)', err=4200) runcycle

         ! RETRIEVE LIS SURFACE TEMPERATURES.
         ! FIXME...Try reading netCDF output from prior LIS history, and 
         ! pass back flag indicating success or failure.  If it fails, 
         ! fall back on GETSFC for 0.25deg data.         
         write (LDT_logunit,*) &
              '[INFO] CALLING READ_GR2_T2 TO GET LIS SHELTER TEMPERATURES'
         call read_gr2_t2(date10, nc, nr, sfctmp_lis, ierr)
         if (ierr .ne. 0) then
            write (LDT_logunit,*) &
                 '[INFO] CALLING GETSFC TO GET LIS SHELTER TEMPERATURES'
            call getsfc (date10, stmpdir, sfctmp_found, sfctmp_lis)
         else
            sfctmp_found = .true.
         end if

         ! RETRIEVE NAVY SEA SURFACE TEMPERATURE (SST) DATA.
         ! First try the US Navy 0.08 deg GOFS data
         read (date10(1: 4), '(i4)', err=4200) yyyy
         read (date10(5: 6), '(i2)', err=4200) mm
         read (date10(7: 8), '(i2)', err=4200) dd
         read (date10(9:10), '(i2)', err=4200) hh
         fh = 0 ! Dummy value
         write (LDT_logunit,*) &
              '[INFO] CALLING PROCESS_GOFS_SST TO GET SEA SURFACE TEMPERATURES'
         call process_gofs_sst(usafsi_settings%gofs_sst_dir, &
              nc, nr, landmask, usafSI_arrays%sst, &
              yyyy, mm, dd, hh, fh, ierr)
         if (ierr .ne. 0) then
            ! Fall back on legacy GETSST for 0.25 deg data.
            write (LDT_logunit,*) &
                 '[INFO] CALLING GETSST TO GET SEA SURFACE TEMPERATURES'
            call getsst (date10, stmpdir)
         end if

         ! RETRIEVE FRACTIONAL SNOW DATA.         
         if (usafsi_settings%usefrac) then               
            write (LDT_logunit,*) &
                 '[INFO] CALLING GETFRAC TO GET FRACTIONAL SNOW DATA'
            call getfrac (date10, fracdir)               
         end if

         ! RETRIEVE SURFACE OBSERVATIONS.      
         write (LDT_logunit,*) &
              '[INFO] CALLING GETOBS TO PROCESS SURFACE OBSERVATIONS'         
         ! ALLOCATE ARRAYS USED IN MAX # OF OBS RETURNED.
         allocate (netid            (maxsobs))
         allocate (stadep           (maxsobs))
         allocate (staelv           (maxsobs))
         allocate (staid            (maxsobs))
         allocate (stalat           (maxsobs))
         allocate (stalon           (maxsobs))

         call getobs (date10, month,  sfcobs, netid, staid, stacnt, &
              stalat, stalon, staelv, stadep)         
         write(LDT_logunit,*) &
              '[INFO] TOTAL OBSERVATIONS RETURNED FROM GETOBS: ', &
              stacnt

         ! EMK Copy observations to bratseth object
         do j = 1, stacnt
            network10 = trim(netid(j))
            platform10 = trim(staid(j))
            rob = stadep(j)
            rlat = real(stalat(j)) * 0.01
            rlon = real(stalon(j)) * 0.01
            relev = real(staelv(j))
            call bratseth%append_ob(network10,platform10,rob,rlat,rlon,&
                 relev, &
                 usafsi_settings%ob_err_var,back=-1.)
         end do

         ! Clean up
         deallocate(netid)
         deallocate(staid)
         deallocate(stalat)
         deallocate(stalon)
         deallocate(staelv)
         deallocate(stadep)

         ! Try to get the GOFS sea ice data
         write(LDT_logunit,*) &
              '[INFO] CALLING PROCESS_GOFS_CICE TO GET GOFS SEA ICE DATA'
         read (date10(1: 4), '(i4)', err=4200) yyyy
         read (date10(5: 6), '(i2)', err=4200) mm
         read (date10(7: 8), '(i2)', err=4200) dd
         read (date10(9:10), '(i2)', err=4200) hh
         fh = 0 ! Dummy value
         call process_gofs_cice(usafsi_settings%gofs_cice_dir, &
              nc, nr, landmask, USAFSI_arrays%gofs_icecon, &
              yyyy, mm, dd, hh, fh, ierr)
         if (ierr == 0) then
            found_gofs_cice = .true.
         else
            found_gofs_cice = .false.
         end if
        
         ! Estimates SSMIS-based snow depth, Yeosang Yoon
         write (LDT_logunit,*) &
              '[INFO] CALLING USAFSI_PROC_SSMIS'
         call USAFSI_proc_ssmis(date10, ssmis_raw_dir, ssmis, &
              usafsi_settings%ssmis_option) 
         
         ! RETRIEVE SSMIS DATA.         
         write (LDT_logunit,*) &
              '[INFO] CALLING GETSMI TO GET SSMIS EDR VALUES'
         call getsmi (date10, ssmis)

         ! RETRIEVE VIIRS DATA.
         if (usafsi_settings%useviirs) then
            write (LDT_logunit,*) &
                 '[INFO] CALLING GETVIIRS TO GET VIIRS SNOW MAP'
            call getviirs(date10, viirsdir)
         end if

         ! PERFORM THE SNOW ANALYSIS.
         USAFSI_arrays%snoanl(:,:) = -1
         USAFSI_arrays%icecon(:,:) = -1
         USAFSI_arrays%icemask(:,:) = -1
         write(LDT_logunit,*) &
              '[INFO] CALLING RUN_SNOW_ANALYSIS_NOGLACIER'
         call run_snow_analysis_noglacier(runcycle,nc,nr,landmask, landice,  &
              elevations, sfctmp_found, sfctmp_lis, bratseth)

         write(LDT_logunit,*) &
              '[INFO] CALLING RUN_SNOW_ANALYSIS_GLACIER'
         call run_snow_analysis_glacier(runcycle, nc, nr,landmask, landice)

         ! FIXME...Try using GOFS data first, and if unsuccessful, then run
         ! the old SSMIS analysis.
         if (found_gofs_cice) then
            write(LDT_logunit,*) &
                 '[INFO] CALLING RUN_SEAICE_ANALYSIS_GOFS'
            call run_seaice_analysis_gofs(month,runcycle,nc,nr,landmask)
         else
            write(LDT_logunit,*) &
                 '[INFO] CALLING RUN_SEAICE_ANALYSIS_SSMIS'
            call run_seaice_analysis_ssmis(month,runcycle,nc,nr,landmask)
         end if

         ! PRINT OUT TOTAL NUMBER OF STATIONS PROCESSED. PRINT ANY STATION
         ! WITH A SNOW DEPTH.  THIS WILL HELP IDENTIFY REGIONS MOST LIKELY
         ! TO REQUIRE MANUAL MODIFICATIONS.  ANY BAD OB SHOULD SHOW HERE.
         write(LDT_logunit,6800) bratseth%count_all_obs()
         call bratseth%sort_obs_by_id()
         call bratseth%print_snowdepths(usafsi_settings%minprt)

         ! EMK Write out in netcdf format
         call USAFSI_write_netcdf(date10)

         ! Clean up bratseth object
         call bratseth%delete()

      !YY end do cycle_loop
      end do cycle_loop

      ! DEALLOCATE ALL ARRAYS.
      deallocate (usafsi_arrays%climo)
      deallocate (usafsi_arrays%elevat)
      deallocate (usafsi_arrays%iceage)
      deallocate (usafsi_arrays%iceage12z)
      deallocate (usafsi_arrays%icecon)
      deallocate (usafsi_arrays%icemask)
      deallocate (usafsi_arrays%oldcon)
      deallocate (usafsi_arrays%olddep)
      deallocate (usafsi_arrays%oldmask)
      deallocate (usafsi_arrays%ptlat)
      deallocate (usafsi_arrays%ptlon)
      deallocate (sfctmp_lis)
      deallocate (usafsi_arrays%snoage)
      deallocate (usafsi_arrays%snoage12z)
      deallocate (usafsi_arrays%snoanl)
      deallocate (usafsi_arrays%snofrac)
      deallocate (usafsi_arrays%snow_poss)
      deallocate (usafsi_arrays%ssmis_depth)
      deallocate (usafsi_arrays%ssmis_icecon)
      deallocate (usafsi_arrays%sst)
      deallocate (usafsi_arrays%viirsmap)
      deallocate (usafsi_arrays%gofs_icecon)
      deallocate(landmask)
      deallocate(elevations)
      deallocate(landice)
   end if
>>>>>>> 82f069ae

#if (defined SPMD)
  call mpi_barrier(mpi_comm_world,ierr)
#endif

  write (LDT_logunit,*) '[INFO] NORMAL TERMINATION'
  call LDT_endrun()

  ! ERROR HANDLING SECTION.
4200 continue

  message(1) = ' [ERR] ERROR CONVERTING DATA FROM CHARACTER TO INTEGER'
  message(2) = ' [ERR] DATE10 = ' // date10
  call abort_message (program_name, program_name, message)
  call LDT_endrun()

  ! FORMAT STATEMENTS.
6800 format (/, 1X, 55('-'),                                             &
       /, 3X, '[INFO] PROGRAM:  USAFSI',                                &
       /, 5X, '[INFO] TOTAL STATIONS PROCESSED = ', I5,                 &
       /, 5X, '[INFO] PRINTING DEPTH REPORTS BY NETWORK & STATION ID'   &
       /, 5X, '[INFO] ELEV OF "-1000" INDICATES ELEVATION NOT REPORTED' &
       /, 1X, 55('-'))
6600 format (/, '[INFO] CYCLE DTG = ', A10)

contains

  ! Internal subroutine for reading LDT parameter file and extracting
  ! several fields
#if(defined USE_NETCDF3 || defined USE_NETCDF4)
  subroutine read_params(nc, nr, landmask, elevation, landice)

    ! Imports
    use LDT_coreMod, only: LDT_rc
    use LDT_logMod, only: LDT_logunit, LDT_verify
    use LDT_paramDataMod, only: LDT_LSMparam_struc
    use netcdf

    ! Defaults
    implicit none

    ! Arguments
    integer, intent(out) :: nc
    integer, intent(out) :: nr
    real, allocatable, intent(out) :: landmask(:,:)
    real, allocatable, intent(out) :: elevation(:,:)
    real, allocatable, intent(out) :: landice(:,:)

    ! Local variables
    character*100 :: filename
    integer :: ncid
    integer :: dimids(3)
    integer :: landmask_varid, elevation_varid, surfacetype_varid
    integer :: n
    logical :: file_exists
    integer :: nx, ny, nsfctypes
    real, allocatable :: surfacetype(:,:,:)
    integer :: glacierclass
    integer :: c, r

    n = 1 ! Just use outermost domain
    nc = LDT_rc%lnc(n)
    nr = LDT_rc%lnr(n)

    write(LDT_logunit,*) '[INFO] LDT dimensions: ',nc,' ',nr

    ! Construct filename
    filename = trim(LDT_LSMparam_struc(n)%param_filename)

    ! See if file exists
    inquire(file=trim(filename), exist=file_exists)
    if (.not. file_exists) then
       write(LDT_logunit,*) &
            '[ERR] Cannot find ', trim(filename), ' for USAFSI analysis'
       write(LDT_logunit,*)'LDT will stop'
       call LDT_endrun()
    end if

    ! Open the file
    call LDT_verify(nf90_open(path=trim(filename), &
         mode=nf90_nowrite, ncid=ncid), &
         '[ERR] Cannot open '//trim(filename))

    ! Get the relevant dimensions
    call LDT_verify(nf90_inq_dimid(ncid, "east_west", dimids(1)), &
         '[ERR] nf90_inq_dimid failed')
    call LDT_verify(nf90_inquire_dimension(ncid, dimids(1), len=nx), &
         '[ERR] nf90_inquire_dimension failed')
    if (nx .ne. nc) then
       write(LDT_logunit,*)'[ERR] east_west dimension does not match!'
       write(LDT_logunit,*)'Expected ', nc, ', found ', nx
       call LDT_endrun()
    end if

    call LDT_verify(nf90_inq_dimid(ncid, "north_south", dimids(2)), &
         '[ERR] nf90_inq_dimid failed')
    call LDT_verify(nf90_inquire_dimension(ncid, dimids(2), len=ny), &
         '[ERR] nf90_inquire_dimension failed')
    if (ny .ne. nr) then
       write(LDT_logunit,*)'[ERR] north_south dimension does not match!'
       write(LDT_logunit,*)'Expected ', nr, ', found ', ny
       call LDT_endrun()
    end if

    call LDT_verify(nf90_inq_dimid(ncid, "sfctypes", dimids(3)), &
         '[ERR] nf90_inq_dimid failed')
    call LDT_verify(nf90_inquire_dimension(ncid, dimids(3), len=nsfctypes), &
         '[ERR] nf90_inquire_dimension failed')

    ! Get the landmask
    call LDT_verify(nf90_inq_varid(ncid, 'LANDMASK', landmask_varid), &
         '[ERR] LANDMASK field not found in '//trim(filename))
    allocate(landmask(nc,nr))
    call LDT_verify(nf90_get_var(ncid, landmask_varid, landmask), &
         '[ERR] nf90_get_var failed')

    ! Get the elevation
    call LDT_verify(nf90_inq_varid(ncid, 'ELEVATION', elevation_varid), &
         '[ERR] ELEVATION field not found in '//trim(filename))
    allocate(elevation(nc,nr))
    call LDT_verify(nf90_get_var(ncid, elevation_varid, elevation), &
         '[ERR] nf90_get_var failed')

    ! Get the surfacetype
    call LDT_verify(nf90_inq_varid(ncid, 'SURFACETYPE', surfacetype_varid), &
         '[ERR] SURFACETYPE field not found in '//trim(filename))
    allocate(surfacetype(nc,nr,nsfctypes))
    call LDT_verify(nf90_get_var(ncid, surfacetype_varid, surfacetype), &
         '[ERR] nf90_get_var failed')

    ! Fetch the glacier class number
    call LDT_verify(nf90_get_att(ncid, nf90_global, "GLACIERCLASS", &
         glacierclass), &
         '[ERR] GLACIERCLASS global attribute not found in '//trim(filename))

    ! Create a landice mask
    allocate(landice(nc,nr))
    do r = 1,nr
       do c = 1,nc
          landice(c,r) = surfacetype(c, r, glacierclass)
       end do ! c
    end do ! r

    ! Clean up
    call LDT_verify(nf90_close(ncid))
    deallocate(surfacetype)

  end subroutine read_params

#else
  ! Dummy version
  subroutine read_params(nc, nr, landmask, elevations, landice)
    use LDT_logunit, only: LDT_logunit, LDT_endrun
    implicit none
    integer, intent(out) :: nc,nr
    real, allocatable, intent(out) :: landmask(:,:)
    real, allocatable, intent(out) :: elevations(:,:)
    real, allocatable, intent(out) :: landice(:,:)
    write(LDT_logunit,*) &
         '[ERR] LDT was not compiled with NETCDF support!'
    write(LDT_logunit,*) &
         '[ERR] Recompile with NETCDF support and try again!'
    call LDT_endrun()
  end subroutine read_params
#endif

end subroutine USAFSI_run<|MERGE_RESOLUTION|>--- conflicted
+++ resolved
@@ -6,7 +6,6 @@
 #include "LDT_NetCDF_inc.h"
 
 ! Main USAFSI driver
-<<<<<<< HEAD
 subroutine USAFSI_run(n)
 
   !*****************************************************************************************
@@ -57,7 +56,8 @@
   !**  25 Mar 19  Ported to LDT...Eric Kemp, NASA GSFC/SSAI
   !**  09 May 19  Renamed LDTSI...Eric Kemp, NASA GSFC/SSAI
   !**  13 Dec 19  Renamed USAFSI...Eric Kemp, NASA GSFC/SSAI
-  !**  30 Oct 20  Added GALWEM 2-m temperature........Eric Kemp, NASA GSFC/SSAI
+  !**  02 Nov 20  Removed blacklist logic...Eric Kemp, NASA GSFC/SSAI
+  !**  06 Nov 20  Added GALWEM 2-m temperature.......Eric Kemp, NASA GSFC/SSAI
   !**
   !*****************************************************************************************
   !*****************************************************************************************
@@ -69,74 +69,9 @@
   use LDT_pluginIndices
   use LDT_usafsiMod, only: usafsi_settings
   use map_utils
-=======
-subroutine USAFSI_run()
-   
-   !*****************************************************************************************
-   !*****************************************************************************************
-   !**
-   !**  NAME: SNOW DEPTH ANALYSIS MODEL
-   !**
-   !**  PURPOSE:  DRIVER ROUTINE FOR THE SNOW DEPTH ANALYSIS MODEL.
-   !**
-   !**   See USAFSI_arraysMod.F90 for common array descriptions
-   !**   See USAFSI_paramsMod.F90 for common parameter descriptions
-   !**
-   !**  UPDATES
-   !**  =======
-   !**  26 APR 95  INITIAL UNISYS VERSION.....................................SSGT CONRY/SYSM
-   !**  09 FEB 96  CHANGED ARGUMENTS PASSED BETWEEN GETOBS, GETSNO, GETSMI,
-   !**             AND PROCES DUE TO CHANGES DESCRIBED IN THEIR PROLOGUES.
-   !**             FORMATTED PRINT STATEMENTS........................DR KOPP, SSGT CONRY/SYSM
-   !**  23 OCT 97  ADDED INCLUDE OF TUNES PROC AND CALL TO RDTUNE.............SSGT CONRY/DNXM
-   !**  23 FEB 01  PORTED FROM UNISYS MAINFRAME..............................SSGT MILLER/DNXM
-   !**  30 JAN 03  ADDED ROUTINE BLACKLIST......................................MR GAYNO/DNXM
-   !**  09 JUL 03  REMOVED CALL TO GETSST; NOW PART OF NT2ICE...................MR GAYNO/DNXM
-   !**  05 FEB 04  CHANGED GEOG RECORD LENGTH FROM 4-BYTE TO 2-BYTE WORD
-   !**             (INCORPORATED 18 APR 03 AER CHANGES)......................MR LEWISTON/DNXM
-   !**  05 MAY 04  MERGED IN THE SSMIS NASA TEAM II SEA ICE CONCENTRATION
-   !**             CAPABILITY.  CONVERTED TO FREE FORMAT FORTRAN 90 USING
-   !**             MODULES RATHER THAN COMMON BLOCKS.........................MR EYLANDER/DNXM
-   !**  21 OCT 04  PORTED TO CDFS II.  REMOVED GRIB SUBROUTINES SINCE
-   !**             CDFS II WRITING C++ GRIB ROUTINES.........................MR EYLANDER/DNXM
-   !**  21 MAR 05  REMOVED OBSOLETE ARRAY SMITMP.............................MR LEWISTON/DNXM
-   !**  14 APR 05  SEPARATED SNOW AND ICE INTO SEPARATE ARRAYS.
-   !**             ADDED CALL TO GETICE......................................MR LEWISTON/DNXM
-   !**  07 JUN 05  REMOVED JULHR FROM GETOBS & GETSMI CALLS..................MR LEWISTON/DNXM
-   !**  08 MAY 09  ADDED AMSR-E SNOW. REMOVED SEA ICE....................MR LEWISTON/2WXG/WEA
-   !**  16 JUN 09  CONVERTED TO EQUIDISTANT CYLINDRICAL GRID.............MR LEWISTON/2WXG/WEA
-   !**  18 Dec 09  ADDED GRIB OUTPUT.....................................MR LEWISTON/16WS/WXE
-   !**  05 JAN 10  CHANGED SSMIS FROM SDRS TO EDRS.......................MR LEWISTON/16WS/WXE
-   !**  13 SEP 10  ADDED CALL TO GETSFC..................................MR LEWISTON/16WS/WXE
-   !**  29 APR 11  MOVED BLACKLIST AND VALIDATION TO DBPULL..............MR LEWISTON/16WS/WXE
-   !**  08 NOV 11  REMOVED AMSR-E AND PORTED TO LINUX....................MR LEWISTON/16WS/WXE
-   !**  20 MAR 12  SWITCHED OBS SOURCE FROM CDMS TO JMOBS................MR LEWISTON/16WS/WXE
-   !**  29 MAY 12  MOVED MODIFIED TEST FROM SCRIPT TO GETSNO.............MR LEWISTON/16WS/WXE
-   !**  07 NOV 12  ADDED FRACTIONAL SNOW.................................MR LEWISTON/16WS/WXE
-   !**  10 OCT 13  CHANGED DAILY TO 4 TIMES/DAY. ADDED CYCLE_LOOP.
-   !**             REPLACED NAMELIST WITH GETENV CALLS...................MR LEWISTON/16WS/WXE
-   !**  15 FEB 17  ADDED VIIRS DATA........................................MR PUSKAR/16WS/WXE
-   !**  28 DEC 17  ADDED FILTER FOR MISSING ELEVATIONS...................MR LEWISTON/16WS/WXE
-   !**  25 Mar 19  Ported to LDT...Eric Kemp, NASA GSFC/SSAI
-   !**  09 May 19  Renamed LDTSI...Eric Kemp, NASA GSFC/SSAI
-   !**  13 Dec 19  Renamed USAFSI...Eric Kemp, NASA GSFC/SSAI
-   !**  02 Nov 20  Removed blacklist logic...Eric Kemp, NASA GSFC/SSAI
-   !**
-   !*****************************************************************************************
-   !*****************************************************************************************
-   
-   ! Imports
-   use LDT_bratsethMod 
-   use LDT_coreMod, only: LDT_masterproc, LDT_rc
-   use LDT_logMod, only: LDT_logunit, LDT_endrun
-   use LDT_pluginIndices
-   use LDT_usafsiMod, only: usafsi_settings 
-   use map_utils 
->>>>>>> 82f069ae
 #if ( defined SPMD )
   use mpi
 #endif
-<<<<<<< HEAD
   use USAFSI_analysisMod
   use USAFSI_arraysMod, only: USAFSI_arrays
   use USAFSI_galwemMod, only: USAFSI_get_galwem_t2m
@@ -152,7 +87,7 @@
 
   ! Arguments
   integer, intent(in) :: n
-  
+
   ! Local variables
   character*10               ::  date10               ! DATE-TIME GROUP OF CYCLE
   character*100              ::  fracdir              ! FRACTIONAL SNOW DIRECTORY PATH
@@ -188,10 +123,7 @@
   real, allocatable :: elevations(:,:)
   real, allocatable :: landice(:,:)
   integer :: j
-  character*20, allocatable :: blacklist_stns(:)
   character*120 :: line
-  integer :: num_blacklist_stns
-  logical :: found_blacklist_file
   integer :: icount
   integer :: c, r
   real :: arctlatr
@@ -239,33 +171,6 @@
 
      ! for SSMIS snow depth, Yeosang Yoon
      ssmis_raw_dir = trim(usafsi_settings%ssmis_raw_dir)
-
-     ! FIXME Specify blacklist filename in ldt.config
-     ! EMK Read blacklist file.
-     inquire(file='USAFSI_blacklist.cfg',exist=found_blacklist_file)
-     num_blacklist_stns = 0
-     if (found_blacklist_file) then
-        open(2, file='USAFSI_blacklist.cfg')
-        ! First, count the number of lines in the file
-        icount = 0
-        do
-           read(2,*,end=10)
-           icount = icount + 1
-        end do
-10      continue
-        rewind(2)
-        num_blacklist_stns = icount - 2 ! Skip first and last line
-        if (num_blacklist_stns > 0) then
-           allocate(blacklist_stns(num_blacklist_stns))
-           ! Now, read each line, other than the first and last
-           read(2,*)
-           do j = 1, num_blacklist_stns
-              read(2,*) line
-              blacklist_stns(j) = line(1:len_trim(line))
-           end do
-        end if
-        close(2)
-     end if
 
      ! EXTRACT MONTH FROM DATE-TIME GROUP.
      read (date10(5:6), '(i2)', err=4200) month
@@ -371,7 +276,7 @@
 
         ! RETRIEVE GALWEM SURFACE TEMPERATURES.
         write (LDT_logunit,*) &
-             '[INFO] CALLING USAFSI_get_galwem_t2m TO GET GALWEM 2-M TEMPERATURES'
+          '[INFO] CALLING USAFSI_get_galwem_t2m TO GET GALWEM 2-M TEMPERATURES'
         call USAFSI_get_galwem_t2m(n, julhr, nc, nr, sfctmp, ierr)
         if (ierr .ne. 0) then
            ! Fall back on LIS SURFACE temperatures
@@ -494,14 +399,12 @@
         USAFSI_arrays%icemask(:,:) = -1
         write(LDT_logunit,*) &
              '[INFO] CALLING RUN_SNOW_ANALYSIS_NOGLACIER'
-        call run_snow_analysis_noglacier(runcycle,nc,nr,landmask, landice,  &
-             elevations, sfctmp_found, sfctmp, &
-             num_blacklist_stns, blacklist_stns, bratseth)
-        if (allocated(blacklist_stns)) deallocate(blacklist_stns)
+        call run_snow_analysis_noglacier(runcycle, nc, nr, landmask, landice, &
+             elevations, sfctmp_found, sfctmp, bratseth)
 
         write(LDT_logunit,*) &
              '[INFO] CALLING RUN_SNOW_ANALYSIS_GLACIER'
-        call run_snow_analysis_glacier(runcycle, nc, nr,landmask, landice)
+        call run_snow_analysis_glacier(runcycle, nc, nr, landmask, landice)
 
         ! FIXME...Try using GOFS data first, and if unsuccessful, then run
         ! the old SSMIS analysis.
@@ -558,388 +461,6 @@
      deallocate(elevations)
      deallocate(landice)
   end if
-=======
-   use USAFSI_analysisMod 
-   use USAFSI_arraysMod, only: USAFSI_arrays
-   use USAFSI_gofsMod
-   use USAFSI_lisMod, only:  read_gr2_t2
-   use USAFSI_netcdfMod 
-   use USAFSI_paramsMod
-   use USAFSI_ssmisMod, only: USAFSI_proc_ssmis
-   use USAFSI_utilMod 
-
-   ! Defaults
-   implicit none
-
-   ! Local variables
-   character*10               ::  date10               ! DATE-TIME GROUP OF CYCLE
-   character*100              ::  fracdir              ! FRACTIONAL SNOW DIRECTORY PATH
-   character*90               ::  message    (msglns)  ! ERROR MESSAGE
-   character*5,  allocatable  ::  netid      (:)       ! NETWORK ID OF AN OBSERVATION
-   character*100              ::  modif                ! PATH TO MODIFIED DATA DIRECTORY
-   character*100              ::  sfcobs               ! PATH TO DBPULL SNOW OBS DIRECTORY
-   character*100              ::  ssmis                ! SSMIS FILE DIRECTORY PATH
-   character*9,  allocatable  ::  staid      (:)       ! STATION ID OF AN OBSERVATION
-   character*100              ::  static               ! STATIC FILE DIRECTORY PATH
-   character*100              ::  stmpdir              ! SFC TEMP DIRECTORY PATH
-   character*100              ::  unmod                ! PATH TO UNMODIFIED DATA DIRECTORY
-   character*100              ::  viirsdir             ! PATH TO VIIRS DATA DIRECTORY
-   integer                    ::  runcycle             ! CYCLE HOUR
-   integer                    ::  hemi                 ! HEMISPHERE (1 = NH, 2 = SH, 3 = GLOBAL)
-   integer                    ::  julhr                ! AFWA JULIAN HOUR BEING PROCESSED
-   integer                    ::  julhr_beg            ! AFWA JULIAN HOUR OF BEGINNING CYCLE
-   integer                    ::  julhr_end            ! AFWA JULIAN HOUR OF ENDING CYCLE
-   integer                    ::  month                ! MONTH OF YEAR (1-12)
-   integer                    ::  stacnt               ! TOTAL NUMBER OF OBSERVATIONS USED
-   integer,    allocatable    ::  staelv     (:)       ! OBSERVATION ELEVATION (METERS)
-   integer,    allocatable    ::  stalat     (:)       ! OBSERVATION LATITUDE
-   integer,    allocatable    ::  stalon     (:)       ! OBSERVATION LONGITUDE      
-   logical                    ::  sfctmp_found         ! FLAG FOR SFC TEMP FILE FOUND
-   real,       allocatable    ::  sfctmp_lis (:, :)    ! LIS SHELTER TEMPERATURE DATA
-   real,       allocatable    ::  stadep     (:)       ! OBSERVATION SNOW DEPTH (METERS)      
-   character*12 :: routine_name 
-   type(LDT_bratseth_t) :: bratseth 
-   character*10 :: network10, platform10
-   real :: rob, rlat, rlon, relev
-   integer :: nc,nr
-   real, allocatable :: landmask(:,:)
-   real, allocatable :: elevations(:,:)
-   real, allocatable :: landice(:,:)
-   integer :: j
-   character*120 :: line
-   integer :: icount
-   integer :: c, r
-   real :: arctlatr
-   real, allocatable :: climo_tmp(:,:)
-   integer :: maxsobs
-   integer :: yyyy, mm, dd, hh, fh
-   integer :: ierr
-   logical :: found_gofs_cice
-   logical :: just_12z
-
-   ! SSMIS snow depth, Yeosang Yoon
-   character*100              ::  ssmis_raw_dir       ! SSMIS RAW FILE DIRECTORY PATH   
-   integer                    ::  ssmis_option        ! option for snow depth retrieval algorithm
-
-   maxsobs = usafsi_settings%maxsobs
-
-   ! Only the master process handles the file output
-   if (LDT_masterproc) then
-      routine_name = "USAFSI"
-      message = ' '
-      hemi    = 3
-
-      write (LDT_logunit,*) '[INFO] RUNNING USAFSI MODEL'
-
-      ! Check the LDT map projection.  
-      ! FIXME:  Support other projections in addition to LATLON
-      if (trim(LDT_rc%lis_map_proj) .ne. LDT_latlonId) then
-         write(LDT_logunit,*)'[ERR] USAFSI only supports lat/lon grid'
-         call LDT_endrun()
-      end if
-
-      ! Get relevant fields from LDT parameter file
-      call read_params(nc,nr,landmask,elevations, landice)
-
-      ! Copy ldt.config files to local variables
-      date10 = trim(usafsi_settings%date10)
-      fracdir = trim(usafsi_settings%fracdir)
-      modif = trim(usafsi_settings%modif)
-      sfcobs = trim(usafsi_settings%sfcobs)
-      ssmis = trim(usafsi_settings%ssmis)
-      stmpdir = trim(usafsi_settings%stmpdir)
-      static = trim(usafsi_settings%static)
-      unmod = trim(usafsi_settings%unmod)
-      viirsdir = trim(usafsi_settings%viirsdir)
-      
-      ! for SSMIS snow depth, Yeosang Yoon
-      ssmis_raw_dir = trim(usafsi_settings%ssmis_raw_dir)
-
-      ! EXTRACT MONTH FROM DATE-TIME GROUP.      
-      read (date10(5:6), '(i2)', err=4200) month
-
-      ! ALLOCATE GRIDDED DATA ARRAYS.
-      allocate (USAFSI_arrays%climo            (nc,     nr))
-      allocate (USAFSI_arrays%elevat           (nc,     nr))
-      allocate (USAFSI_arrays%iceage           (nc,     nr))
-      allocate (USAFSI_arrays%iceage12z        (nc,     nr))
-      allocate (USAFSI_arrays%icecon           (nc,     nr))
-      allocate (USAFSI_arrays%icemask          (nc,     nr))
-      allocate (USAFSI_arrays%oldcon           (nc,     nr))
-      allocate (USAFSI_arrays%olddep           (nc,     nr))
-      allocate (USAFSI_arrays%oldmask          (nc,     nr))
-      allocate (USAFSI_arrays%ptlat            (nc,     nr))
-      allocate (USAFSI_arrays%ptlon            (nc,     nr))
-      ! This is the LIS data interpolated to the LDT grid
-      allocate (sfctmp_lis       (nc,     nr))
-      allocate (USAFSI_arrays%snoage           (nc,     nr))
-      allocate (USAFSI_arrays%snoage12z        (nc,     nr))
-      allocate (USAFSI_arrays%snoanl           (nc,     nr))
-      allocate (USAFSI_arrays%snofrac          (nc,     nr))
-      allocate (USAFSI_arrays%snow_poss        (nc,     nr))
-      allocate (USAFSI_arrays%ssmis_depth      (nc,     nr))
-      allocate (USAFSI_arrays%ssmis_icecon     (nc,     nr))
-      allocate (USAFSI_arrays%sst              (nc,     nr))
-      allocate (USAFSI_arrays%viirsmap         (nc,     nr))
-      allocate (USAFSI_arrays%gofs_icecon(nc,nr))
-
-      ! RETRIEVE STATIC DATA SETS.
-      write (LDT_logunit,*) '[INFO] CALLING GETGEO TO GET STATIC FIELDS'
-      ! EMK...Pass LDT elevations to this routine to populate SNODEP elevat
-      call getgeo (month, static, nc, nr, elevations)
-
-      ! EMK...Mismatches can occur in landmask between 0.25 deg climo and
-      ! LDT's grid.  In cases where LDT introduces "new" land, use a bogus
-      ! value.
-      arctlatr = float(arctlat) / 100.0
-      allocate(climo_tmp(nc,nr))
-      climo_tmp(:,:) = USAFSI_arrays%climo(:,:)
-      do r = 1, nr
-         do c = 1, nc
-            if (USAFSI_arrays%ptlat(c,r) > -40.0 .and. &
-                 USAFSI_arrays%ptlat(c,r) < 40.0) cycle
-            ! See if climo exists for glacier point.  If not, use a fill-in.
-            !if (landmask(c,r) > 0.5 .and. &
-            !     USAFSI_arrays%climo(c,r) .le. 0) then
-            if (landmask(c,r) > 0.5 .and. &
-                 USAFSI_arrays%climo(c,r) .le. 0) then
-               if (landice(c,r) > 0.5) then
-                  climo_tmp(c,r) = usafsi_settings%fill_climo
-               else
-                  !climo_tmp(c,r) = usafsi_settings%unkdep
-                  climo_tmp(c,r) = 0 
-               end if
-            end if
-         end do ! c
-      end do ! r
-
-      USAFSI_arrays%climo(:,:) = climo_tmp(:,:)
-      deallocate(climo_tmp)
-
-      ! RETRIEVE THE PREVIOUS SNOW ANALYSIS.
-      ! First, try reading USAFSI in netCDF format.  If that doesn't work,
-      ! fall back on the legacy SNODEP at 0.25 deg resolution.
-      write (LDT_logunit,*) &
-           '[INFO] CALLING GETSNO_NC TO GET PREVIOUS SNOW AND ICE DATA'
-      call getsno_nc(date10, julhr_beg, ierr)
-      if (ierr .ne. 0) then
-         write (LDT_logunit,*) &
-              '[INFO] CALLING GETSNO TO GET PREVIOUS SNOW AND ICE DATA'
-         if (ierr == 1) then
-            just_12z = .true.
-         else
-            just_12z = .false.
-         end if
-         call getsno (date10, modif, unmod, nc, nr, landice, julhr_beg, &
-              just_12z)
-      end if
-
-      julhr = julhr_beg
-      call date10_julhr (date10, julhr_end, program_name, routine_name)
-
-      ! LOOP THROUGH UNCOMPLETED CYCLES.
-      ! FIXME...Change this to handle only one cycle
-      !YY cycle_loop : do while (julhr .lt. julhr_end)
-      cycle_loop : do while (julhr .lt. julhr_end)
-
-         ! EMK Create bratseth object
-         call bratseth%new(maxsobs, usafsi_settings%back_err_var, &
-              usafsi_settings%back_err_h_corr_len, &
-              usafsi_settings%back_err_v_corr_len)
-
-         julhr = julhr + 6
-         call julhr_date10 (julhr, date10, program_name, routine_name)
-
-         write(LDT_logunit,*) &
-              '[INFO] ***PREPARING SNOW/ICE ANALYSIS VALID ', date10, &
-              '***'
-
-         write (ldt_logunit,6600) date10
-         read (date10(9:10), '(i2)', err=4200) runcycle
-
-         ! RETRIEVE LIS SURFACE TEMPERATURES.
-         ! FIXME...Try reading netCDF output from prior LIS history, and 
-         ! pass back flag indicating success or failure.  If it fails, 
-         ! fall back on GETSFC for 0.25deg data.         
-         write (LDT_logunit,*) &
-              '[INFO] CALLING READ_GR2_T2 TO GET LIS SHELTER TEMPERATURES'
-         call read_gr2_t2(date10, nc, nr, sfctmp_lis, ierr)
-         if (ierr .ne. 0) then
-            write (LDT_logunit,*) &
-                 '[INFO] CALLING GETSFC TO GET LIS SHELTER TEMPERATURES'
-            call getsfc (date10, stmpdir, sfctmp_found, sfctmp_lis)
-         else
-            sfctmp_found = .true.
-         end if
-
-         ! RETRIEVE NAVY SEA SURFACE TEMPERATURE (SST) DATA.
-         ! First try the US Navy 0.08 deg GOFS data
-         read (date10(1: 4), '(i4)', err=4200) yyyy
-         read (date10(5: 6), '(i2)', err=4200) mm
-         read (date10(7: 8), '(i2)', err=4200) dd
-         read (date10(9:10), '(i2)', err=4200) hh
-         fh = 0 ! Dummy value
-         write (LDT_logunit,*) &
-              '[INFO] CALLING PROCESS_GOFS_SST TO GET SEA SURFACE TEMPERATURES'
-         call process_gofs_sst(usafsi_settings%gofs_sst_dir, &
-              nc, nr, landmask, usafSI_arrays%sst, &
-              yyyy, mm, dd, hh, fh, ierr)
-         if (ierr .ne. 0) then
-            ! Fall back on legacy GETSST for 0.25 deg data.
-            write (LDT_logunit,*) &
-                 '[INFO] CALLING GETSST TO GET SEA SURFACE TEMPERATURES'
-            call getsst (date10, stmpdir)
-         end if
-
-         ! RETRIEVE FRACTIONAL SNOW DATA.         
-         if (usafsi_settings%usefrac) then               
-            write (LDT_logunit,*) &
-                 '[INFO] CALLING GETFRAC TO GET FRACTIONAL SNOW DATA'
-            call getfrac (date10, fracdir)               
-         end if
-
-         ! RETRIEVE SURFACE OBSERVATIONS.      
-         write (LDT_logunit,*) &
-              '[INFO] CALLING GETOBS TO PROCESS SURFACE OBSERVATIONS'         
-         ! ALLOCATE ARRAYS USED IN MAX # OF OBS RETURNED.
-         allocate (netid            (maxsobs))
-         allocate (stadep           (maxsobs))
-         allocate (staelv           (maxsobs))
-         allocate (staid            (maxsobs))
-         allocate (stalat           (maxsobs))
-         allocate (stalon           (maxsobs))
-
-         call getobs (date10, month,  sfcobs, netid, staid, stacnt, &
-              stalat, stalon, staelv, stadep)         
-         write(LDT_logunit,*) &
-              '[INFO] TOTAL OBSERVATIONS RETURNED FROM GETOBS: ', &
-              stacnt
-
-         ! EMK Copy observations to bratseth object
-         do j = 1, stacnt
-            network10 = trim(netid(j))
-            platform10 = trim(staid(j))
-            rob = stadep(j)
-            rlat = real(stalat(j)) * 0.01
-            rlon = real(stalon(j)) * 0.01
-            relev = real(staelv(j))
-            call bratseth%append_ob(network10,platform10,rob,rlat,rlon,&
-                 relev, &
-                 usafsi_settings%ob_err_var,back=-1.)
-         end do
-
-         ! Clean up
-         deallocate(netid)
-         deallocate(staid)
-         deallocate(stalat)
-         deallocate(stalon)
-         deallocate(staelv)
-         deallocate(stadep)
-
-         ! Try to get the GOFS sea ice data
-         write(LDT_logunit,*) &
-              '[INFO] CALLING PROCESS_GOFS_CICE TO GET GOFS SEA ICE DATA'
-         read (date10(1: 4), '(i4)', err=4200) yyyy
-         read (date10(5: 6), '(i2)', err=4200) mm
-         read (date10(7: 8), '(i2)', err=4200) dd
-         read (date10(9:10), '(i2)', err=4200) hh
-         fh = 0 ! Dummy value
-         call process_gofs_cice(usafsi_settings%gofs_cice_dir, &
-              nc, nr, landmask, USAFSI_arrays%gofs_icecon, &
-              yyyy, mm, dd, hh, fh, ierr)
-         if (ierr == 0) then
-            found_gofs_cice = .true.
-         else
-            found_gofs_cice = .false.
-         end if
-        
-         ! Estimates SSMIS-based snow depth, Yeosang Yoon
-         write (LDT_logunit,*) &
-              '[INFO] CALLING USAFSI_PROC_SSMIS'
-         call USAFSI_proc_ssmis(date10, ssmis_raw_dir, ssmis, &
-              usafsi_settings%ssmis_option) 
-         
-         ! RETRIEVE SSMIS DATA.         
-         write (LDT_logunit,*) &
-              '[INFO] CALLING GETSMI TO GET SSMIS EDR VALUES'
-         call getsmi (date10, ssmis)
-
-         ! RETRIEVE VIIRS DATA.
-         if (usafsi_settings%useviirs) then
-            write (LDT_logunit,*) &
-                 '[INFO] CALLING GETVIIRS TO GET VIIRS SNOW MAP'
-            call getviirs(date10, viirsdir)
-         end if
-
-         ! PERFORM THE SNOW ANALYSIS.
-         USAFSI_arrays%snoanl(:,:) = -1
-         USAFSI_arrays%icecon(:,:) = -1
-         USAFSI_arrays%icemask(:,:) = -1
-         write(LDT_logunit,*) &
-              '[INFO] CALLING RUN_SNOW_ANALYSIS_NOGLACIER'
-         call run_snow_analysis_noglacier(runcycle,nc,nr,landmask, landice,  &
-              elevations, sfctmp_found, sfctmp_lis, bratseth)
-
-         write(LDT_logunit,*) &
-              '[INFO] CALLING RUN_SNOW_ANALYSIS_GLACIER'
-         call run_snow_analysis_glacier(runcycle, nc, nr,landmask, landice)
-
-         ! FIXME...Try using GOFS data first, and if unsuccessful, then run
-         ! the old SSMIS analysis.
-         if (found_gofs_cice) then
-            write(LDT_logunit,*) &
-                 '[INFO] CALLING RUN_SEAICE_ANALYSIS_GOFS'
-            call run_seaice_analysis_gofs(month,runcycle,nc,nr,landmask)
-         else
-            write(LDT_logunit,*) &
-                 '[INFO] CALLING RUN_SEAICE_ANALYSIS_SSMIS'
-            call run_seaice_analysis_ssmis(month,runcycle,nc,nr,landmask)
-         end if
-
-         ! PRINT OUT TOTAL NUMBER OF STATIONS PROCESSED. PRINT ANY STATION
-         ! WITH A SNOW DEPTH.  THIS WILL HELP IDENTIFY REGIONS MOST LIKELY
-         ! TO REQUIRE MANUAL MODIFICATIONS.  ANY BAD OB SHOULD SHOW HERE.
-         write(LDT_logunit,6800) bratseth%count_all_obs()
-         call bratseth%sort_obs_by_id()
-         call bratseth%print_snowdepths(usafsi_settings%minprt)
-
-         ! EMK Write out in netcdf format
-         call USAFSI_write_netcdf(date10)
-
-         ! Clean up bratseth object
-         call bratseth%delete()
-
-      !YY end do cycle_loop
-      end do cycle_loop
-
-      ! DEALLOCATE ALL ARRAYS.
-      deallocate (usafsi_arrays%climo)
-      deallocate (usafsi_arrays%elevat)
-      deallocate (usafsi_arrays%iceage)
-      deallocate (usafsi_arrays%iceage12z)
-      deallocate (usafsi_arrays%icecon)
-      deallocate (usafsi_arrays%icemask)
-      deallocate (usafsi_arrays%oldcon)
-      deallocate (usafsi_arrays%olddep)
-      deallocate (usafsi_arrays%oldmask)
-      deallocate (usafsi_arrays%ptlat)
-      deallocate (usafsi_arrays%ptlon)
-      deallocate (sfctmp_lis)
-      deallocate (usafsi_arrays%snoage)
-      deallocate (usafsi_arrays%snoage12z)
-      deallocate (usafsi_arrays%snoanl)
-      deallocate (usafsi_arrays%snofrac)
-      deallocate (usafsi_arrays%snow_poss)
-      deallocate (usafsi_arrays%ssmis_depth)
-      deallocate (usafsi_arrays%ssmis_icecon)
-      deallocate (usafsi_arrays%sst)
-      deallocate (usafsi_arrays%viirsmap)
-      deallocate (usafsi_arrays%gofs_icecon)
-      deallocate(landmask)
-      deallocate(elevations)
-      deallocate(landice)
-   end if
->>>>>>> 82f069ae
 
 #if (defined SPMD)
   call mpi_barrier(mpi_comm_world,ierr)
