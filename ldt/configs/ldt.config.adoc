--- conflicted
+++ resolved
@@ -3382,20 +3382,6 @@
 |===
 |Value |Description
 
-<<<<<<< HEAD
-|"`LIS LSM soil moisture`" |soil moisture output from a LIS run
-|"`Synthetic soil moisture`" |synethtic soil moisture observations created from a LIS run
-|"`AMSR-E(LPRM) soil moisture`" |Land Parameter Retrieval Model (LPRM) retrievals of AMSR-E soil moisture
-|"`AMSR-E(NASA) soil moisture`" |NASA AMSR-E soil moisture
-|"`ESA CCI soil moisture`" |Essential Climate Variable (ECV) soil moisture retrievals
-|"`WindSat soil moisture`" |WindSat retrievals of soil moisture
-|"`SMOPS soil moisture`" |NESDIS Soil Moisture Operational Processing System (SMOPS) based soil moisture retrievals
-|"`ASCAT TUW soil moisture`" |ASCAT soil moisture retrievals from TU Wein
-|"`GRACE TWS`" |Terrestrial water storage observations from GRACE
-|"`Simulated GRACE`" |Simulated water storage observations from GRACE
-|"`MCD15A2H LAI`" | MODIS MCD15A2H v006 LAI product
-|"`SMOS NRT NN soil moisture`" | SMOS Level 2 Soil Moisture Near Real Time Neural Network
-=======
 |"`LIS LSM soil moisture`" |Soil moisture output from a LIS run.  Note that the units of the LIS soil moisture must be "`m3/m3`".
 |"`Synthetic soil moisture`" |Synthetic soil moisture observations created from a LIS run (units in "`m3/m3`")
 |"`AMSR-E(LPRM) soil moisture`" |Land Parameter Retrieval Model (LPRM) retrievals of AMSR-E soil moisture (units in "`m3/m3`")
@@ -3411,7 +3397,7 @@
 |"`GLASS LAI`" |GLASS LAI product (units in "`-`")
 |"`LPRM vegetation optical depth`" |Land Parameter Retrieval Model (LPRM) vegetation optical depth observations (units in "`-`")
 |"`NASA SMAP vegetation optical depth`" |NASA SMAP vegetation optical depth observations (units in "`-`")
->>>>>>> a45e76d7
+|"`SMOS NRT NN soil moisture`" | SMOS Level 2 Soil Moisture Near Real Time Neural Network
 |===
 
 .Example _ldt.config_ entry
