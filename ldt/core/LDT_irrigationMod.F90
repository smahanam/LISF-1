--- conflicted
+++ resolved
@@ -263,7 +263,6 @@
           call setIrrigParmsFullnames( n, "irrigfrac", &
                   LDT_irrig_struc(n)%irrigfrac%source )
        enddo
-<<<<<<< HEAD
        ! Option to select irrigation type, if GRIPC selected: 
        if( LDT_irrig_struc(1)%irrigfrac%source == "GRIPC" )then
          call ESMF_ConfigFindLabel(LDT_config,"Irrigation fraction type option:",rc=rc)
@@ -286,8 +285,6 @@
             end select  
          enddo
        end if
-=======
-
        ! Read in lat/lon extents and res for sources that are binary:
        LDT_irrig_struc(:)%irrig_proj = "none"
        do n=1, LDT_rc%nnest
@@ -315,7 +312,6 @@
           endif
         endif
        enddo
->>>>>>> 6658c5f3
     end if
 
 !-- Read Irrigation maps:
