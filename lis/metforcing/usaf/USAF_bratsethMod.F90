--- conflicted
+++ resolved
@@ -20,17 +20,14 @@
 !              ........................................Eric Kemp/SSAI/NASA
 ! 03 Jun 2020  Removed Box-Cox transform in precipitation analysis
 !              ........................................Eric Kemp/SSAI/NASA
-<<<<<<< HEAD
 ! 29 Nov 2023  Pass QC-rejected obs to OBA files.......Eric Kemp/SSAI/NASA
 ! 12 Mar 2024  Restrict BackQC and SuperstatQC to gage reports. Fixed
 !              typo in SuperstatQC threshold...........Eric Kemp/SSAI/NASA
 ! 21 Mar 2024  Changed internal BackQC and SuperstatQC logic to only
 !              skip for IMERG.  This allows use with T, RH, and wind
 !              speed analyses..........................Eric Kemp/SSAI/NASA
-=======
 ! 23 May 2024  Export USAF_is_gauge function, and add HADS and
 !              NWSLI gage networks.....................Eric Kemp/SSAI/NASA
->>>>>>> af0d3337
 !
 ! DESCRIPTION:
 !
@@ -3472,26 +3469,9 @@
             if ( this%qc(j) .eq. QC_SUSPECT_BACKQC) cycle
             if ( this%qc(j) .eq. QC_SUSPECT_SUPERSTATQC) cycle
 
-<<<<<<< HEAD
             ! Do not apply to IMERG.  But allow application to other
             ! data sources.
             if ( is_imerg(this%net(j)) ) cycle
-=======
-            ! Screen by type
-            if (present(network)) then
-               if (trim(network) .eq. "SSMI") then
-                  if (.not. is_ssmi(this%net(j))) cycle
-               else if (trim(network) .eq. "GEOPRECIP") then
-                  if (.not. is_geoprecip(this%net(j))) cycle
-               else if (trim(network) .eq. "CMORPH") then
-                  if (.not. is_cmorph(this%net(j))) cycle
-               else if (trim(network) .eq. "IMERG") then
-                  if (.not. is_imerg(this%net(j))) cycle
-               end if
-            else ! Gauges
-               if (.not. USAF_is_gauge(this%net(j))) cycle
-            end if
->>>>>>> af0d3337
 
             ! Now see which LIS grid box this is in.  First, handle latitude.
             found = .false.
