--- conflicted
+++ resolved
@@ -260,17 +260,14 @@
    use WRFout_forcingMod
 #endif
 
-<<<<<<< HEAD
 #if ( defined MF_COAMPSOUT )
    use COAMPSout_forcingMod
-=======
 #if ( defined MF_WRFOUTV2 )
    use WRFoutv2_forcingMod
 #endif
 
 #if ( defined MF_WRF_AK )
    use WRF_AKdom_forcingMod
->>>>>>> 4758950b
 #endif
 
 #if ( defined MF_GDAS_T1534 )
@@ -568,13 +565,11 @@
    external finalize_WRFout
 #endif
 
-<<<<<<< HEAD
 #if ( defined MF_COAMPSOUT )
    external get_COAMPSout
    external timeinterp_COAMPSout
    external reset_COAMPSout
    external finalize_COAMPSout
-=======
 #if ( defined MF_WRFOUTV2 )
    external get_WRFoutv2
    external timeinterp_WRFoutv2
@@ -587,7 +582,6 @@
    external timeinterp_WRF_AKdom
    external reset_WRF_AKdom
    external finalize_WRF_AKdom
->>>>>>> 4758950b
 #endif
 
 #if ( defined MF_GDAS_T1534 )
@@ -1045,7 +1039,6 @@
    call registerresetmetforc(trim(LIS_WRFoutId)//char(0),reset_WRFout)
 #endif
 
-<<<<<<< HEAD
 #if ( defined MF_COAMPSOUT )
 ! - COAMPSout forcing
    call registerinitmetforc(trim(LIS_COAMPSoutId)//char(0),init_COAMPSout)
@@ -1054,7 +1047,6 @@
                                   timeinterp_COAMPSout)
    call registerfinalmetforc(trim(LIS_COAMPSoutId)//char(0),finalize_COAMPSout)
    call registerresetmetforc(trim(LIS_COAMPSoutId)//char(0),reset_COAMPSout)
-=======
 #if ( defined MF_WRFOUTV2 )
 ! - WRFout-4KM HiRes forcing
    call registerinitmetforc(trim(LIS_WRFoutv2Id)//char(0),init_WRFoutv2)
@@ -1073,7 +1065,6 @@
                                   timeinterp_WRF_AKdom)
    call registerfinalmetforc(trim(LIS_WRFakId)//char(0),finalize_WRF_AKdom)
    call registerresetmetforc(trim(LIS_WRFakId)//char(0),reset_WRF_AKdom)
->>>>>>> 4758950b
 #endif
 
 #if ( defined MF_GDAS_T1534 )
