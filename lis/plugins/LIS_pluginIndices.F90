!-----------------------BEGIN NOTICE -- DO NOT EDIT-----------------------
! NASA Goddard Space Flight Center
! Land Information System Framework (LISF)
! Version 7.4
!
! Copyright (c) 2022 United States Government as represented by the
! Administrator of the National Aeronautics and Space Administration.
! All Rights Reserved.
!-------------------------END NOTICE -- DO NOT EDIT-----------------------
module LIS_pluginIndices
!BOP
!
!  !MODULE: LIS_pluginIndices
! 
!  !DESCRIPTION: 
!   The code in this file provides values of indices used to 
!   to register functions in the plugin modules
!  
!  The index definitions are simply a convention
!  The user may change these options, and the lis.config 
!  should be changed appropriately to ensure that the correct function
!  is called at run time
! 
!  !REVISION HISTORY: 
!  23 Oct 2006: Sujay Kumar  Initial Specification
!  17 Jan 2011: David Mocko, added max/min greenness & slope type
!  08 Feb 2011: Yudong Tian, added cmem3 rtm. 
!  01 Jun 2012: Sujay Kumar, changed Ids to character strings
!  22 May 2013: Shugong Wang, added FLAKE.1.0  
!  27 Jan 2014: Shugong Wang, added HRAP projection
!   4 Nov 2014: Jonathan Case, added support for daily NESDIS/VIIRS GVF for Noah
!  16 Aug 2016: Mahdi Navari, added PILDAS  
!
!EOP
  PRIVATE
   
!BOC
!-------------------------------------------------------------------------
! Run modes
!------------------------------------------------------------------------- 
   character*50, public,  parameter :: LIS_retroId     = "retrospective"
   character*50, public,  parameter :: LIS_RTMforwardId  = "RTM forward"
   character*50, public,  parameter :: LIS_agrmetrunId = "AGRMET ops"
   character*50, public,  parameter :: LIS_wrfcplId    = "WRF coupling"
   character*50, public,  parameter :: LIS_nuopccplId  = "NUOPC coupling"
   character*50, public,  parameter :: LIS_gcecplId    = "GCE coupling"
   character*50, public,  parameter :: LIS_gfscplId    = "GFS coupling"
   character*50, public,  parameter :: LIS_paramEstimRunId = "parameter estimation"
   character*50, public,  parameter :: LIS_smootherDAId    = "ensemble smoother"
   character*50, public,  parameter :: LIS_forecastrunId   = "forecast"
!-------------------------------------------------------------------------
! Domains
!-------------------------------------------------------------------------
   character*50, public,  parameter :: LIS_latlonId    = "latlon"
   character*50, public,  parameter :: LIS_mercId      = "mercator"
   character*50, public,  parameter :: LIS_lambertId   = "lambert"
   character*50, public,  parameter :: LIS_gaussId     = "gaussian"
   character*50, public,  parameter :: LIS_polarId     = "polar"
   character*50, public,  parameter :: LIS_utmId       = "UTM"
   character*50, public,  parameter :: LIS_catdomainId = "catchment"
   character*50, public,  parameter :: LIS_hrapId      = "hrap"
!-------------------------------------------------------------------------
! LSMS
!-------------------------------------------------------------------------
   character*50, public,  parameter :: LIS_templateLSMId = "none"
   character*50, public,  parameter :: LIS_noah271Id   = "Noah.2.7.1"
   character*50, public,  parameter :: LIS_noah32Id    = "Noah.3.2"
   character*50, public,  parameter :: LIS_noah33Id    = "Noah.3.3"
   character*50, public,  parameter :: LIS_noah36Id    = "Noah.3.6"
   character*50, public,  parameter :: LIS_noah39Id    = "Noah.3.9"
   character*50, public,  parameter :: LIS_noahmp36Id  = "NoahMP.3.6"
   character*50, public,  parameter :: LIS_noahmp401Id = "Noah-MP.4.0.1"
   character*50, public,  parameter :: LIS_ruc37Id     = "RUC.3.7"
   character*50, public,  parameter :: LIS_clm2Id      = "CLM.2"
   character*50, public,  parameter :: LIS_vic411Id    = "VIC.4.1.1"
   character*50, public,  parameter :: LIS_vic412Id    = "VIC.4.1.2"
   character*50, public,  parameter :: LIS_AWRAL600Id    = "AWRAL.6.0.0"
   character*50, public,  parameter :: LIS_mosaicId    = "Mosaic"
   character*50, public,  parameter :: LIS_hyssibId    = "HySSIB"
   !character*50, public,  parameter :: LIS_sib2Id      = "SiB2"
   !character*50, public,  parameter :: LIS_tessId      = "HTESSEL"
   character*50, public,  parameter :: LIS_jules43Id     = "JULES.4.3"
   character*50, public,  parameter :: LIS_jules50Id     = "JULES.5.0"
   character*50, public,  parameter :: LIS_jules51Id     = "JULES.5.1"
   character*50, public,  parameter :: LIS_jules52Id     = "JULES.5.2"
   character*50, public,  parameter :: LIS_jules53Id     = "JULES.5.3"
   character*50, public,  parameter :: LIS_jules54Id     = "JULES.5.4"
   character*50, public,  parameter :: LIS_jules5xId     = "JULES"
   character*50, public,  parameter :: LIS_cableId     = "CABLE"
   character*50, public,  parameter :: LIS_fasstId     = "FASST"
   !character*50, public,  parameter :: LIS_sheelsId    = "SHEELS"
   character*50, public,  parameter :: LIS_clsmf25Id   = "CLSM F2.5"
   character*50, public,  parameter :: LIS_geowrsi2Id  = "GeoWRSI.2"
   character*50, public,  parameter :: LIS_rdhm356lsmId = "RDHM.3.5.6"
   character*50, public,  parameter :: LIS_summa1Id     = "SUMMA.1.0"
   character*50, public,  parameter :: LIS_Crocus81Id     = "Crocus8.1"  

!-------------------------------------------------------------------------
! Lake models
!-------------------------------------------------------------------------
   character*50, public,  parameter :: LIS_FLAKE1Id   = "FLAKE.1.0"

!-------------------------------------------------------------------------
! Glacier models
!-------------------------------------------------------------------------
   character*50, public,  parameter :: LIS_templateGLId = "template glacier"
   character*50, public,  parameter :: LIS_noahmpglacier3911Id  = "NoahMP-GL.3.9.1.1"

!-------------------------------------------------------------------------
! Open water models
!-------------------------------------------------------------------------
   character*50, public,  parameter :: LIS_templateOpenWaterId  = "template open water"

!-------------------------------------------------------------------------
! Met forcings 
!-------------------------------------------------------------------------
   character*50, public,  parameter :: LIS_metForcTemplateId = "none"
   character*50, public,  parameter :: LIS_generatedForcId   = "LDT-generated"
   character*50, public,  parameter :: LIS_climstdId         = "CLIM-Standard"
   character*50, public,  parameter :: LIS_genensfcstId      = "GenEnsFcst"
   character*50, public,  parameter :: LIS_pptensfcstId      = "PPTEnsFcst"

   character*50, public,  parameter :: LIS_gdasId            = "GDAS"
   character*50, public,  parameter :: LIS_gdasT1534Id       = "GDAS T1534"
   character*50, public,  parameter :: LIS_geos5fcstId       = "GEOS5 forecast"
   character*50, public,  parameter :: LIS_gefsId            = "GEFS forecast"
   character*50, public,  parameter :: LIS_ecmwfId           = "ECMWF"
   character*50, public,  parameter :: LIS_gswp1Id           = "GSWP1"
   character*50, public,  parameter :: LIS_gswp2Id           = "GSWP2"
   character*50, public,  parameter :: LIS_agrmetId          = "AGRMET"
   character*50, public,  parameter :: LIS_princetonId       = "PRINCETON"
   character*50, public,  parameter :: LIS_nldas2Id          = "NLDAS2"

   character*50, public,  parameter :: LIS_gldasId           = "GLDAS"
   character*50, public,  parameter :: LIS_gfsId             = "GFS"
   character*50, public,  parameter :: LIS_merra2Id          = "MERRA2"

   character*50, public,  parameter :: LIS_cmapId            = "CMAP"
   character*50, public,  parameter :: LIS_chirps2Id         = "CHIRPS2"

   character*50, public,  parameter :: LIS_TRMM3B42RTId      = "TRMM 3B42RT"
   character*50, public,  parameter :: LIS_TRMM3B42RTV7Id    = "TRMM 3B42RTV7"
   character*50, public,  parameter :: LIS_TRMM3B42V6Id      = "TRMM 3B42V6"
   character*50, public,  parameter :: LIS_TRMM3B42V7Id      = "TRMM 3B42V7" ! SY
   character*50, public,  parameter :: LIS_cmorphId          = "CPC CMORPH"
   character*50, public,  parameter :: LIS_imergId           = "GPM IMERG"
   character*50, public,  parameter :: LIS_stg2Id            = "CPC STAGEII"
   character*50, public,  parameter :: LIS_stg4Id            = "CPC STAGEIV"

   character*50, public,  parameter :: LIS_narrId            = "NARR"
   character*50, public,  parameter :: LIS_RFE2DailyId       = "RFE2(daily)"
   character*50, public,  parameter :: LIS_scanId            = "SCAN"
   !character*50, public,  parameter :: LIS_d2pcpcarId        = "D2PCPCAR"
   !character*50, public,  parameter :: LIS_d2pcpoklId        = "D2PCPOKL"
   character*50, public,  parameter :: LIS_agrradpsId        = "AGRMET radiation (polar stereographic)"
   character*50, public,  parameter :: LIS_BondvilleId       = "Bondville"
   character*50, public,  parameter :: LIS_LoobosId          = "Loobos"
   character*50, public,  parameter :: LIS_TRIGRSseattleId   = "TRIGRS test"
   character*50, public,  parameter :: LIS_snotelId          = "SNOTEL"
   character*50, public,  parameter :: LIS_RFE2gdasId        = "RFE2(GDAS bias-corrected)"
   character*50, public,  parameter :: LIS_vicforcingId      = "VIC processed forcing"
   character*50, public,  parameter :: LIS_PALSmetforcId     = "PALS station forcing"
   character*50, public,  parameter :: LIS_USGSPETforcId     = "PET USGS"
   character*50, public,  parameter :: LIS_nam242Id          = "NAM242"
   character*50, public,  parameter :: LIS_WRFoutId          = "WRFout"
   character*50, public,  parameter :: LIS_COAMPSoutId       = "COAMPSout"
   character*50, public,  parameter :: LIS_WRFoutv2Id        = "WRFoutv2"
   character*50, public,  parameter :: LIS_WRFakId           = "WRF AK"
   character*50, public,  parameter :: LIS_AWAPforcId        = "AWAP"
   character*50, public,  parameter :: LIS_HiMATGMUforcId    = "HiMAT GMU"
   character*50, public,  parameter :: LIS_AWRALforcId       = "AWRAL processed forcing"
   character*50, public,  parameter :: LIS_mrmsId            = "MRMS"
   character*50, public,  parameter :: LIS_era5Id            = "ERA5"
   character*50, public,  parameter :: LIS_plumber2Id        = "PLUMBER2"
   character*50, public,  parameter :: LIS_gddpId            = "GDDP"
<<<<<<< HEAD
   character*50, public,  parameter :: LIS_galwemgeId        = "GALWEM-GE forecast"
=======
   character*50, public,  parameter :: LIS_galwemId          = "GALWEM forecast"
>>>>>>> 845cbaa4
!-------------------------------------------------------------------------
! land surface parameters
!-------------------------------------------------------------------------
!-------------------------------------------------------------------------
! LAI/SAI sources
!-------------------------------------------------------------------------
   character*50, public,  parameter :: LIS_modis_RT_laiId  = "MODIS real-time"
   character*50, public,  parameter :: LIS_ALMIPIIlaiId    = "ALMIPII"
!-------------------------------------------------------------------------
! greenness data sources
!-------------------------------------------------------------------------
   character*50, public,  parameter :: LIS_NESDISgfracId ="NESDIS weekly"
   character*50, public,  parameter :: LIS_SPORTgfracId = "SPORT"
   character*50, public,  parameter :: LIS_VIIRSgfracId = "VIIRS"
   character*50, public,  parameter :: LIS_ALMIPIIgfracId = "ALMIPII"
!-------------------------------------------------------------------------
! roughness data sources
!-------------------------------------------------------------------------
   character*50, public,  parameter :: LIS_ALMIPIIroughnessId = "ALMIPII"
!-------------------------------------------------------------------------
! albedo data sources
!-------------------------------------------------------------------------
   character*50, public,  parameter :: LIS_ALMIPIIalbedoId = "ALMIPII"
!-------------------------------------------------------------------------
! emissivity data sources
!-------------------------------------------------------------------------
   character*50, public,  parameter :: LIS_ALMIPIIemissId = "ALMIPII"
!-------------------------------------------------------------------------
! data assimilation algorithms
!-------------------------------------------------------------------------
   character*50, public,  parameter :: LIS_diId         = "Direct insertion"
   character*50, public,  parameter :: LIS_ekfId        = "EKF"
   character*50, public,  parameter :: LIS_enkfId       = "EnKF"
   character*50, public,  parameter :: LIS_ensrfId      = "EnSRF"
   character*50, public,  parameter :: LIS_enksId       = "EnKS"
   character*50, public,  parameter :: LIS_pfId         = "PF"
!-------------------------------------------------------------------------
! perturbation algorithms
!-------------------------------------------------------------------------
   character*50, public,  parameter :: LIS_uniformpertId = "uniform"
   character*50, public,  parameter :: LIS_gmaopertId = "GMAO scheme"
!-------------------------------------------------------------------------
! Assimilation set
! DA variable being updated with observations
!-------------------------------------------------------------------------
   character*50, public,  parameter :: LIS_noobsId             = "none"
   character*50, public,  parameter :: LIS_synsmId             = "Synthetic SM"
   character*50, public,  parameter :: LIS_synsweId            = "Synthetic SWE"
   character*50, public,  parameter :: LIS_synlstId            = "Synthetic LST"
   character*50, public,  parameter :: LIS_synsndId            = "Synthetic SND"
   character*50, public,  parameter :: LIS_synSnowTbID         = "Synthetic Snow TB"              

   character*50, public,  parameter :: LIS_multisynsmobsId     = "Synthetic(Multilayer) sm"
   character*50, public,  parameter :: LIS_isccpTskinId        = "ISCCP LST"
   character*50, public,  parameter :: LIS_NASA_AMSREsmobsId   = "AMSR-E(NASA) soil moisture"
   character*50, public,  parameter :: LIS_LPRM_AMSREsmobsId   = "AMSR-E(LPRM) soil moisture"
   character*50, public,  parameter :: LIS_ESACCIsmobsId       = "ESA CCI soil moisture"
   character*50, public,  parameter :: LIS_WindSatsmobsId      = "Windsat"
   character*50, public,  parameter :: LIS_WindSatCsmobsId     = "Windsat C-band"
   character*50, public,  parameter :: LIS_snodepobsId         = "SNODEP"
   character*50, public,  parameter :: LIS_usafsiobsId         = "USAFSI"
   character*50, public,  parameter :: LIS_ANSASWEsnowobsId    = "ANSA SWE"
   character*50, public,  parameter :: LIS_ANSASCFsnowobsId    = "ANSA SCF"
   character*50, public,  parameter :: LIS_ANSASNWDsnowobsId   = "ANSA snow depth"
   character*50, public,  parameter :: LIS_SMMRSNWDsnowobsId   = "SMMR snow depth"
   character*50, public,  parameter :: LIS_SSMISNWDsnowobsId   = "SSMI snow depth"
   character*50, public,  parameter :: LIS_AMSREsweobsId       = "AMSR-E SWE"
!   character*50, public,  parameter :: LIS_AMSREsnowobsId      = "AMSR-E snow" !yliu
   character*50, public,  parameter :: LIS_PMWsnowobsId        = "PMW snow" !yliu
   character*50, public,  parameter :: LIS_modisscfId          = "MODIS SCF"
   character*50, public,  parameter :: LIS_GRACEtwsobsId       = "GRACE TWS"
   character*50, public,  parameter :: LIS_simGRACEJPLobsId    = "Simulated GRACE (JPL)"
   character*50, public,  parameter :: LIS_synLbandTbobsId     = "Synthetic L-band Tb"
   character*50, public,  parameter :: LIS_SMOPSsmobsId        = "SMOPS soil moisture"
   character*50, public,  parameter :: LIS_SMOPS_ASCATsmobsId  = "SMOPS-ASCAT soil moisture" ! MN
   character*50, public,  parameter :: LIS_SMOPS_SMOSsmobsId   = "SMOPS-SMOS soil moisture"  ! MN
   character*50, public,  parameter :: LIS_SMOPS_AMSR2smobsId  = "SMOPS-AMSR2 soil moisture" ! MN
   character*50, public,  parameter :: LIS_SMOPS_SMAPsmobsId   = "SMOPS-SMAP soil moisture"  ! MN
   character*50, public,  parameter :: LIS_ASCAT_TUWsmobsId    = "ASCAT (TUW) soil moisture"
   character*50, public,  parameter :: LIS_IMSscaobsId         = "IMS snow cover"
   character*50, public,  parameter :: LIS_GCOMW_AMSR2L3smobsId = &
        "GCOMW AMSR2 L3 soil moisture"
   character*50, public,  parameter :: LIS_GCOMW_AMSR2L3sndobsId = &
        "GCOMW AMSR2 L3 snow depth"
   character*50, public,  parameter :: LIS_SNODASobsId = &
        "SNODAS"
   character*50, public,  parameter :: LIS_SMOSL2smobsId         = &
        "SMOS L2 soil moisture"
   character*50, public,  parameter :: LIS_pildassmobsId         = &
        "PILDAS SM"
   character*50, public,  parameter :: LIS_SMOSNESDISsmobsId     = &
        "SMOS(NESDIS) soil moisture"
   character*50, public,  parameter :: LIS_NASASMAPsmobsId       = &
        "SMAP(NASA) soil moisture"
   character*50, public,  parameter :: LIS_SMOSNRTNNL2smobsId    = &
        "SMOS NRT NN soil moisture"                                  !YK
   character*50, public,  parameter :: LIS_SMAPEOPLsmobsId       = &
        "SMAP_E_OPL soil moisture"                                   !YK
   character*50, public,  parameter :: LIS_NASASMAPvodobsId      = &
        "SMAP(NASA) vegetation optical depth"
   character*50, public,  parameter :: LIS_GLASSlaiobsId         = &
        "GLASS LAI"
   character*50, public,  parameter :: LIS_MODISsportLAIobsId    = &
        "MODIS SPoRT LAI"
   character*50, public,  parameter :: LIS_MCD15A2HlaiobsId      = &
        "MCD15A2H LAI"
   character*50, public,  parameter :: LIS_VIIRSgvfobsId         = &
        "VIIRS GVF"                                                  !YK
   character*50, public,  parameter :: LIS_CDFSgvfobsId          = &
        "CDFS GVF"                                                   !YK
   character*50, public,  parameter :: LIS_GLASSalbedoobsId      = &
        "GLASS Albedo"
   character*50, public,  parameter :: LIS_SMAPNRTsmobsId        = &
        "SMAP(NRT) soil moisture"
   character*50, public,  parameter :: LIS_ASOsweobsId           = &
        "ASO SWE"
   character*50, public,  parameter :: LIS_synwlId             = &
        "Synthetic water level"
   character*50, public,  parameter :: LIS_THySMId             = &
           "THySM"
   character*50, public,  parameter :: LIS_hydrowebwlId        = &
        "Hydroweb water level"
   character*50, public,  parameter :: LIS_wusUCLAobsId        = &
        "Western U.S. UCLA snow"

!-------------------------------------------------------------------------
! Bias Estimation Algorithms
!-------------------------------------------------------------------------
   character*50, public,  parameter :: LIS_gmaobiasId = "Adaptive bias correction"
!-------------------------------------------------------------------------
! Optimization / Uncertainty estimation Algorithms
!-------------------------------------------------------------------------
   character*50, public,  parameter :: LIS_ESOptId ="Enumerated search"
   character*50, public,  parameter :: LIS_LMOptId ="Levenberg marquardt"
   character*50, public,  parameter :: LIS_GAOptId = "Genetic algorithm"
   character*50, public,  parameter :: LIS_SCEUAOptId = "Shuffled complex evolution"
   character*50, public,  parameter :: LIS_MCSIMId = "Monte carlo sampling"
   character*50, public,  parameter :: LIS_RWMCMCId = "Random walk markov chain monte carlo"
   character*50, public,  parameter :: LIS_DEMCId = "Differential evolution markov chain"
   character*50, public,  parameter :: LIS_DEMCzId = "Differential evolution markov chain z"
!-------------------------------------------------------------------------
! Optimization Set (parameter estimation calibration dataset) definitions
!-------------------------------------------------------------------------
   character*50, public,  parameter :: LIS_EmptyObsId = "No obs"
   character*50, public,  parameter :: LIS_templateObsId = "NONE"
   character*50, public,  parameter :: LIS_wgPBMRsmId = "WG PBMR sm"
   character*50, public,  parameter :: LIS_pesynsm1Id = "Synthetic sm1"
   character*50, public,  parameter :: LIS_pesynsm2Id = "Synthetic sm2"
   character*50, public,  parameter :: LIS_AmerifluxObsId = "Ameriflux obs"
   character*50, public,  parameter :: LIS_ARMObsId = "ARM obs"
   character*50, public,  parameter :: LIS_maconlandslideObsId = "Macon landslide obs"
   character*50, public,  parameter :: LIS_globallandslideObsId = "Global landslide obs"
   character*50, public,  parameter :: LIS_CNRSObsId = "CNRS"
   character*50, public,  parameter :: LIS_CNRS_MPDIObsId = "CNRS MPDI"
   character*50, public,  parameter :: LIS_AMSRE_SRObsId = "AMSRE SR"
   character*50, public,  parameter :: LIS_LPRM_AMSREsmpeObsId = "AMSR-E(LPRM) pe soil moisture"
   character*50, public,  parameter :: LIS_FLUXNETpeObsId = "Gridded FLUXNET"
   character*50, public,  parameter :: LIS_USDA_ARSsmpeObsId = "USDA ARSsm"
   character*50, public,  parameter :: LIS_ARSsmobsId = "ARS sm" ! SY
   character*50, public,  parameter :: LIS_ISMNsmobsId = "ISMN sm" 
   character*50, public,  parameter :: LIS_SMAPsmobsId = "SMAP sm"
   character*50, public,  parameter :: LIS_UAsnowobsId = "UA snow"
!-------------------------------------------------------------------------
! Objective Function Evaluation Criteria
!-------------------------------------------------------------------------
   character*50, public,  parameter :: LIS_LMestimateId = "LM"
   character*50, public,  parameter :: LIS_LSestimateId = "Least squares"
   character*50, public,  parameter :: LIS_LLestimateId = "Likelihood"
   character*50, public,  parameter :: LIS_PestimateId  = "Probability"
!-------------------------------------------------------------------------
! Radiative Transfer Models
!-------------------------------------------------------------------------
   character*50, public, parameter :: LIS_crtmId = "CRTM"
   character*50, public, parameter :: LIS_crtm2Id = "CRTM2"
   character*50, public, parameter :: LIS_crtm2EMId = "CRTM2EM"
   character*50, public, parameter :: LIS_cmem3Id = "CMEM"
   character*50, public, parameter :: LIS_tauomegaRTMId = "Tau Omega"
!-------------------------------------------------------------------------
! Land Slide Models
!-------------------------------------------------------------------------
   character*50, public, parameter :: LIS_GLSId = "GLS"
   character*50, public, parameter :: LIS_TRIGRSId = "TRIGRS"
!-------------------------------------------------------------------------
! Routing Models
!-------------------------------------------------------------------------
   character*50, public, parameter :: LIS_NLDASrouterId = "NLDAS router"
   character*50, public, parameter :: LIS_HYMAProuterId = "HYMAP router"
   character*50, public, parameter :: LIS_HYMAP2routerId = "HYMAP2 router"
!-------------------------------------------------------------------------
! Runoff data support
!-------------------------------------------------------------------------
   character*50, public, parameter :: LIS_LISrunoffdataId   = "LIS runoff output"
   character*50, public, parameter :: LIS_GLDAS1runoffdataId = "GLDAS1 runoff data"
   character*50, public, parameter :: LIS_GLDAS2runoffdataId = "GLDAS2 runoff data"
   character*50, public, parameter :: LIS_NLDAS2runoffdataId = "NLDAS2 runoff data"
   character*50, public, parameter :: LIS_MERRA2runoffdataId = "MERRA2 runoff data"
   character*50, public, parameter :: LIS_ERAIlandrunoffdataId = "ERA interim land runoff data"
   character*50, public, parameter :: LIS_GWBMIPrunoffdataId = "GWB MIP runoff data"
!-------------------------------------------------------------------------
!  Irrigation models
!-------------------------------------------------------------------------
   character*50, public, parameter :: LIS_sprinklerIrrigationId = "Sprinkler"
   character*50, public, parameter :: LIS_floodIrrigationId = "Flood"
   character*50, public, parameter :: LIS_dripIrrigationId  = "Drip"
!-------------------------------------------------------------------------
!  Forecasting algorithms
!-------------------------------------------------------------------------
   character*50, public, parameter :: LIS_ESPbootId = "ESP boot"
   character*50, public, parameter :: LIS_ESPconvId = "ESP conventional"

!EOC
 end module LIS_pluginIndices<|MERGE_RESOLUTION|>--- conflicted
+++ resolved
@@ -173,11 +173,9 @@
    character*50, public,  parameter :: LIS_era5Id            = "ERA5"
    character*50, public,  parameter :: LIS_plumber2Id        = "PLUMBER2"
    character*50, public,  parameter :: LIS_gddpId            = "GDDP"
-<<<<<<< HEAD
+   character*50, public,  parameter :: LIS_galwemId          = "GALWEM forecast
    character*50, public,  parameter :: LIS_galwemgeId        = "GALWEM-GE forecast"
-=======
-   character*50, public,  parameter :: LIS_galwemId          = "GALWEM forecast"
->>>>>>> 845cbaa4
+
 !-------------------------------------------------------------------------
 ! land surface parameters
 !-------------------------------------------------------------------------
