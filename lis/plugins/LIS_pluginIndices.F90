!-----------------------BEGIN NOTICE -- DO NOT EDIT-----------------------
! NASA Goddard Space Flight Center Land Information System (LIS) v7.2
!
! Copyright (c) 2015 United States Government as represented by the
! Administrator of the National Aeronautics and Space Administration.
! All Rights Reserved.
!-------------------------END NOTICE -- DO NOT EDIT-----------------------
module LIS_pluginIndices
!BOP
!
!  !MODULE: LIS_pluginIndices
! 
!  !DESCRIPTION: 
!   The code in this file provides values of indices used to 
!   to register functions in the plugin modules
!  
!  The index definitions are simply a convention
!  The user may change these options, and the lis.config 
!  should be changed appropriately to ensure that the correct function
!  is called at run time
! 
!  !REVISION HISTORY: 
!  23 Oct 2006: Sujay Kumar  Initial Specification
!  17 Jan 2011: David Mocko, added max/min greenness & slope type
!  08 Feb 2011: Yudong Tian, added cmem3 rtm. 
!  01 Jun 2012: Sujay Kumar, changed Ids to character strings
!  22 May 2013: Shugong Wang, added FLAKE.1.0  
!  27 Jan 2014: Shugong Wang, added HRAP projection
!   4 Nov 2014: Jonathan Case, added support for daily NESDIS/VIIRS GVF for Noah
!  16 Aug 2016: Mahdi Navari, added PILDAS  
!
!EOP
  PRIVATE
   
!BOC
!-------------------------------------------------------------------------
! Run modes
!------------------------------------------------------------------------- 
   character*50, public,  parameter :: LIS_retroId     = "retrospective"
   character*50, public,  parameter :: LIS_RTMforwardId  = "RTM forward"
   character*50, public,  parameter :: LIS_agrmetrunId = "AGRMET ops"
   character*50, public,  parameter :: LIS_wrfcplId    = "WRF coupling"
   character*50, public,  parameter :: LIS_gcecplId    = "GCE coupling"
   character*50, public,  parameter :: LIS_gfscplId    = "GFS coupling"
   character*50, public,  parameter :: LIS_paramEstimRunId = "parameter estimation"
   character*50, public,  parameter :: LIS_smootherDAId    = "ensemble smoother"
   character*50, public,  parameter :: LIS_forecastrunId      = "forecast"
!-------------------------------------------------------------------------
! Domains
!-------------------------------------------------------------------------
   character*50, public,  parameter :: LIS_latlonId    = "latlon"
   character*50, public,  parameter :: LIS_mercId      = "mercator"
   character*50, public,  parameter :: LIS_lambertId   = "lambert"
   character*50, public,  parameter :: LIS_gaussId     = "gaussian"
   character*50, public,  parameter :: LIS_polarId     = "polar"
   character*50, public,  parameter :: LIS_utmId       = "UTM"
   character*50, public,  parameter :: LIS_catdomainId = "catchment"
   character*50, public,  parameter :: LIS_hrapId      = "hrap"
!-------------------------------------------------------------------------
! LSMS
!-------------------------------------------------------------------------
   character*50, public,  parameter :: LIS_templateLSMId = "none"
   character*50, public,  parameter :: LIS_noah271Id   = "Noah.2.7.1"
   character*50, public,  parameter :: LIS_noah32Id    = "Noah.3.2"
   character*50, public,  parameter :: LIS_noah33Id    = "Noah.3.3"
   character*50, public,  parameter :: LIS_noah36Id    = "Noah.3.6"
   character*50, public,  parameter :: LIS_noah39Id    = "Noah.3.9"
   character*50, public,  parameter :: LIS_noahmp36Id  = "NoahMP.3.6"
   character*50, public,  parameter :: LIS_noahmp401Id = "Noah-MP.4.0.1"
   character*50, public,  parameter :: LIS_ruc37Id     = "RUC.3.7"
   character*50, public,  parameter :: LIS_clm2Id      = "CLM.2"
   character*50, public,  parameter :: LIS_vic411Id    = "VIC.4.1.1"
   character*50, public,  parameter :: LIS_vic412Id    = "VIC.4.1.2"
   character*50, public,  parameter :: LIS_AWRAL600Id    = "AWRAL.6.0.0"
   character*50, public,  parameter :: LIS_mosaicId    = "Mosaic"
   character*50, public,  parameter :: LIS_hyssibId    = "HySSIB"
   !character*50, public,  parameter :: LIS_sib2Id      = "SiB2"
   !character*50, public,  parameter :: LIS_tessId      = "HTESSEL"
   character*50, public,  parameter :: LIS_jules43Id     = "JULES.4.3"
   character*50, public,  parameter :: LIS_jules50Id     = "JULES.5.0"
   character*50, public,  parameter :: LIS_jules52Id     = "JULES.5.2"
   character*50, public,  parameter :: LIS_jules53Id     = "JULES.5.3"
   character*50, public,  parameter :: LIS_cableId     = "CABLE"
   character*50, public,  parameter :: LIS_fasstId     = "FASST"
   !character*50, public,  parameter :: LIS_sheelsId    = "SHEELS"
   character*50, public,  parameter :: LIS_clsmf25Id   = "CLSM F2.5"
   character*50, public,  parameter :: LIS_geowrsi2Id  = "GeoWRSI.2"
   character*50, public,  parameter :: LIS_rdhm356lsmId = "RDHM.3.5.6"
   character*50, public,  parameter :: LIS_summa1Id     = "SUMMA.1.0"

!-------------------------------------------------------------------------
! Lake models
!-------------------------------------------------------------------------
   character*50, public,  parameter :: LIS_FLAKE1Id   = "FLAKE.1.0"

!-------------------------------------------------------------------------
! Glacier models
!-------------------------------------------------------------------------
   character*50, public,  parameter :: LIS_templateGLId = "template glacier"
   character*50, public,  parameter :: LIS_noahmpglacier3911Id  = "NoahMP-GL.3.9.1.1"

!-------------------------------------------------------------------------
! Open water models
!-------------------------------------------------------------------------
   character*50, public,  parameter :: LIS_templateOpenWaterId    = "template open water"

!-------------------------------------------------------------------------
! Met forcings 
!-------------------------------------------------------------------------
   character*50, public,  parameter :: LIS_metForcTemplateId = "none"
   character*50, public,  parameter :: LIS_generatedForcId   = "LDT-generated"
   character*50, public,  parameter :: LIS_climstdId         = "CLIM-Standard"
   character*50, public,  parameter :: LIS_genensfcstId      = "GenEnsFcst"
   character*50, public,  parameter :: LIS_pptensfcstId      = "PPTEnsFcst"

   character*50, public,  parameter :: LIS_gdasId            = "GDAS"
   character*50, public,  parameter :: LIS_gdasT1534Id       = "GDAS T1534"
   character*50, public,  parameter :: LIS_geosId            = "GEOS"
   character*50, public,  parameter :: LIS_geos5fcstId       = "GEOS5 forecast"
   character*50, public,  parameter :: LIS_ecmwfId           = "ECMWF"
   character*50, public,  parameter :: LIS_gswp1Id           = "GSWP1"
   character*50, public,  parameter :: LIS_gswp2Id           = "GSWP2"
   character*50, public,  parameter :: LIS_ecmwfreanalId     = "ECMWF reanalysis"
   character*50, public,  parameter :: LIS_agrmetId          = "AGRMET"
   character*50, public,  parameter :: LIS_princetonId       = "PRINCETON"
   character*50, public,  parameter :: LIS_nldas1Id          = "NLDAS1"
   character*50, public,  parameter :: LIS_nldas2Id          = "NLDAS2"

   character*50, public,  parameter :: LIS_gldasId           = "GLDAS"
   character*50, public,  parameter :: LIS_gfsId             = "GFS"
   character*50, public,  parameter :: LIS_merralandId       = "MERRA-Land"
   character*50, public,  parameter :: LIS_merra2Id          = "MERRA2"

   character*50, public,  parameter :: LIS_cmapId            = "CMAP"
   character*50, public,  parameter :: LIS_chirps2Id         = "CHIRPS2"

   character*50, public,  parameter :: LIS_TRMM3B42RTId      = "TRMM 3B42RT"
   character*50, public,  parameter :: LIS_TRMM3B42RTV7Id    = "TRMM 3B42RTV7"
   character*50, public,  parameter :: LIS_TRMM3B42V6Id      = "TRMM 3B42V6"
   character*50, public,  parameter :: LIS_TRMM3B42V7Id      = "TRMM 3B42V7" ! SY
   character*50, public,  parameter :: LIS_cmorphId          = "CPC CMORPH"
   character*50, public,  parameter :: LIS_imergId           = "GPM IMERG"
   character*50, public,  parameter :: LIS_stg2Id            = "CPC STAGEII"
   character*50, public,  parameter :: LIS_stg4Id            = "CPC STAGEIV"

   character*50, public,  parameter :: LIS_narrId            = "NARR"
   character*50, public,  parameter :: LIS_ALMIPIIId         = "ALMIPII"
   character*50, public,  parameter :: LIS_RFE2DailyId       = "RFE2(daily)"
   character*50, public,  parameter :: LIS_ceopId            = "CEOP"
   character*50, public,  parameter :: LIS_scanId            = "SCAN"
   character*50, public,  parameter :: LIS_armsId            = "ARMS"
   character*50, public,  parameter :: LIS_gdasLSWGId        = "GDAS(LSWG)"
   !character*50, public,  parameter :: LIS_d2pcpcarId        = "D2PCPCAR"
   !character*50, public,  parameter :: LIS_d2pcpoklId        = "D2PCPOKL"
   character*50, public,  parameter :: LIS_rdhm356Id         = "RDHM.3.5.6"
   character*50, public,  parameter :: LIS_gdas3dId          = "GDAS(3d)"
   character*50, public,  parameter :: LIS_agrradpsId        = "AGRMET radiation (polar stereographic)"
   character*50, public,  parameter :: LIS_agrradId          = "AGRMET radiation (latlon)"
   character*50, public,  parameter :: LIS_BondvilleId       = "Bondville"
   character*50, public,  parameter :: LIS_LoobosId          = "Loobos"
   character*50, public,  parameter :: LIS_FASSTsingleId     = "FASST test"
   character*50, public,  parameter :: LIS_TRIGRSseattleId   = "TRIGRS test"
   character*50, public,  parameter :: LIS_snotelId          = "SNOTEL"
   character*50, public,  parameter :: LIS_coopId            = "COOP"
   character*50, public,  parameter :: LIS_rhoneAGGId        = "Rhone AGG"
   character*50, public,  parameter :: LIS_RFE2gdasId        = "RFE2(GDAS bias-corrected)"
   character*50, public,  parameter :: LIS_vicforcingId      = "VIC processed forcing"
   character*50, public,  parameter :: LIS_PALSmetforcId     = "PALS station forcing"
   character*50, public,  parameter :: LIS_PILDASmetforcId   = "PILDAS"
   character*50, public,  parameter :: LIS_USGSPETforcId     = "PET USGS"
   character*50, public,  parameter :: LIS_capaId            = "CaPA"
   character*50, public,  parameter :: LIS_nam242Id          = "NAM242"
   character*50, public,  parameter :: LIS_WRFoutId          = "WRFout"
   character*50, public,  parameter :: LIS_AWAPforcId        = "AWAP"
   character*50, public,  parameter :: LIS_HiMATGMUforcId    = "HiMAT GMU"
<<<<<<< HEAD
   character*50, public,  parameter :: LIS_AWRALforcId    = "AWRAL processed forcing"
=======
   character*50, public,  parameter :: LIS_mrmsId            = "MRMS"
>>>>>>> e3fc6291
!-------------------------------------------------------------------------
! land surface parameters
!-------------------------------------------------------------------------
!-------------------------------------------------------------------------
! LAI/SAI sources
!-------------------------------------------------------------------------
   character*50, public,  parameter :: LIS_modis_RT_laiId  = "MODIS real-time"
   character*50, public,  parameter :: LIS_ALMIPIIlaiId    = "ALMIPII"
!-------------------------------------------------------------------------
! greenness data sources
!-------------------------------------------------------------------------
   character*50, public,  parameter :: LIS_NESDISgfracId ="NESDIS weekly"
   character*50, public,  parameter :: LIS_SPORTgfracId = "SPORT"
   character*50, public,  parameter :: LIS_VIIRSgfracId = "VIIRS"
   character*50, public,  parameter :: LIS_ALMIPIIgfracId = "ALMIPII"
!-------------------------------------------------------------------------
! roughness data sources
!-------------------------------------------------------------------------
   character*50, public,  parameter :: LIS_ALMIPIIroughnessId = "ALMIPII"
!-------------------------------------------------------------------------
! albedo data sources
!-------------------------------------------------------------------------
   character*50, public,  parameter :: LIS_ALMIPIIalbedoId = "ALMIPII"
!-------------------------------------------------------------------------
! emissivity data sources
!-------------------------------------------------------------------------
   character*50, public,  parameter :: LIS_ALMIPIIemissId = "ALMIPII"
!-------------------------------------------------------------------------
! data assimilation algorithms
!-------------------------------------------------------------------------
   character*50, public,  parameter :: LIS_diId         = "Direct insertion"
   character*50, public,  parameter :: LIS_ekfId        = "EKF"
   character*50, public,  parameter :: LIS_enkfId       = "EnKF"
   character*50, public,  parameter :: LIS_ensrfId      = "EnSRF"
   character*50, public,  parameter :: LIS_enksId       = "EnKS"
   character*50, public,  parameter :: LIS_pfId         = "PF"
!-------------------------------------------------------------------------
! perturbation algorithms
!-------------------------------------------------------------------------
   character*50, public,  parameter :: LIS_uniformpertId = "uniform"
   character*50, public,  parameter :: LIS_gmaopertId = "GMAO scheme"
!-------------------------------------------------------------------------
! Assimilation set
! DA variable being updated with observations
!-------------------------------------------------------------------------
   character*50, public,  parameter :: LIS_noobsId             = "none"
   character*50, public,  parameter :: LIS_synsmId             = "Synthetic SM"
   character*50, public,  parameter :: LIS_synsweId            = "Synthetic SWE"
   character*50, public,  parameter :: LIS_synlstId            = "Synthetic LST"
   character*50, public,  parameter :: LIS_synsndId            = "Synthetic SND"
   character*50, public,  parameter :: LIS_synSnowTbID         = "Synthetic Snow TB"              

   character*50, public,  parameter :: LIS_multisynsmobsId     = "Synthetic(Multilayer) sm"
   character*50, public,  parameter :: LIS_isccpTskinId        = "ISCCP LST"
   character*50, public,  parameter :: LIS_NASA_AMSREsmobsId   = "AMSR-E(NASA) soil moisture"
   character*50, public,  parameter :: LIS_LPRM_AMSREsmobsId   = "AMSR-E(LPRM) soil moisture"
   character*50, public,  parameter :: LIS_ESACCIsmobsId       = "ESA CCI soil moisture"
   character*50, public,  parameter :: LIS_WindSatsmobsId      = "Windsat"
   character*50, public,  parameter :: LIS_WindSatCsmobsId     = "Windsat C-band"
   character*50, public,  parameter :: LIS_snodepobsId         = "SNODEP"
   character*50, public,  parameter :: LIS_ldtsiobsId          = "LDTSI"
   character*50, public,  parameter :: LIS_ANSASWEsnowobsId    = "ANSA SWE"
   character*50, public,  parameter :: LIS_ANSASCFsnowobsId    = "ANSA SCF"
   character*50, public,  parameter :: LIS_ANSASNWDsnowobsId   = "ANSA snow depth"
   character*50, public,  parameter :: LIS_SMMRSNWDsnowobsId   = "SMMR snow depth"
   character*50, public,  parameter :: LIS_SSMISNWDsnowobsId   = "SSMI snow depth"
   character*50, public,  parameter :: LIS_AMSREsweobsId       = "AMSR-E SWE"
!   character*50, public,  parameter :: LIS_AMSREsnowobsId      = "AMSR-E snow" !yliu
   character*50, public,  parameter :: LIS_PMWsnowobsId        = "PMW snow" !yliu
   character*50, public,  parameter :: LIS_modisscfId          = "MODIS SCF"
   character*50, public,  parameter :: LIS_GRACEtwsobsId       = "GRACE TWS"
   character*50, public,  parameter :: LIS_simGRACEJPLobsId    = "Simulated GRACE (JPL)"
   character*50, public,  parameter :: LIS_synLbandTbobsId     = "Synthetic L-band Tb"
   character*50, public,  parameter :: LIS_SMOPSsmobsId        = "SMOPS soil moisture"
   character*50, public,  parameter :: LIS_SMOPS_ASCATsmobsId  = "SMOPS-ASCAT soil moisture" ! MN
   character*50, public,  parameter :: LIS_SMOPS_SMOSsmobsId   = "SMOPS-SMOS soil moisture"  ! MN
   character*50, public,  parameter :: LIS_SMOPS_AMSR2smobsId  = "SMOPS-AMSR2 soil moisture" ! MN
   character*50, public,  parameter :: LIS_SMOPS_SMAPsmobsId   = "SMOPS-SMAP soil moisture"  ! MN
   character*50, public,  parameter :: LIS_ASCAT_TUWsmobsId    = "ASCAT (TUW) soil moisture"
   character*50, public,  parameter :: LIS_IMSscaobsId         = "IMS snow cover"
   character*50, public,  parameter :: LIS_GCOMW_AMSR2L3smobsId = &
        "GCOMW AMSR2 L3 soil moisture"
   character*50, public,  parameter :: LIS_GCOMW_AMSR2L3sndobsId = &
        "GCOMW AMSR2 L3 snow depth"
   character*50, public,  parameter :: LIS_SMOSL2smobsId         = &
        "SMOS L2 soil moisture"
   character*50, public,  parameter :: LIS_pildassmobsId         = &
        "PILDAS SM"
   character*50, public,  parameter :: LIS_SMOSNESDISsmobsId     = &
        "SMOS(NESDIS) soil moisture"
   character*50, public,  parameter :: LIS_NASASMAPsmobsId       = &
        "SMAP(NASA) soil moisture"
   character*50, public,  parameter :: LIS_NASASMAPvodobsId      = &
        "SMAP(NASA) vegetation optical depth"
   character*50, public,  parameter :: LIS_GLASSlaiobsId         = &
        "GLASS LAI"
   character*50, public,  parameter :: LIS_MODISsportLAIobsId    = &
        "MODIS SPoRT LAI"
   character*50, public,  parameter :: LIS_GLASSalbedoobsId      = &
        "GLASS Albedo"
   character*50, public,  parameter :: LIS_SMAPNRTsmobsId        = &
        "SMAP(NRT) soil moisture"
   character*50, public,  parameter :: LIS_ASOsweobsId           = &
        "ASO SWE"
!-------------------------------------------------------------------------
! Bias Estimation Algorithms
!-------------------------------------------------------------------------
   character*50, public,  parameter :: LIS_gmaobiasId = "Adaptive bias correction"
!-------------------------------------------------------------------------
! Optimization / Uncertainty estimation Algorithms
!-------------------------------------------------------------------------
   character*50, public,  parameter :: LIS_ESOptId ="Enumerated search"
   character*50, public,  parameter :: LIS_LMOptId ="Levenberg marquardt"
   character*50, public,  parameter :: LIS_GAOptId = "Genetic algorithm"
   character*50, public,  parameter :: LIS_SCEUAOptId = "Shuffled complex evolution"
   character*50, public,  parameter :: LIS_MCSIMId = "Monte carlo sampling"
   character*50, public,  parameter :: LIS_RWMCMCId = "Random walk markov chain monte carlo"
   character*50, public,  parameter :: LIS_DEMCId = "Differential evolution markov chain"
   character*50, public,  parameter :: LIS_DEMCzId = "Differential evolution markov chain z"
!-------------------------------------------------------------------------
! Optimization Set (parameter estimation calibration dataset) definitions
!-------------------------------------------------------------------------
   character*50, public,  parameter :: LIS_EmptyObsId = "No obs"
   character*50, public,  parameter :: LIS_templateObsId = "NONE"
   character*50, public,  parameter :: LIS_wgPBMRsmId = "WG PBMR sm"
   character*50, public,  parameter :: LIS_pesynsm1Id = "Synthetic sm1"
   character*50, public,  parameter :: LIS_pesynsm2Id = "Synthetic sm2"
   character*50, public,  parameter :: LIS_AmerifluxObsId = "Ameriflux obs"
   character*50, public,  parameter :: LIS_ARMObsId = "ARM obs"
   character*50, public,  parameter :: LIS_maconlandslideObsId = "Macon landslide obs"
   character*50, public,  parameter :: LIS_globallandslideObsId = "Global landslide obs"
   character*50, public,  parameter :: LIS_CNRSObsId = "CNRS"
   character*50, public,  parameter :: LIS_CNRS_MPDIObsId = "CNRS MPDI"
   character*50, public,  parameter :: LIS_AMSRE_SRObsId = "AMSRE SR"
   character*50, public,  parameter :: LIS_LPRM_AMSREsmpeObsId = "AMSR-E(LPRM) pe soil moisture"
   character*50, public,  parameter :: LIS_FLUXNETpeObsId = "Gridded FLUXNET"
   character*50, public,  parameter :: LIS_USDA_ARSsmpeObsId = "USDA ARSsm"
   character*50, public,  parameter :: LIS_ARSsmobsId = "ARS sm" ! SY
   character*50, public,  parameter :: LIS_ISMNsmobsId = "ISMN sm" 
   character*50, public,  parameter :: LIS_SMAPsmobsId = "SMAP sm"
!-------------------------------------------------------------------------
! Objective Function Evaluation Criteria
!-------------------------------------------------------------------------
   character*50, public,  parameter :: LIS_LMestimateId = "LM"
   character*50, public,  parameter :: LIS_LSestimateId = "Least squares"
   character*50, public,  parameter :: LIS_LLestimateId = "Likelihood"
   character*50, public,  parameter :: LIS_PestimateId  = "Probability"
!-------------------------------------------------------------------------
! Radiative Transfer Models
!-------------------------------------------------------------------------
   character*50, public, parameter :: LIS_crtmId = "CRTM"
   character*50, public, parameter :: LIS_crtm2Id = "CRTM2"
   character*50, public, parameter :: LIS_crtm2EMId = "CRTM2EM"
   character*50, public, parameter :: LIS_cmem3Id = "CMEM"
   character*50, public, parameter :: LIS_tauomegaRTMId = "Tau Omega"
!-------------------------------------------------------------------------
! Land Slide Models
!-------------------------------------------------------------------------
   character*50, public, parameter :: LIS_GLSId = "GLS"
   character*50, public, parameter :: LIS_TRIGRSId = "TRIGRS"
!-------------------------------------------------------------------------
! Routing Models
!-------------------------------------------------------------------------
   character*50, public, parameter :: LIS_NLDASrouterId = "NLDAS router"
   character*50, public, parameter :: LIS_HYMAProuterId = "HYMAP router"
   character*50, public, parameter :: LIS_HYMAP2routerId = "HYMAP2 router"
!-------------------------------------------------------------------------
! Runoff data support
!-------------------------------------------------------------------------
   character*50, public, parameter :: LIS_LISrunoffdataId   = "LIS runoff output"
   character*50, public, parameter :: LIS_GLDAS1runoffdataId = "GLDAS1 runoff data"
   character*50, public, parameter :: LIS_GLDAS2runoffdataId = "GLDAS2 runoff data"
   character*50, public, parameter :: LIS_NLDAS2runoffdataId = "NLDAS2 runoff data"
   character*50, public, parameter :: LIS_MERRA2runoffdataId = "MERRA2 runoff data"
   character*50, public, parameter :: LIS_ERAIlandrunoffdataId = "ERA interim land runoff data"
   character*50, public, parameter :: LIS_GWBMIPrunoffdataId = "GWB MIP runoff data"
!-------------------------------------------------------------------------
!  Irrigation models
!-------------------------------------------------------------------------
   character*50, public, parameter :: LIS_sprinklerIrrigationId = "Sprinkler"
   character*50, public, parameter :: LIS_floodIrrigationId = "Flood"
   character*50, public, parameter :: LIS_dripIrrigationId  = "Drip"
!-------------------------------------------------------------------------
!  Forecasting algorithms
!-------------------------------------------------------------------------
   character*50, public, parameter :: LIS_ESPbootId = "ESP boot"
   character*50, public, parameter :: LIS_ESPconvId = "ESP conventional"

!EOC
 end module LIS_pluginIndices<|MERGE_RESOLUTION|>--- conflicted
+++ resolved
@@ -173,11 +173,8 @@
    character*50, public,  parameter :: LIS_WRFoutId          = "WRFout"
    character*50, public,  parameter :: LIS_AWAPforcId        = "AWAP"
    character*50, public,  parameter :: LIS_HiMATGMUforcId    = "HiMAT GMU"
-<<<<<<< HEAD
    character*50, public,  parameter :: LIS_AWRALforcId    = "AWRAL processed forcing"
-=======
    character*50, public,  parameter :: LIS_mrmsId            = "MRMS"
->>>>>>> e3fc6291
 !-------------------------------------------------------------------------
 ! land surface parameters
 !-------------------------------------------------------------------------
