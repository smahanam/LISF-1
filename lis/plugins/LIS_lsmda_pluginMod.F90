--- conflicted
+++ resolved
@@ -2437,7 +2437,6 @@
    call registerlsmdaupdatestate(trim(LIS_noahmp401Id)//"+"//&
         trim(LIS_NASASMAPsmobsId )//char(0),NoahMP401_updatesoilm)
 
-<<<<<<< HEAD
 !YK
 ! Noah-MP.4.0.1 SMOS NRT NN soil moisture
    call registerlsmdainit(trim(LIS_noahmp401Id)//"+"//&
@@ -2458,7 +2457,7 @@
         trim(LIS_SMOSNRTNNL2smobsId )//char(0),NoahMP401_descale_soilm)
    call registerlsmdaupdatestate(trim(LIS_noahmp401Id)//"+"//&
         trim(LIS_SMOSNRTNNL2smobsId )//char(0),NoahMP401_updatesoilm)
-=======
+
    call registerlsmdainit(trim(LIS_noahmp401Id)//"+"//&
         trim(LIS_synsndId)//char(0),noahmp401_dasnow_init)
    call registerlsmdagetstatevar(trim(LIS_noahmp401Id)//"+"//&
@@ -2520,7 +2519,6 @@
         trim(LIS_MCD15A2HlaiobsId)//char(0),noahmp401_scale_veg)
    call registerlsmdadescalestatevar(trim(LIS_noahmp401Id)//"+"//&
         trim(LIS_MCD15A2HlaiobsId)//char(0),noahmp401_descale_veg)
->>>>>>> 4980036e
 
 ! Yeosang Yoon, SNODEP DA
 #if ( defined DA_OBS_SNODEP )
