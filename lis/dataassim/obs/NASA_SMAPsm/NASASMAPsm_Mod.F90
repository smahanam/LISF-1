!-----------------------BEGIN NOTICE -- DO NOT EDIT-----------------------
! NASA Goddard Space Flight Center Land Information System (LIS) v7.2
!
! Copyright (c) 2015 United States Government as represented by the
! Administrator of the National Aeronautics and Space Administration.
! All Rights Reserved.
!-------------------------END NOTICE -- DO NOT EDIT-----------------------
!BOP
!
! !MODULE: NASASMAPsm_Mod
! 
! !DESCRIPTION: 
!   This module contains interfaces and subroutines to
!   handle 
! 
! !REVISION HISTORY: 
!  22 Aug 2016    Sujay Kumar; initial specification
!  1  Apr 2019  Yonghwan Kwon: Upated for reading monthy CDF for the current month
<<<<<<< HEAD
!  31 July 2019 Mahdi Navari : SMAP Composite Release ID was added (this option asks a user to 
!         enter the part of Composite Release ID a three-character string like R16 )
=======
! 31 July 2019 Mahdi Navari: SMAP Composite Release ID was added (this option asks a user
!           to enter the part of Composite Release ID a three-character string like R16).
!  8 July 2020: David Mocko: Removed config entry to toggle the QC check.
!                            The QC is now always ON for NASA SMAP SM DA.
>>>>>>> 77a093d9
!
module NASASMAPsm_Mod
! !USES: 
  use ESMF
  use map_utils

  implicit none

  PRIVATE

!-----------------------------------------------------------------------------
! !PUBLIC MEMBER FUNCTIONS:
!-----------------------------------------------------------------------------
  public :: NASASMAPsm_setup
!-----------------------------------------------------------------------------
! !PUBLIC TYPES:
!-----------------------------------------------------------------------------
  public :: NASASMAPsm_struc
!EOP
  type, public:: NASASMAPsm_dec
     
     integer                :: useSsdevScal
     logical                :: startMode
     integer                :: nc
     integer                :: nr
     real,     allocatable      :: smobs(:,:)
     real,     allocatable      :: smtime(:,:)

     real                       :: ssdev_inp
     integer, allocatable       :: n11(:)
     real, allocatable          :: rlat(:)
     real, allocatable          :: rlon(:)

     real,    allocatable       :: model_xrange(:,:,:)
     real,    allocatable       :: obs_xrange(:,:,:)
     real,    allocatable       :: model_cdf(:,:,:)
     real,    allocatable       :: obs_cdf(:,:,:)
     real,    allocatable       :: model_mu(:,:)
     real,    allocatable       :: obs_mu(:,:)
     real,    allocatable       :: model_sigma(:,:)
     real,    allocatable       :: obs_sigma(:,:)
     character*20           :: data_designation
     character*3             :: release_number
     integer                :: nbins
     integer                :: ntimes

     logical                :: cdf_read_mon  !(for reading monthly CDF when
                                             !LIS_rc%da > 1 but the first model time step,
                                             !e.g., 4/29 13:00:00)
     integer                :: cdf_read_opt  ! 0: read all months at one time
                                             ! 1: read only the current month
     character*100          :: modelcdffile
     character*100          :: obscdffile

  end type NASASMAPsm_dec
  
  type(NASASMAPsm_dec),allocatable :: NASASMAPsm_struc(:)
  
contains

!BOP
! 
! !ROUTINE: NASASMAPsm_setup
! \label{NASASMAPsm_setup}
! 
! !INTERFACE: 
  subroutine NASASMAPsm_setup(k, OBS_State, OBS_Pert_State)
! !USES: 
    use ESMF
    use LIS_coreMod
    use LIS_timeMgrMod
    use LIS_historyMod
    use LIS_dataAssimMod
    use LIS_perturbMod
    use LIS_DAobservationsMod
    use LIS_logmod

    implicit none 

! !ARGUMENTS: 
    integer                ::  k
    type(ESMF_State)       ::  OBS_State(LIS_rc%nnest)
    type(ESMF_State)       ::  OBS_Pert_State(LIS_rc%nnest)
! 
! !DESCRIPTION: 
!   
!   This routine completes the runtime initializations and 
!   creation of data strctures required for handling NASASMAP 
!   soil moisture data. 
!  
!   The arguments are: 
!   \begin{description}
!    \item[OBS\_State]   observation state 
!    \item[OBS\_Pert\_State] observation perturbations state
!   \end{description}
!EOP
    real, parameter        ::  minssdev =0.001
    integer                ::  n,i,t,kk,jj
    integer                ::  ftn
    integer                ::  status
    type(ESMF_Field)       ::  obsField(LIS_rc%nnest)
    type(ESMF_ArraySpec)   ::  intarrspec, realarrspec
    type(ESMF_Field)       ::  pertField(LIS_rc%nnest)
    type(ESMF_ArraySpec)   ::  pertArrSpec
    character*100          ::  rtsmopssmobsdir
    character*100          ::  temp
    real,  allocatable         ::  obsstd(:)
    character*1            ::  vid(2)
    character*40, allocatable  ::  vname(:)
    real        , allocatable  ::  varmin(:)
    real        , allocatable  ::  varmax(:)
    type(pert_dec_type)    ::  obs_pert
    real, pointer          ::  obs_temp(:,:)
    real                   :: gridDesci(50)
    real, allocatable          :: ssdev(:)

    real, allocatable          ::  obserr(:,:)
    real, allocatable          ::  lobserr(:,:)
    integer                :: c,r
    real, allocatable          :: ssdev_grid(:,:)
    integer                :: ngrid




    allocate(NASASMAPsm_struc(LIS_rc%nnest))

    call ESMF_ArraySpecSet(intarrspec,rank=1,typekind=ESMF_TYPEKIND_I4,&
         rc=status)
    call LIS_verify(status)

    call ESMF_ArraySpecSet(realarrspec,rank=1,typekind=ESMF_TYPEKIND_R4,&
         rc=status)
    call LIS_verify(status)

    call ESMF_ArraySpecSet(pertArrSpec,rank=2,typekind=ESMF_TYPEKIND_R4,&
         rc=status)
    call LIS_verify(status)

    call ESMF_ConfigFindLabel(LIS_config,"SMAP(NASA) soil moisture data directory:",&
         rc=status)
    do n=1,LIS_rc%nnest
       call ESMF_ConfigGetAttribute(LIS_config,rtsmopssmobsdir,&
            rc=status)
       call LIS_verify(status, 'SMAP(NASA) soil moisture data directory: is missing')

       call ESMF_AttributeSet(OBS_State(n),"Data Directory",&
            rtsmopssmobsdir, rc=status)
       call LIS_verify(status)
    enddo

    call ESMF_ConfigFindLabel(LIS_config,"SMAP(NASA) soil moisture data designation:",&
         rc=status)
    do n=1,LIS_rc%nnest
       call ESMF_ConfigGetAttribute(LIS_config,&
            NASASMAPsm_struc(n)%data_designation,&
            rc=status)
       call LIS_verify(status, 'SMAP(NASA) soil moisture data designation: is missing')
<<<<<<< HEAD
    enddo

    call ESMF_ConfigFindLabel(LIS_config,"SMAP(NASA) soil moisture Composite Release ID (e.g., R16):",&
         rc=status)
    do n=1,LIS_rc%nnest
       call ESMF_ConfigGetAttribute(LIS_config,&
            NASASMAPsm_struc(n)%release_number,&
            rc=status)
       call LIS_verify(status, 'SMAP(NASA) soil moisture Composite Release ID: is missing')
=======
>>>>>>> 77a093d9
    enddo

    call ESMF_ConfigFindLabel(LIS_config,"SMAP(NASA) soil moisture Composite Release ID:",&
         rc=status)
    do n=1,LIS_rc%nnest
       call ESMF_ConfigGetAttribute(LIS_config,&
            NASASMAPsm_struc(n)%release_number,&
            rc=status)
       call LIS_verify(status, 'SMAP(NASA) soil moisture Composite Release ID: is missing')
    enddo

    call ESMF_ConfigFindLabel(LIS_config,"SMAP(NASA) soil moisture use scaled standard deviation model:",&
         rc=status)
    do n=1,LIS_rc%nnest
       call ESMF_ConfigGetAttribute(LIS_config,NASASMAPsm_struc(n)%useSsdevScal,&
            rc=status)
       call LIS_verify(status, 'SMAP(NASA) soil moisture use scaled standard deviation model: is missing')
       
    enddo

    call ESMF_ConfigFindLabel(LIS_config,"SMAP(NASA) model CDF file:",&
         rc=status)
    do n=1,LIS_rc%nnest
       call ESMF_ConfigGetAttribute(LIS_config,NASASMAPsm_struc(n)%modelcdffile,rc=status)
       call LIS_verify(status, 'SMAP(NASA) model CDF file: not defined')
    enddo

    call ESMF_ConfigFindLabel(LIS_config,"SMAP(NASA) observation CDF file:",&
         rc=status)
    do n=1,LIS_rc%nnest
       call ESMF_ConfigGetAttribute(LIS_config,NASASMAPsm_struc(n)%obscdffile,rc=status)   
       call LIS_verify(status, 'SMAP(NASA) observation CDF file: not defined')
    enddo
    
    call ESMF_ConfigFindLabel(LIS_config, "SMAP(NASA) soil moisture number of bins in the CDF:", rc=status)
    do n=1, LIS_rc%nnest
       call ESMF_ConfigGetAttribute(LIS_config,NASASMAPsm_struc(n)%nbins, rc=status)
       call LIS_verify(status, "SMAP(NASA) soil moisture number of bins in the CDF: not defined")
    enddo

   do n=1, LIS_rc%nnest
      NASASMAPsm_struc(n)%cdf_read_mon = .false.   

      call ESMF_ConfigFindLabel(LIS_config, "SMAP(NASA) CDF read option:", rc=status)    ! 0: read CDF for all months/year 
                                                                                         ! 1: read CDF for current month
      call ESMF_ConfigGetAttribute(LIS_config, NASASMAPsm_struc(n)%cdf_read_opt, rc=status)
      call LIS_verify(status, "SMAP(NASA) CDF read option: not defined")
   enddo

   do n=1,LIS_rc%nnest
       call ESMF_AttributeSet(OBS_State(n),"Data Update Status",&
            .false., rc=status)
       call LIS_verify(status)

       call ESMF_AttributeSet(OBS_State(n),"Data Update Time",&
            -99.0, rc=status)
       call LIS_verify(status)

       call ESMF_AttributeSet(OBS_State(n),"Data Assimilate Status",&
            .false., rc=status)
       call LIS_verify(status)
       
       call ESMF_AttributeSet(OBS_State(n),"Number Of Observations",&
            LIS_rc%obs_ngrid(k),rc=status)
       call LIS_verify(status)
       
    enddo

    write(LIS_logunit,*)&
         '[INFO] read SMAP(NASA) soil moisture data specifications'       

!----------------------------------------------------------------------------
!   Create the array containers that will contain the observations and
!   the perturbations. NASASMAP
!   observations are in the grid space. Since there is only one layer
!   being assimilated, the array size is LIS_rc%obs_ngrid(k). 
!   
!----------------------------------------------------------------------------

    do n=1,LIS_rc%nnest
       
       write(unit=temp,fmt='(i2.2)') 1
       read(unit=temp,fmt='(2a1)') vid

       obsField(n) = ESMF_FieldCreate(arrayspec=realarrspec,&
            grid=LIS_obsvecGrid(n,k),&
            name="Observation"//vid(1)//vid(2),rc=status)
       call LIS_verify(status)

!Perturbations State
       write(LIS_logunit,*) '[INFO] Opening attributes for observations ',&
            trim(LIS_rc%obsattribfile(k))
       ftn = LIS_getNextUnitNumber()
       open(ftn,file=trim(LIS_rc%obsattribfile(k)),status='old')
       read(ftn,*)
       read(ftn,*) LIS_rc%nobtypes(k)
       read(ftn,*)
    
       allocate(vname(LIS_rc%nobtypes(k)))
       allocate(varmax(LIS_rc%nobtypes(k)))
       allocate(varmin(LIS_rc%nobtypes(k)))
       
       do i=1,LIS_rc%nobtypes(k)
          read(ftn,fmt='(a40)') vname(i)
          read(ftn,*) varmin(i),varmax(i)
          write(LIS_logunit,*) '[INFO] ',vname(i),varmin(i),varmax(i)
       enddo
       call LIS_releaseUnitNumber(ftn)  
       
       allocate(ssdev(LIS_rc%obs_ngrid(k)))
       
       if(trim(LIS_rc%perturb_obs(k)).ne."none") then 
          allocate(obs_pert%vname(1))
          allocate(obs_pert%perttype(1))
          allocate(obs_pert%ssdev(1))
          allocate(obs_pert%stdmax(1))
          allocate(obs_pert%zeromean(1))
          allocate(obs_pert%tcorr(1))
          allocate(obs_pert%xcorr(1))
          allocate(obs_pert%ycorr(1))
          allocate(obs_pert%ccorr(1,1))

          call LIS_readPertAttributes(1,LIS_rc%obspertAttribfile(k),&
               obs_pert)

! Set obs err to be uniform (will be rescaled later for each grid point). 
          ssdev = obs_pert%ssdev(1)
          NASASMAPsm_struc(n)%ssdev_inp = obs_pert%ssdev(1)

          pertField(n) = ESMF_FieldCreate(arrayspec=pertArrSpec,&
               grid=LIS_obsensOnGrid(n,k),name="Observation"//vid(1)//vid(2),&
               rc=status)
          call LIS_verify(status)
          
! initializing the perturbations to be zero 
          call ESMF_FieldGet(pertField(n),localDE=0,farrayPtr=obs_temp,rc=status)
          call LIS_verify(status)
          obs_temp(:,:) = 0 

          call ESMF_AttributeSet(pertField(n),"Perturbation Type",&
               obs_pert%perttype(1), rc=status)
          call LIS_verify(status)

          if(LIS_rc%obs_ngrid(k).gt.0) then 
             call ESMF_AttributeSet(pertField(n),"Standard Deviation",&
                  ssdev,itemCount=LIS_rc%obs_ngrid(k),rc=status)
             call LIS_verify(status)
          endif
          
          call ESMF_AttributeSet(pertField(n),"Std Normal Max",&
               obs_pert%stdmax(1), rc=status)
          call LIS_verify(status)
          
          call ESMF_AttributeSet(pertField(n),"Ensure Zero Mean",&
               obs_pert%zeromean(1),rc=status)
          call LIS_verify(status)
          
          call ESMF_AttributeSet(pertField(n),"Temporal Correlation Scale",&
               obs_pert%tcorr(1),rc=status)
          call LIS_verify(status)
          
          call ESMF_AttributeSet(pertField(n),"X Correlation Scale",&
               obs_pert%xcorr(1),rc=status)
          
          call ESMF_AttributeSet(pertField(n),"Y Correlation Scale",&
               obs_pert%ycorr(1),rc=status)

          call ESMF_AttributeSet(pertField(n),"Cross Correlation Strength",&
               obs_pert%ccorr(1,:),itemCount=1,rc=status)

       endif
          
       deallocate(vname)
       deallocate(varmax)
       deallocate(varmin)
       deallocate(ssdev)

    enddo
    write(LIS_logunit,*) &
         '[INFO] Created the States to hold the SMAP NASA observations data'
    do n=1,LIS_rc%nnest
       if(NASASMAPsm_struc(n)%data_designation.eq."SPL3SMP") then 
          NASASMAPsm_struc(n)%nc = 964
          NASASMAPsm_struc(n)%nr = 406
       elseif(NASASMAPsm_struc(n)%data_designation.eq."SPL3SMP_E") then 
          NASASMAPsm_struc(n)%nc = 3856
          NASASMAPsm_struc(n)%nr = 1624
       endif

       allocate(NASASMAPsm_struc(n)%smobs(LIS_rc%obs_lnc(k),LIS_rc%obs_lnr(k)))
       allocate(NASASMAPsm_struc(n)%smtime(LIS_rc%obs_lnc(k),LIS_rc%obs_lnr(k)))
       
       NASASMAPsm_struc(n)%smtime = -1
      
    enddo

    do n=1,LIS_rc%nnest
       allocate(ssdev(LIS_rc%obs_ngrid(k)))
       ssdev = obs_pert%ssdev(1)
       
       if(LIS_rc%dascaloption(k).eq."CDF matching") then 

          call LIS_getCDFattributes(k,NASASMAPsm_struc(n)%modelcdffile,&
               NASASMAPsm_struc(n)%ntimes,ngrid)                 
         
          if (NASASMAPsm_struc(n)%cdf_read_opt.eq.0) then    
             allocate(NASASMAPsm_struc(n)%model_xrange(&
                  LIS_rc%obs_ngrid(k), NASASMAPsm_struc(n)%ntimes, &
                  NASASMAPsm_struc(n)%nbins))
             allocate(NASASMAPsm_struc(n)%obs_xrange(&
                  LIS_rc%obs_ngrid(k), NASASMAPsm_struc(n)%ntimes, &
                  NASASMAPsm_struc(n)%nbins))
             allocate(NASASMAPsm_struc(n)%model_cdf(&
                  LIS_rc%obs_ngrid(k), NASASMAPsm_struc(n)%ntimes, &
                  NASASMAPsm_struc(n)%nbins))
             allocate(NASASMAPsm_struc(n)%obs_cdf(&
                  LIS_rc%obs_ngrid(k), NASASMAPsm_struc(n)%ntimes, &
                  NASASMAPsm_struc(n)%nbins))
             allocate(NASASMAPsm_struc(n)%model_mu(LIS_rc%obs_ngrid(k),&
                  NASASMAPsm_struc(n)%ntimes))
             allocate(NASASMAPsm_struc(n)%model_sigma(LIS_rc%obs_ngrid(k),&
                  NASASMAPsm_struc(n)%ntimes))
             allocate(NASASMAPsm_struc(n)%obs_mu(LIS_rc%obs_ngrid(k),&
                  NASASMAPsm_struc(n)%ntimes))
             allocate(NASASMAPsm_struc(n)%obs_sigma(LIS_rc%obs_ngrid(k),&
                  NASASMAPsm_struc(n)%ntimes))
          else  
             allocate(NASASMAPsm_struc(n)%model_xrange(&
                  LIS_rc%obs_ngrid(k), 1, &
                  NASASMAPsm_struc(n)%nbins))
             allocate(NASASMAPsm_struc(n)%obs_xrange(&
                  LIS_rc%obs_ngrid(k), 1, &
                  NASASMAPsm_struc(n)%nbins))
             allocate(NASASMAPsm_struc(n)%model_cdf(&
                  LIS_rc%obs_ngrid(k), 1, &
                  NASASMAPsm_struc(n)%nbins))
             allocate(NASASMAPsm_struc(n)%obs_cdf(&
                  LIS_rc%obs_ngrid(k), 1, &
                  NASASMAPsm_struc(n)%nbins))
             allocate(NASASMAPsm_struc(n)%model_mu(LIS_rc%obs_ngrid(k),1))
             allocate(NASASMAPsm_struc(n)%model_sigma(LIS_rc%obs_ngrid(k),1))
             allocate(NASASMAPsm_struc(n)%obs_mu(LIS_rc%obs_ngrid(k),1))
             allocate(NASASMAPsm_struc(n)%obs_sigma(LIS_rc%obs_ngrid(k),1)) 
          endif 
!----------------------------------------------------------------------------
! Read the model and observation CDF data
!----------------------------------------------------------------------------
         if (NASASMAPsm_struc(n)%cdf_read_opt.eq.0) then   
          call LIS_readMeanSigmaData(n,k,&
               NASASMAPsm_struc(n)%ntimes,&
               LIS_rc%obs_ngrid(k), &
               NASASMAPsm_struc(n)%modelcdffile, &
               "SoilMoist",&
               NASASMAPsm_struc(n)%model_mu,&
               NASASMAPsm_struc(n)%model_sigma) 

          call LIS_readMeanSigmaData(n,k,&
               NASASMAPsm_struc(n)%ntimes,&
               LIS_rc%obs_ngrid(k), &
               NASASMAPsm_struc(n)%obscdffile, &
               "SoilMoist",&
               NASASMAPsm_struc(n)%obs_mu,&
               NASASMAPsm_struc(n)%obs_sigma)   
          
          call LIS_readCDFdata(n,k,&
               NASASMAPsm_struc(n)%nbins,&
               NASASMAPsm_struc(n)%ntimes,&
               LIS_rc%obs_ngrid(k), &
               NASASMAPsm_struc(n)%modelcdffile, &
               "SoilMoist",&
               NASASMAPsm_struc(n)%model_xrange,&
               NASASMAPsm_struc(n)%model_cdf)    
          
          call LIS_readCDFdata(n,k,&
               NASASMAPsm_struc(n)%nbins,&
               NASASMAPsm_struc(n)%ntimes,&
               LIS_rc%obs_ngrid(k), &
               NASASMAPsm_struc(n)%obscdffile, &
               "SoilMoist",&
               NASASMAPsm_struc(n)%obs_xrange,&
               NASASMAPsm_struc(n)%obs_cdf)      
          
          if(NASASMAPsm_struc(n)%useSsdevScal.eq.1) then 
             if(NASASMAPsm_struc(n)%ntimes.eq.1) then 
                jj = 1
             else
                jj = LIS_rc%mo
             endif
             do t=1,LIS_rc%obs_ngrid(k)
                if(NASASMAPsm_struc(n)%obs_sigma(t,jj).gt.0) then 

                   print*, ssdev(t), NASASMAPsm_struc(n)%model_sigma(t,jj),&
                        NASASMAPsm_struc(n)%obs_sigma(t,jj)


                   ssdev(t) = ssdev(t)*NASASMAPsm_struc(n)%model_sigma(t,jj)/&
                        NASASMAPsm_struc(n)%obs_sigma(t,jj)
                   !                c = LIS_domain(n)%grid(t)%col
                   !                r = LIS_domain(n)%grid(t)%row
                   !                ssdev_grid(c,r) = ssdev(t) 
                   if(ssdev(t).lt.minssdev) then 
                      ssdev(t) = minssdev
                   endif
                endif
             enddo
             
!          open(100,file='ssdev.bin',form='unformatted')
!          write(100) ssdev_grid
!          close(100)
!          stop
          endif
         endif     
#if 0           
          allocate(obserr(LIS_rc%obs_gnc(k),LIS_rc%obs_gnr(k)))
          obserr = -9999.0

          do r=1,LIS_rc%obs_lnr(k)
             do c=1,LIS_rc%obs_lnc(k)
                if(LIS_obs_domain(n,k)%gindex(c,r).ne.-1) then 
                   obserr(c,r)  =  ssdev(LIS_obs_domain(n,k)%gindex(c,r)) 
                   
                endif
             enddo
          enddo
          print*, 'SMAP ',LIS_rc%obs_lnc(k),LIS_rc%obs_lnr(k)
          open(100,file='smap_obs_err.bin',form='unformatted')
          write(100) obserr
          close(100)
          stop
          deallocate(obserr)
#endif
#if 0           
          allocate(obserr(LIS_rc%gnc(n),LIS_rc%gnr(n)))
          allocate(lobserr(LIS_rc%obs_lnc(k),LIS_rc%obs_lnr(k)))
          obserr = -9999.0
          lobserr = -9999.0
          open(100,file='ssdev.bin',form='unformatted',access='direct',&
               recl=LIS_rc%gnc(n)*LIS_rc%gnr(n)*4)
          read(100,rec=1) obserr
          close(100)
!          stop
          lobserr(:,:) = obserr(&
               LIS_ews_halo_ind(n,LIS_localPet+1):&         
               LIS_ewe_halo_ind(n,LIS_localPet+1), &
               LIS_nss_halo_ind(n,LIS_localPet+1): &
               LIS_nse_halo_ind(n,LIS_localPet+1))

          do r=1,LIS_rc%obs_lnr(k)
             do c=1,LIS_rc%obs_lnc(k)
                if(LIS_domain(n)%gindex(c,r).ne.-1) then 
                   if(lobserr(c,r).gt.0.001) then 
                      ssdev(LIS_domain(n)%gindex(c,r))  = &
                           ssdev(LIS_domain(n)%gindex(c,r)) *2
                   endif                    
                endif
             enddo
          enddo

!          do r=1,LIS_rc%obs_lnr(k)
!             do c=1,LIS_rc%obs_lnc(k)
!                if(LIS_domain(n)%gindex(c,r).ne.-1) then 
!                   lobserr(c,r) = ssdev(LIS_domain(n)%gindex(c,r)) 
!                   
!                endif
!             enddo
!          enddo
!          open(100,file='obs_err.bin',form='unformatted')
!          write(100) obserr
!          close(100)
!          stop
          deallocate(obserr)
          deallocate(lobserr)

#endif
       endif
       if(LIS_rc%obs_ngrid(k).gt.0) then 
          call ESMF_AttributeSet(pertField(n),"Standard Deviation",&
               ssdev,itemCount=LIS_rc%obs_ngrid(k),rc=status)
          call LIS_verify(status)
       endif

       deallocate(ssdev)
       
    enddo
    
    do n=1,LIS_rc%nnest
       if(NASASMAPsm_struc(n)%data_designation.eq."SPL3SMP") then 
          gridDesci = 0
          gridDesci(1) = 9
          gridDesci(2) = 964
          gridDesci(3) = 406
          gridDesci(9) = 4 !M36 grid
          gridDesci(20) = 64
          gridDesci(10) = 0.36 
          gridDesci(11) = 1 !for the global switch
       elseif(NASASMAPsm_struc(n)%data_designation.eq."SPL3SMP_E") then 
          gridDesci = 0
          gridDesci(1) = 9
          gridDesci(2) = 3856
          gridDesci(3) = 1624
          gridDesci(9) = 5 !M09 grid
          gridDesci(20) = 64
          gridDesci(10) = 0.09 
          gridDesci(11) = 1 !for the global switch
       endif

       allocate(NASASMAPsm_struc(n)%n11(LIS_rc%obs_lnc(k)*&
            LIS_rc%obs_lnr(k)))
       allocate(NASASMAPsm_struc(n)%rlat(&
            LIS_rc%obs_lnc(k)*LIS_rc%obs_lnr(k)))
       allocate(NASASMAPsm_struc(n)%rlon(&
            LIS_rc%obs_lnc(k)*LIS_rc%obs_lnr(k)))
       
       call neighbor_interp_input_withgrid(gridDesci,&
            LIS_rc%obs_gridDesc(k,:),&
            LIS_rc%obs_lnc(k)*LIS_rc%obs_lnr(k),&
            NASASMAPsm_struc(n)%rlat, &
            NASASMAPsm_struc(n)%rlon, &
            NASASMAPsm_struc(n)%n11)
       
       call LIS_registerAlarm("NASASMAP read alarm",&
            86400.0, 86400.0)

       NASASMAPsm_struc(n)%startMode = .true. 

       call ESMF_StateAdd(OBS_State(n),(/obsField(n)/),rc=status)
       call LIS_verify(status)
     
       call ESMF_StateAdd(OBS_Pert_State(n),(/pertField(n)/),rc=status)
       call LIS_verify(status)

    enddo
  end subroutine NASASMAPsm_setup
end module NASASMAPsm_Mod<|MERGE_RESOLUTION|>--- conflicted
+++ resolved
@@ -16,15 +16,10 @@
 ! !REVISION HISTORY: 
 !  22 Aug 2016    Sujay Kumar; initial specification
 !  1  Apr 2019  Yonghwan Kwon: Upated for reading monthy CDF for the current month
-<<<<<<< HEAD
-!  31 July 2019 Mahdi Navari : SMAP Composite Release ID was added (this option asks a user to 
-!         enter the part of Composite Release ID a three-character string like R16 )
-=======
 ! 31 July 2019 Mahdi Navari: SMAP Composite Release ID was added (this option asks a user
 !           to enter the part of Composite Release ID a three-character string like R16).
 !  8 July 2020: David Mocko: Removed config entry to toggle the QC check.
 !                            The QC is now always ON for NASA SMAP SM DA.
->>>>>>> 77a093d9
 !
 module NASASMAPsm_Mod
 ! !USES: 
@@ -183,18 +178,6 @@
             NASASMAPsm_struc(n)%data_designation,&
             rc=status)
        call LIS_verify(status, 'SMAP(NASA) soil moisture data designation: is missing')
-<<<<<<< HEAD
-    enddo
-
-    call ESMF_ConfigFindLabel(LIS_config,"SMAP(NASA) soil moisture Composite Release ID (e.g., R16):",&
-         rc=status)
-    do n=1,LIS_rc%nnest
-       call ESMF_ConfigGetAttribute(LIS_config,&
-            NASASMAPsm_struc(n)%release_number,&
-            rc=status)
-       call LIS_verify(status, 'SMAP(NASA) soil moisture Composite Release ID: is missing')
-=======
->>>>>>> 77a093d9
     enddo
 
     call ESMF_ConfigFindLabel(LIS_config,"SMAP(NASA) soil moisture Composite Release ID:",&
