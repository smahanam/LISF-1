!-----------------------BEGIN NOTICE -- DO NOT EDIT-----------------------
! NASA Goddard Space Flight Center
! Land Information System Framework (LISF)
! Version 7.3
!
! Copyright (c) 2020 United States Government as represented by the
! Administrator of the National Aeronautics and Space Administration.
! All Rights Reserved.
!-------------------------END NOTICE -- DO NOT EDIT-----------------------
#include "LIS_misc.h"
module LIS_histDataMod
!BOP
!
!  !MODULE: LIS_histDataMod
! 
!  !DESCRIPTION: 
!   This module is used by the user to define the metadata associated with 
!   model output. The module lists a superset of the land surface model
!   variables. The user can choose a subset from this list through the 
!   lis configuration file for model output. Currently this list includes
!   the variable definitions from ALMA specification. 
!
!   \textsl{http://www.lmd.jussieu.fr/ALMA/}
!   
!  !REVISION HISTORY: 
!  21 Oct 2005    Sujay Kumar  Initial Specification
!  19 Jan 2007    Chuck Alonge Added Snow Depth Option (Future use in WPS)
!   4 Jul 2008    Sujay Kumar Redesigned the I/O to enable generic I/O for  
!                     all LSMs. 
!  11 May 2011    Sujay Kumar, Updated to be generic across all LIS I/O and
!                     not just land surface model output
!  26 May 2011    Soni Yatheendradas: Added Potential ET forcings for FEWSNET
!  11 Jan 2012    Jiarui Dong, Added the Sac-HT/Snow17 implementation
!  28 Jan 2014    David Mocko; Updates for AFWA GRIB-1 files using GRIBAPI library
!  21 Feb 2014    David Mocko; More updates for matching AFWA GRIB-1 files
!                     to the LIS-6 GRIB output
!  14 Mar 2014    David Mocko: Added CAPE, CRAINFFORC, CMFORC, and CHFORC outputs
!  28 Mar 2014    David Mocko: More refinements/fixes to AFWA GRIB-1 CONFIGS
!   6 Apr 2015    Hiroko Beaudoing: Added GRIB2 specific surface type indexes
!                 106 and 114 in place for 112 (some variables left alone) 
!  01 Jun 2017    Augusto Getirana: Add/update HyMAP2 outputs [SWS, differetial and 
!                      potential evaporation and deep water infiltration (DWI)]
!  
!  
!EOP
  use ESMF
  use LIS_coreMod
  use LIS_logMod
  use LIS_mpiMod

  implicit none

  PRIVATE 

  public :: LIS_histDataInit
  public :: LIS_routingHistDataInit
  public :: LIS_diagnoseSurfaceOutputVar
  public :: LIS_diagnoseRoutingOutputVar
  public :: LIS_diagnoseRTMOutputVar
  public :: LIS_diagnoseIrrigationOutputVar
  public :: LIS_resetOutputVars
  public :: LIS_rescaleCount

!-----------------------------------------------------------------------------
! !PUBLIC TYPES:
!-----------------------------------------------------------------------------
! MOC - Model Output Convention
!-----------------------------------------------------------------------------
  public :: LIS_histData
  ! LSM
  public :: LIS_MOC_SWNET   
  public :: LIS_MOC_LWNET   
  public :: LIS_MOC_QLE     
  public :: LIS_MOC_QH      
  public :: LIS_MOC_QG      
  public :: LIS_MOC_QF      
  public :: LIS_MOC_QV      
  public :: LIS_MOC_QTAU    
  public :: LIS_MOC_QA         
  public :: LIS_MOC_DELSURFHEAT
  public :: LIS_MOC_DELCOLDCONT
  public :: LIS_MOC_BR
  public :: LIS_MOC_EF
  public :: LIS_MOC_SNOWF     
  public :: LIS_MOC_RAINF     
  public :: LIS_MOC_EVAP      
  public :: LIS_MOC_QS        
  public :: LIS_MOC_QREC      
  public :: LIS_MOC_QSB       
  public :: LIS_MOC_QSM       
  public :: LIS_MOC_QFZ       
  public :: LIS_MOC_QST       
  public :: LIS_MOC_DELSOILMOIST
  public :: LIS_MOC_DELSWE    
  public :: LIS_MOC_DELSURFSTOR
  public :: LIS_MOC_DELINTERCEPT
  public :: LIS_MOC_SNOWT     
  public :: LIS_MOC_VEGT      
  public :: LIS_MOC_BARESOILT 
  public :: LIS_MOC_AVGSURFT  
  public :: LIS_MOC_RADT      
  public :: LIS_MOC_ALBEDO    
  public :: LIS_MOC_ALBEDO_DIR_V    
  public :: LIS_MOC_ALBEDO_DIF_V    
  public :: LIS_MOC_ALBEDO_DIR_N    
  public :: LIS_MOC_ALBEDO_DIF_N    
  public :: LIS_MOC_SWE       
  public :: LIS_MOC_SNOWDENSITY
  public :: LIS_MOC_SNOWGRAIN
  public :: LIS_MOC_SWEVEG    
  public :: LIS_MOC_SURFSTOR  
  public :: LIS_MOC_SOILMOIST 
  public :: LIS_MOC_SOILTEMP  
  public :: LIS_MOC_SMLIQFRAC
  public :: LIS_MOC_SMFROZFRAC
  public :: LIS_MOC_SOILWET   
  public :: LIS_MOC_MATRICPOTENTIAL
  public :: LIS_MOC_POTEVAP   
  public :: LIS_MOC_ECANOP    
  public :: LIS_MOC_TVEG      
  public :: LIS_MOC_ESOIL     
  public :: LIS_MOC_EWATER    
  public :: LIS_MOC_ROOTMOIST 
  public :: LIS_MOC_ROOTTEMP
  public :: LIS_MOC_CANOPINT  
  public :: LIS_MOC_EVAPSNOW     
  public :: LIS_MOC_SUBSNOW   
  public :: LIS_MOC_SUBSURF   
  public :: LIS_MOC_ACOND   
  public :: LIS_MOC_WATERTABLED
  public :: LIS_MOC_TWS
  public :: LIS_MOC_GWS
  public :: LIS_MOC_SNOWCOVER
  public :: LIS_MOC_SALBEDO
  public :: LIS_MOC_SNOWTPROF
  public :: LIS_MOC_SNOWDEPTH
  public :: LIS_MOC_SNOWTHICK
  public :: LIS_MOC_SLIQFRAC
  public :: LIS_MOC_LAYERSNOWDEPTH
  public :: LIS_MOC_LAYERSNOWDENSITY
  public :: LIS_MOC_LAYERSNOWGRAIN
  public :: LIS_MOC_LWUP
  public :: LIS_MOC_GPP
  public :: LIS_MOC_NPP
  public :: LIS_MOC_NEE
  public :: LIS_MOC_AUTORESP
  public :: LIS_MOC_HETERORESP
  public :: LIS_MOC_LEAFRESP
  public :: LIS_MOC_TOTSOILCARB
  public :: LIS_MOC_TOTLIVBIOM
  
  public :: LIS_MOC_WINDFORC  
  public :: LIS_MOC_RAINFFORC 
  public :: LIS_MOC_SNOWFFORC 
  public :: LIS_MOC_CRAINFFORC 
  public :: LIS_MOC_LSRAINFFORC 
  public :: LIS_MOC_CSNOWFFORC 
  public :: LIS_MOC_LSSNOWFFORC 
  public :: LIS_MOC_TAIRFORC  
  public :: LIS_MOC_QAIRFORC  
  public :: LIS_MOC_PSURFFORC 
  public :: LIS_MOC_SWDOWNFORC
  public :: LIS_MOC_LWDOWNFORC
  public :: LIS_MOC_DIRECTSWFORC
  public :: LIS_MOC_DIFFUSESWFORC
  public :: LIS_MOC_NWINDFORC  
  public :: LIS_MOC_EWINDFORC  
  public :: LIS_MOC_FHEIGHTFORC  
  public :: LIS_MOC_CHFORC  
  public :: LIS_MOC_CMFORC  
  public :: LIS_MOC_EMISSFORC  
  public :: LIS_MOC_MIXRATIOFORC  
  public :: LIS_MOC_COSZENFORC  
  public :: LIS_MOC_ALBEDOFORC  
  public :: LIS_MOC_PARDRFORC  
  public :: LIS_MOC_PARDFFORC  
!<for vic>
  public :: LIS_MOC_SNOWFLAGFORC
  public :: LIS_MOC_DENSITYFORC
  public :: LIS_MOC_VAPORPRESSFORC
  public :: LIS_MOC_VAPORPRESSDEFICITFORC
  public :: LIS_MOC_ARESIST
!</for vic>

  public :: LIS_MOC_LANDMASK  
  public :: LIS_MOC_LANDCOVER 
  public :: LIS_MOC_SOILTYPE  
  public :: LIS_MOC_SANDFRAC
  public :: LIS_MOC_CLAYFRAC
  public :: LIS_MOC_SILTFRAC
  public :: LIS_MOC_POROSITY
  public :: LIS_MOC_SOILCOLOR 
  public :: LIS_MOC_ELEVATION
  public :: LIS_MOC_SLOPE
  public :: LIS_MOC_LAI       
  public :: LIS_MOC_SAI       
  public :: LIS_MOC_SNFRALBEDO
  public :: LIS_MOC_MXSNALBEDO
  public :: LIS_MOC_GREENNESS 
  public :: LIS_MOC_TEMPBOT  
  public :: LIS_MOC_GLACIERFRACTION

  public :: LIS_MOC_CCOND
  public :: LIS_MOC_RELSMC
  public :: LIS_MOC_RHMIN
  public :: LIS_MOC_TOTALPRECIP     
  public :: LIS_MOC_CRAINF
  PUBLIC :: LIS_MOC_LSRAINF
  PUBLIC :: LIS_MOC_LSSNOWF
  PUBLIC :: LIS_MOC_CSNOWF
  public :: LIS_MOC_SOILET
  public :: LIS_MOC_Z0BRD
  public :: LIS_MOC_ROUGHNESS
  public :: LIS_MOC_THERMAL_ROUGHNESS
  public :: LIS_MOC_T2DIAG
  public :: LIS_MOC_Q2DIAG
  public :: LIS_MOC_RNET   
  public :: LIS_MOC_CH
  public :: LIS_MOC_CM
  public :: LIS_MOC_MIXRATIO

  public :: LIS_MOC_SACUZTWC
  public :: LIS_MOC_SACUZFWC
  public :: LIS_MOC_SACLZTWC
  public :: LIS_MOC_SACLZFSC
  public :: LIS_MOC_SACLZFPC
  public :: LIS_MOC_SACADIMPC
  public :: LIS_MOC_SNOW17SWE
  public :: LIS_MOC_SNOW17LIQW
  public :: LIS_MOC_SNOW17NEGHS
  public :: LIS_MOC_SNOW17ACCMAX
  public :: LIS_MOC_SNOW17AEADJ
  public :: LIS_MOC_SNOW17RMLT

!</for vic>
  public :: LIS_MOC_VIC_PET_SATSOIL
  public :: LIS_MOC_VIC_PET_H2OSURF
  public :: LIS_MOC_VIC_PET_SHORT
  public :: LIS_MOC_VIC_PET_TALL
  public :: LIS_MOC_VIC_PET_NATVEG
  public :: LIS_MOC_VIC_PET_VEGNOCR
!</for vic>

!FLDAS
  public :: LIS_MOC_PETFORC
  public :: LIS_MOC_REFETFORC
  ! FLDAS-WRSI OUTPUTS LIST
  public :: LIS_MOC_SOS
  public :: LIS_MOC_WRSI
  public :: LIS_MOC_KF2
  public :: LIS_MOC_SumWR
  public :: LIS_MOC_SumET
  public :: LIS_MOC_SWI
  public :: LIS_MOC_SOSa
  public :: LIS_MOC_TotalSurplusWater
  public :: LIS_MOC_MaxSurplusWater
  public :: LIS_MOC_TotalWaterDeficit
  public :: LIS_MOC_MaxWaterDeficit
  public :: LIS_MOC_TotalAETInitial
  public :: LIS_MOC_TotalWRInitial
  public :: LIS_MOC_TotalSurplusWaterInitial
  public :: LIS_MOC_TotalWaterDeficitInitial
  public :: LIS_MOC_TotalAETVeg
  public :: LIS_MOC_TotalWRVeg
  public :: LIS_MOC_TotalSurplusWaterVeg
  public :: LIS_MOC_TotalWaterDeficitVeg
  public :: LIS_MOC_TotalAETFlower
  public :: LIS_MOC_TotalWRFlower
  public :: LIS_MOC_TotalSurplusWaterFlower
  public :: LIS_MOC_TotalWaterDeficitFlower
  public :: LIS_MOC_TotalAETRipe
  public :: LIS_MOC_TotalWRRipe
  public :: LIS_MOC_TotalSurplusWaterRipe
  public :: LIS_MOC_TotalWaterDeficitRipe
  public :: LIS_MOC_PermWiltDate
  public :: LIS_MOC_Wilting1
  public :: LIS_MOC_Wilting2
  public :: LIS_MOC_WRSIa
  public :: LIS_MOC_growing_season
  public :: LIS_MOC_WHC
  public :: LIS_MOC_LGP
  public :: LIS_MOC_WR_TimeStep ! SY
  public :: LIS_MOC_AET_TimeStep ! SY
  public :: LIS_MOC_WRSI_TimeStep ! SY
  public :: LIS_MOC_SurplusWater_TimeStep ! SY

! NLDAS
  public :: LIS_MOC_CAPEFORC

  ! Routing

  public :: LIS_MOC_RIVSTO
  public :: LIS_MOC_RIVDPH
  public :: LIS_MOC_RIVVEL
  public :: LIS_MOC_STREAMFLOW
  public :: LIS_MOC_FLDOUT
  public :: LIS_MOC_FLDEVAP
  public :: LIS_MOC_FLDSTO
  public :: LIS_MOC_FLDDPH
  public :: LIS_MOC_FLDVEL
  public :: LIS_MOC_FLDFRC
  public :: LIS_MOC_FLDARE  
  public :: LIS_MOC_SFCELV
  public :: LIS_MOC_RNFSTO
  public :: LIS_MOC_BSFSTO
  public :: LIS_MOC_RNFDWI
  public :: LIS_MOC_BSFDWI
  public :: LIS_MOC_SURFWS
  public :: LIS_MOC_EWAT
  public :: LIS_MOC_EDIF

  ! RTM
  public :: LIS_MOC_RTM_EMISSIVITY
  public :: LIS_MOC_RTM_TB
  public :: LIS_MOC_RTM_SM
  ! Irrigation
  public :: LIS_MOC_IRRIGATEDWATER  

  public :: LIS_MOC_LSM_COUNT
  public :: LIS_MOC_ROUTING_COUNT
  public :: LIS_MOC_RTM_COUNT
  public :: LIS_MOC_IRRIG_COUNT

  ! FLAKE 2003, Added by Shugong Wang 05/20/2013 
  public ::   LIS_MOC_LAKE_T_SNOW
  public ::   LIS_MOC_LAKE_T_ICE
  public ::   LIS_MOC_LAKE_T_MNW
  public ::   LIS_MOC_LAKE_T_WML
  public ::   LIS_MOC_LAKE_T_BOT
  public ::   LIS_MOC_LAKE_T_B1
  public ::   LIS_MOC_LAKE_C_T
  public ::   LIS_MOC_LAKE_H_SNOW
  public ::   LIS_MOC_LAKE_H_ICE
  public ::   LIS_MOC_LAKE_H_ML
  public ::   LIS_MOC_LAKE_H_B1
  public ::   LIS_MOC_LAKE_T_SFC
  public ::   LIS_MOC_LAKE_ALBEDO_WATER
  public ::   LIS_MOC_LAKE_ALBEDO_ICE
  public ::   LIS_MOC_LAKE_ALBEDO_SNOW
  public ::   LIS_MOC_LAKE_UFR_A
  public ::   LIS_MOC_LAKE_UFR_W
  public ::   LIS_MOC_LAKE_WCONV
  public ::   LIS_MOC_LAKE_Q_SE
  public ::   LIS_MOC_LAKE_Q_LA
  public ::   LIS_MOC_LAKE_I_W
  public ::   LIS_MOC_LAKE_Q_LWA
  public ::   LIS_MOC_LAKE_Q_LWW
  public ::   LIS_MOC_LAKE_Q_BOT 

  ! SAC-HTET and Snow-17

  public ::   LIS_MOC_SACUZTWH
  public ::   LIS_MOC_SACUZFWH
  public ::   LIS_MOC_SACLZTWH
  public ::   LIS_MOC_SACLZFSH
  public ::   LIS_MOC_SACLZFPH
  
  public ::   LIS_MOC_SACSWINT
  public ::   LIS_MOC_SACTSINT
  public ::   LIS_MOC_SACSWHINT
  public ::   LIS_MOC_SACFROST
  
  ! NoahMP
  public ::   LIS_MOC_CANOPY_TEMP 
  public ::   LIS_MOC_CANOPY_VP   
  public ::   LIS_MOC_CANOPY_WF   
  public ::   LIS_MOC_CANOPY_INTL   
  public ::   LIS_MOC_GROUNDAVGT   
  public ::   LIS_MOC_GROUNDVEGT   
  public ::   LIS_MOC_SOWN_NLAYER   
  public ::   LIS_MOC_SNOW_LBDFSS   
  public ::   LIS_MOC_SOIL_LBDFSS   
  public ::   LIS_MOC_SNOWICE   
  public ::   LIS_MOC_SNOWLIQ   
  public ::   LIS_MOC_WT_AQUI_SATSOIL
  public ::   LIS_MOC_LAKEWATER   
  public ::   LIS_MOC_LEAFMASS    
  public ::   LIS_MOC_ROOTMASS    
  public ::   LIS_MOC_STEMMASS    
  public ::   LIS_MOC_WOODMASS    
  public ::   LIS_MOC_CARBON_DEEPSOIL   
  public ::   LIS_MOC_CARBON_SHALLOWSOIL    
  public ::   LIS_MOC_SNOWAGE   
  public ::   LIS_MOC_BETWEENWATER    
  public ::   LIS_MOC_QRECTOGW    
  public ::   LIS_MOC_QRECFROMGW    
  public ::   LIS_MOC_FSR   
  public ::   LIS_MOC_FCEV    
  public ::   LIS_MOC_FGEV    
  public ::   LIS_MOC_FCTR    
  public ::   LIS_MOC_VEGE2MT   
  public ::   LIS_MOC_BARE2MT   
  public ::   LIS_MOC_VEGE2MQ2    
  public ::   LIS_MOC_BARE2MQ2    
  public ::   LIS_MOC_APAR    
  public ::   LIS_MOC_PSCO2   
  public ::   LIS_MOC_SAV   
  public ::   LIS_MOC_SAG   
  public ::   LIS_MOC_PONDING    
  public ::   LIS_MOC_PONDING1   
  public ::   LIS_MOC_PONDING2   
  public ::   LIS_MOC_RSSUN   
  public ::   LIS_MOC_RSSHA   
  public ::   LIS_MOC_BGAP    
  public ::   LIS_MOC_WGAP    
  public ::   LIS_MOC_CHV   
  public ::   LIS_MOC_CHB   
  public ::   LIS_MOC_SHG   
  public ::   LIS_MOC_SHC   
  public ::   LIS_MOC_SHB   
  public ::   LIS_MOC_EVG   
  public ::   LIS_MOC_EVB   
  public ::   LIS_MOC_GHV   
  public ::   LIS_MOC_GHB   
  public ::   LIS_MOC_IRV   
  public ::   LIS_MOC_IRC   
  public ::   LIS_MOC_IRB   
  public ::   LIS_MOC_HTR    
  public ::   LIS_MOC_HEVC   
  public ::   LIS_MOC_CHLEAF    
  public ::   LIS_MOC_CHUC    
  public ::   LIS_MOC_CHV2    
  public ::   LIS_MOC_CHB2    
  public ::   LIS_MOC_FPICE   
  ! end Noahmp
 
  ! RUC 
  public :: LIS_MOC_QVG
  public :: LIS_MOC_QCG
  public :: LIS_MOC_QSG
  public :: LIS_MOC_SNNOT75CM
  public :: LIS_MOC_FRZPREC_DEN
  public :: LIS_MOC_FRZPREC
  public :: LIS_MOC_ACC_SNOWF
  public :: LIS_MOC_ACC_FRZPREC
  public :: LIS_MOC_ACC_EVAP
  public :: LIS_MOC_QSFC
  public :: LIS_MOC_DEW_FROST
  public :: LIS_MOC_DRIP
  public :: LIS_QH_SNOW
  public :: LIS_MOC_SNOWTHRESH
  ! end ruc 

  ! JULES
  public :: LIS_MOC_GS
  public :: LIS_MOC_GC 
  PUBLIC :: LIS_MOC_JULES_STHZW
  PUBLIC :: LIS_MOC_JULES_STHU
  PUBLIC :: LIS_MOC_JULES_STHU_MIN
  PUBLIC :: LIS_MOC_JULES_STHF
  PUBLIC :: LIS_MOC_JULES_SMVCCL
  PUBLIC :: LIS_MOC_JULES_SMVCST
  PUBLIC :: LIS_MOC_JULES_SMVCWT
  PUBLIC :: LIS_MOC_JULES_FSAT
  PUBLIC :: LIS_MOC_JULES_FWETL 
  public :: LIS_MOC_JULES_ESOIL     
<<<<<<< HEAD
  
! Crocus snow model 
  public ::   LIS_MOC_SNOWLIQPROF
  public ::   LIS_MOC_SNOWHEATCONTENTPROF
  public ::   LIS_MOC_SNOWRHOPROF
  public ::   LIS_MOC_SNOWALB
  public ::   LIS_MOC_SNOWGRAIN1PROF
  public ::   LIS_MOC_SNOWGRAIN2PROF
  public ::   LIS_MOC_SNOWHISTPROF
  public ::   LIS_MOC_SNOWAGEPROF
  public ::   LIS_MOC_SNOWLIQCONTENTPROF
  public ::   LIS_MOC_SNOWTEMPPROF
  public ::   LIS_MOC_SNOWHIGHTPROF
  public ::   LIS_MOC_SNOWQS
  public ::   LIS_MOC_SNOWSOILHEATFLUX
  public ::   LIS_MOC_BLOWINGSNOWSUBLIM
  public ::   LIS_MOC_SNOWRECHARD
  public ::   LIS_MOC_SNOWEMISS
  public ::   LIS_MOC_SNOWCM
  public ::   LIS_MOC_SNOWSHEARVLOCITY
  public ::   LIS_MOC_SNOWHEATDRAG
  public ::   LIS_MOC_SNOWDELTAHEAT
  public ::   LIS_MOC_SNOWSURFACEQ
  !public ::   LIS_MOC_SNOWWIND_DIR

=======
  ! For JULES 5.0 PS41
  public :: LIS_MOC_SNOW_SOOT
  public :: LIS_MOC_GRND_SNOW
  public :: LIS_MOC_SURFT_SNOW

  integer :: LIS_MOC_SNOW_SOOT = -9999
  integer :: LIS_MOC_GRND_SNOW = -9999
  integer :: LIS_MOC_SURFT_SNOW = -9999
>>>>>>> a27d7641
  integer :: LIS_MOC_JULES_STHZW = -9999
  integer :: LIS_MOC_JULES_STHU = -9999
  integer :: LIS_MOC_JULES_STHU_MIN = -9999
  integer :: LIS_MOC_JULES_STHF = -9999
  integer :: LIS_MOC_JULES_SMVCCL = -9999
  integer :: LIS_MOC_JULES_SMVCST = -9999
  integer :: LIS_MOC_JULES_SMVCWT = -9999
  integer :: LIS_MOC_JULES_FSAT  = -9999
  integer :: LIS_MOC_JULES_FWETL = -9999 
  integer :: LIS_MOC_JULES_ESOIL = -9999 

  ! AWRAL
  public :: LIS_MOC_SR
  public :: LIS_MOC_SG
  public :: LIS_MOC_S0_HRU
  public :: LIS_MOC_SS_HRU
  public :: LIS_MOC_SD_HRU
  public :: LIS_MOC_MLEAF_HRU
  public :: LIS_MOC_E0
  public :: LIS_MOC_ETOT
  public :: LIS_MOC_DD
  public :: LIS_MOC_S0
  public :: LIS_MOC_SS
  public :: LIS_MOC_SD
  public :: LIS_MOC_QTOT
  ! end AWRAL

   ! ALMA ENERGY BALANCE COMPONENTS
  integer :: LIS_MOC_SWNET      = -9999
  integer :: LIS_MOC_LWNET      = -9999
  integer :: LIS_MOC_QLE        = -9999
  integer :: LIS_MOC_QH         = -9999
  integer :: LIS_MOC_QG         = -9999
  integer :: LIS_MOC_QF         = -9999
  integer :: LIS_MOC_QV         = -9999
  integer :: LIS_MOC_QTAU       = -9999
  integer :: LIS_MOC_QA         = -9999
  integer :: LIS_MOC_DELSURFHEAT = -9999
  integer :: LIS_MOC_DELCOLDCONT = -9999

   ! ALMA WATER BALANCE COMPONENTS
  integer :: LIS_MOC_SNOWF      = -9999
  integer :: LIS_MOC_RAINF      = -9999
  integer :: LIS_MOC_EVAP       = -9999
  integer :: LIS_MOC_QS         = -9999
  integer :: LIS_MOC_QREC       = -9999
  integer :: LIS_MOC_QSB        = -9999
  integer :: LIS_MOC_QSM        = -9999
  integer :: LIS_MOC_QFZ        = -9999
  integer :: LIS_MOC_QST        = -9999
  integer :: LIS_MOC_DELSOILMOIST = -9999
  integer :: LIS_MOC_DELSWE     = -9999
  integer :: LIS_MOC_DELSURFSTOR  = -9999
  integer :: LIS_MOC_DELINTERCEPT = -9999

   ! ALMA SURFACE STATE VARIABLES
  integer :: LIS_MOC_SNOWT      = -9999
  integer :: LIS_MOC_VEGT       = -9999
  integer :: LIS_MOC_BARESOILT  = -9999
  integer :: LIS_MOC_AVGSURFT   = -9999
  integer :: LIS_MOC_RADT       = -9999
  integer :: LIS_MOC_ALBEDO     = -9999
  integer :: LIS_MOC_ALBEDO_DIR_V     = -9999
  integer :: LIS_MOC_ALBEDO_DIF_V     = -9999
  integer :: LIS_MOC_ALBEDO_DIR_N     = -9999
  integer :: LIS_MOC_ALBEDO_DIF_N     = -9999
  integer :: LIS_MOC_SWE        = -9999
  integer :: LIS_MOC_SNOWDENSITY = -9999
  integer :: LIS_MOC_SNOWGRAIN  = -9999
  integer :: LIS_MOC_SWEVEG     = -9999 
  integer :: LIS_MOC_SURFSTOR   = -9999
   
   ! ALMA SUBSURFACE STATE VARIABLES
   integer :: LIS_MOC_SOILMOIST  = -9999
   integer :: LIS_MOC_SOILTEMP   = -9999
   integer :: LIS_MOC_SMLIQFRAC  = -9999
   integer :: LIS_MOC_SMFROZFRAC = -9999
   integer :: LIS_MOC_SOILWET    = -9999
   integer :: LIS_MOC_MATRICPOTENTIAL    = -9999

   ! ALMA EVAPORATION COMPONENTS
   integer :: LIS_MOC_POTEVAP    = -9999
   integer :: LIS_MOC_ECANOP     = -9999
   integer :: LIS_MOC_TVEG       = -9999
   integer :: LIS_MOC_ESOIL      = -9999
   integer :: LIS_MOC_EWATER     = -9999
   integer :: LIS_MOC_ROOTMOIST  = -9999
   integer :: LIS_MOC_CANOPINT   = -9999
   integer :: LIS_MOC_EVAPSNOW   = -9999
   integer :: LIS_MOC_SUBSNOW    = -9999
   integer :: LIS_MOC_SUBSURF    = -9999
   integer :: LIS_MOC_ACOND      = -9999

   ! ALMA OTHER HYDROLOGIC VARIABLES
  integer :: LIS_MOC_WATERTABLED= -9999
  integer :: LIS_MOC_TWS        = -9999
  integer :: LIS_MOC_GWS        = -9999

   ! ALMA COLD SEASON PROCESSES
  integer :: LIS_MOC_SNOWCOVER  = -9999
  integer :: LIS_MOC_SALBEDO    = -9999
  integer :: LIS_MOC_SNOWTPROF  = -9999
  integer :: LIS_MOC_SNOWDEPTH  = -9999
  integer :: LIS_MOC_SNOWTHICK  = -9999
  integer :: LIS_MOC_SLIQFRAC   = -9999
  integer :: LIS_MOC_SNOWTHRESH = -9999
  integer :: LIS_MOC_LAYERSNOWDEPTH = -9999
  integer :: LIS_MOC_LAYERSNOWDENSITY = -9999
  integer :: LIS_MOC_LAYERSNOWGRAIN = -9999

   ! ALMA VARIABLES TO BE COMPARED WITH REMOTE SENSED DATA
   integer :: LIS_MOC_LWUP       = -9999

   ! ALMA CARBON VARIABLES
   integer :: LIS_MOC_GPP        = -9999
   integer :: LIS_MOC_NPP        = -9999
   integer :: LIS_MOC_NEE        = -9999
   integer :: LIS_MOC_AUTORESP   = -9999
   integer :: LIS_MOC_HETERORESP = -9999
   integer :: LIS_MOC_LEAFRESP   = -9999
   integer :: LIS_MOC_TOTSOILCARB= -9999
   integer :: LIS_MOC_TOTLIVBIOM = -9999

   ! ALMA FORCING VARIABLES
   integer :: LIS_MOC_WINDFORC   = -9999
   integer :: LIS_MOC_RAINFFORC  = -9999
   integer :: LIS_MOC_SNOWFFORC  = -9999
   integer :: LIS_MOC_CRAINFFORC  = -9999
   integer :: LIS_MOC_LSRAINFFORC = -9999
   integer :: LIS_MOC_CSNOWFFORC  = -9999
   integer :: LIS_MOC_LSSNOWFFORC = -9999
   integer :: LIS_MOC_TAIRFORC   = -9999
   integer :: LIS_MOC_QAIRFORC   = -9999
   integer :: LIS_MOC_PSURFFORC  = -9999
   integer :: LIS_MOC_SWDOWNFORC = -9999
   integer :: LIS_MOC_LWDOWNFORC = -9999

   ! CLSM FORCING VARIABLES
   integer :: LIS_MOC_PARDRFORC  = -9999
   integer :: LIS_MOC_PARDFFORC  = -9999

   ! PARAMETER OUTPUT - EXPERIMENTAL (USE W/WRF-WPS)
   integer :: LIS_MOC_LANDMASK   = -9999
   integer :: LIS_MOC_LANDCOVER  = -9999
   integer :: LIS_MOC_SOILTYPE   = -9999
   integer :: LIS_MOC_SANDFRAC   = -9999
   integer :: LIS_MOC_CLAYFRAC   = -9999
   integer :: LIS_MOC_SILTFRAC   = -9999
   integer :: LIS_MOC_POROSITY   = -9999
   integer :: LIS_MOC_SOILCOLOR  = -9999
   integer :: LIS_MOC_ELEVATION  = -9999
   integer :: LIS_MOC_SLOPE      = -9999
   integer :: LIS_MOC_LAI        = -9999
   integer :: LIS_MOC_SAI        = -9999
   integer :: LIS_MOC_SNFRALBEDO = -9999
   integer :: LIS_MOC_MXSNALBEDO = -9999
   integer :: LIS_MOC_GREENNESS  = -9999
   integer :: LIS_MOC_TEMPBOT   = -9999
   integer :: LIS_MOC_GLACIERFRACTION = -9999
   ! NLDAS OUTPUT
   integer :: LIS_MOC_CCOND    = -9999

   ! ADDITIONAL AFWA VARIABLES
   integer :: LIS_MOC_RELSMC       = -9999
   integer :: LIS_MOC_RHMIN        = -9999
   integer :: LIS_MOC_ROOTTEMP  = -9999
   integer :: LIS_MOC_TOTALPRECIP = -9999
   integer :: LIS_MOC_CRAINF  = -9999
   integer :: LIS_MOC_LSRAINF = -9999
   integer :: LIS_MOC_CSNOWF  = -9999
   integer :: LIS_MOC_LSSNOWF = -9999

   ! multivariate diagnostics (Bowen Ratio, Evaporative fraction)
   integer :: LIS_MOC_BR = -9999
   integer :: LIS_MOC_EF = -9999

   ! ADDITIONAL COUPLING FORCING VARIABLES
   integer :: LIS_MOC_DIRECTSWFORC  = -9999
   integer :: LIS_MOC_DIFFUSESWFORC = -9999
   integer :: LIS_MOC_NWINDFORC     = -9999
   integer :: LIS_MOC_EWINDFORC     = -9999
   integer :: LIS_MOC_FHEIGHTFORC   = -9999
   integer :: LIS_MOC_CHFORC        = -9999
   integer :: LIS_MOC_CMFORC        = -9999
   integer :: LIS_MOC_EMISSFORC     = -9999
   integer :: LIS_MOC_MIXRATIOFORC  = -9999
   integer :: LIS_MOC_COSZENFORC    = -9999
   integer :: LIS_MOC_ALBEDOFORC    = -9999

   ! ADDITIONAL Noah3.x variables
   integer :: LIS_MOC_SOILET  = -9999
   integer :: LIS_MOC_Z0BRD   = -9999
   integer :: LIS_MOC_ROUGHNESS   = -9999
   integer :: LIS_MOC_THERMAL_ROUGHNESS   = -9999

   !t2,q2 diagnostics
   integer :: LIS_MOC_T2DIAG = -9999
   integer :: LIS_MOC_Q2DIAG = -9999
   integer :: LIS_MOC_RNET = -9999
   integer :: LIS_MOC_CH     = -9999
   integer :: LIS_MOC_CM     = -9999
   integer :: LIS_MOC_MIXRATIO = -9999

!<for vic>
   !Additional VIC forcing variables
   integer :: LIS_MOC_SNOWFLAGFORC          = -9999
   integer :: LIS_MOC_DENSITYFORC           = -9999
   integer :: LIS_MOC_VAPORPRESSFORC        = -9999
   integer :: LIS_MOC_VAPORPRESSDEFICITFORC = -9999
   integer :: LIS_MOC_ARESIST               = -9999
!</for vic>

   integer :: LIS_MOC_SACUZTWC    = -9999
   integer :: LIS_MOC_SACUZFWC    = -9999
   integer :: LIS_MOC_SACLZTWC    = -9999
   integer :: LIS_MOC_SACLZFSC    = -9999
   integer :: LIS_MOC_SACLZFPC    = -9999
   integer :: LIS_MOC_SACADIMPC    = -9999
   integer :: LIS_MOC_SNOW17SWE    = -9999
   integer :: LIS_MOC_SNOW17LIQW    = -9999
   integer :: LIS_MOC_SNOW17NEGHS    = -9999
   integer :: LIS_MOC_SNOW17ACCMAX    = -9999
   integer :: LIS_MOC_SNOW17AEADJ    = -9999
   integer :: LIS_MOC_SNOW17RMLT    = -9999

!<for vic>
   integer :: LIS_MOC_VIC_PET_SATSOIL   = -9999
   integer :: LIS_MOC_VIC_PET_H2OSURF   = -9999
   integer :: LIS_MOC_VIC_PET_SHORT     = -9999
   integer :: LIS_MOC_VIC_PET_TALL      = -9999
   integer :: LIS_MOC_VIC_PET_NATVEG    = -9999
   integer :: LIS_MOC_VIC_PET_VEGNOCR   = -9999
!</for vic>

   !FLDAS
   integer :: LIS_MOC_PETFORC         = -9999
   integer :: LIS_MOC_REFETFORC       = -9999

   ! FLDAS-WRSI OUTPUTS LIST
   integer :: LIS_MOC_SOS = -9999
   integer :: LIS_MOC_WRSI = -9999
   integer :: LIS_MOC_KF2 = -9999
   integer :: LIS_MOC_SumWR = -9999
   integer :: LIS_MOC_SumET = -9999
   integer :: LIS_MOC_SWI = -9999
   integer :: LIS_MOC_SOSa = -9999
   integer :: LIS_MOC_TotalSurplusWater = -9999
   integer :: LIS_MOC_MaxSurplusWater = -9999
   integer :: LIS_MOC_TotalWaterDeficit = -9999
   integer :: LIS_MOC_MaxWaterDeficit = -9999
   integer :: LIS_MOC_TotalAETInitial = -9999
   integer :: LIS_MOC_TotalWRInitial = -9999
   integer :: LIS_MOC_TotalSurplusWaterInitial = -9999
   integer :: LIS_MOC_TotalWaterDeficitInitial = -9999
   integer :: LIS_MOC_TotalAETVeg = -9999
   integer :: LIS_MOC_TotalWRVeg = -9999
   integer :: LIS_MOC_TotalSurplusWaterVeg = -9999
   integer :: LIS_MOC_TotalWaterDeficitVeg = -9999
   integer :: LIS_MOC_TotalAETFlower = -9999
   integer :: LIS_MOC_TotalWRFlower = -9999
   integer :: LIS_MOC_TotalSurplusWaterFlower = -9999
   integer :: LIS_MOC_TotalWaterDeficitFlower = -9999
   integer :: LIS_MOC_TotalAETRipe = -9999
   integer :: LIS_MOC_TotalWRRipe = -9999
   integer :: LIS_MOC_TotalSurplusWaterRipe = -9999
   integer :: LIS_MOC_TotalWaterDeficitRipe = -9999
   integer :: LIS_MOC_PermWiltDate = -9999
   integer :: LIS_MOC_Wilting1 = -9999
   integer :: LIS_MOC_Wilting2 = -9999
   integer :: LIS_MOC_WRSIa = -9999
   integer :: LIS_MOC_growing_season = -9999
   integer :: LIS_MOC_WHC                      = -9999
   integer :: LIS_MOC_LGP                      = -9999
   integer :: LIS_MOC_WR_TimeStep              = -9999 ! SY
   integer :: LIS_MOC_AET_TimeStep             = -9999 ! SY
   integer :: LIS_MOC_WRSI_TimeStep            = -9999 ! SY
   integer :: LIS_MOC_SurplusWater_TimeStep    = -9999 ! SY

   !NLDAS
   integer :: LIS_MOC_CAPEFORC         = -9999

   !Variables related to streamflow routing
   integer :: LIS_MOC_STREAMFLOW = -9999
   integer :: LIS_MOC_RIVSTO = -9999
   integer :: LIS_MOC_RIVDPH = -9999
   integer :: LIS_MOC_RIVVEL = -9999
   integer :: LIS_MOC_FLDOUT = -9999
   integer :: LIS_MOC_FLDEVAP = -9999
   integer :: LIS_MOC_FLDSTO = -9999
   integer :: LIS_MOC_FLDDPH = -9999
   integer :: LIS_MOC_FLDVEL = -9999
   integer :: LIS_MOC_FLDFRC = -9999
   integer :: LIS_MOC_FLDARE = -9999
   integer :: LIS_MOC_SFCELV = -9999
   integer :: LIS_MOC_RNFSTO = -9999
   integer :: LIS_MOC_BSFSTO = -9999
   integer :: LIS_MOC_RNFDWI = -9999
   integer :: LIS_MOC_BSFDWI = -9999
   integer :: LIS_MOC_SURFWS = -9999

   integer :: LIS_MOC_EWAT = -9999
   integer :: LIS_MOC_EDIF = -9999
   !Variables related to RTMs
   integer :: LIS_MOC_RTM_EMISSIVITY = -9999
   integer :: LIS_MOC_RTM_TB = -9999
   integer :: LIS_MOC_RTM_SM = -9999

   integer :: LIS_MOC_IRRIGATEDWATER

   integer :: LIS_MOC_LSM_COUNT
   integer :: LIS_MOC_ROUTING_COUNT
   integer :: LIS_MOC_RTM_COUNT
   integer :: LIS_MOC_IRRIG_COUNT
   
   ! <- for FLAKE 2013->
   integer :: LIS_MOC_LAKE_T_SNOW    =   -9999
   integer :: LIS_MOC_LAKE_T_ICE =   -9999
   integer :: LIS_MOC_LAKE_T_MNW =   -9999
   integer :: LIS_MOC_LAKE_T_WML =   -9999
   integer :: LIS_MOC_LAKE_T_BOT =   -9999
   integer :: LIS_MOC_LAKE_T_B1  =   -9999
   integer :: LIS_MOC_LAKE_C_T   =   -9999
   integer :: LIS_MOC_LAKE_H_SNOW    =   -9999
   integer :: LIS_MOC_LAKE_H_ICE =   -9999
   integer :: LIS_MOC_LAKE_H_ML  =   -9999
   integer :: LIS_MOC_LAKE_H_B1  =   -9999
   integer :: LIS_MOC_LAKE_T_SFC =   -9999
   integer :: LIS_MOC_LAKE_ALBEDO_WATER  =   -9999
   integer :: LIS_MOC_LAKE_ALBEDO_ICE    =   -9999
   integer :: LIS_MOC_LAKE_ALBEDO_SNOW   =   -9999
   integer :: LIS_MOC_LAKE_UFR_A =   -9999
   integer :: LIS_MOC_LAKE_UFR_W =   -9999
   integer :: LIS_MOC_LAKE_WCONV =   -9999
   integer :: LIS_MOC_LAKE_Q_SE  =   -9999
   integer :: LIS_MOC_LAKE_Q_LA  =   -9999
   integer :: LIS_MOC_LAKE_I_W   =   -9999
   integer :: LIS_MOC_LAKE_Q_LWA =   -9999
   integer :: LIS_MOC_LAKE_Q_LWW =   -9999
   integer :: LIS_MOC_LAKE_Q_BOT =   -9999
   ! <- end for FLAKE 2013 ->


   ! <- SACHTET ->

   integer :: LIS_MOC_SACUZTWH = -9999
   integer :: LIS_MOC_SACUZFWH = -9999
   integer :: LIS_MOC_SACLZTWH = -9999
   integer :: LIS_MOC_SACLZFSH = -9999
   integer :: LIS_MOC_SACLZFPH = -9999
   integer :: LIS_MOC_SACSWINT = -9999
   integer :: LIS_MOC_SACTSINT = -9999
   integer :: LIS_MOC_SACSWHINT = -9999
   integer :: LIS_MOC_SACFROST = -9999

   ! <- NoahMP ->
    integer ::  LIS_MOC_CANOPY_TEMP = -9999
    integer ::  LIS_MOC_CANOPY_VP   = -9999
    integer ::  LIS_MOC_CANOPY_WF   = -9999
    integer ::  LIS_MOC_CANOPY_INTL   = -9999
    integer ::  LIS_MOC_GROUNDAVGT   = -9999
    integer ::  LIS_MOC_GROUNDVEGT   = -9999
    integer ::  LIS_MOC_SOWN_NLAYER   = -9999
    integer ::  LIS_MOC_SNOW_LBDFSS   = -9999
    integer ::  LIS_MOC_SOIL_LBDFSS   = -9999
    integer ::  LIS_MOC_SNOWICE   = -9999
    integer ::  LIS_MOC_SNOWLIQ   = -9999
    integer ::  LIS_MOC_WT_AQUI_SATSOIL    = -9999
    integer ::  LIS_MOC_LAKEWATER   = -9999
    integer ::  LIS_MOC_LEAFMASS    = -9999
    integer ::  LIS_MOC_ROOTMASS    = -9999
    integer ::  LIS_MOC_STEMMASS    = -9999
    integer ::  LIS_MOC_WOODMASS    = -9999
    integer ::  LIS_MOC_CARBON_DEEPSOIL   = -9999
    integer ::  LIS_MOC_CARBON_SHALLOWSOIL    = -9999
    integer ::  LIS_MOC_SNOWAGE   = -9999
    integer ::  LIS_MOC_BETWEENWATER    = -9999
    integer ::  LIS_MOC_QRECTOGW    = -9999
    integer ::  LIS_MOC_QRECFROMGW    = -9999
    integer ::  LIS_MOC_FSR   = -9999
    !integer ::  LIS_MOC_LWUP    = -9999
    integer ::  LIS_MOC_FCEV    = -9999
    integer ::  LIS_MOC_FGEV    = -9999
    integer ::  LIS_MOC_FCTR    = -9999
    integer ::  LIS_MOC_VEGE2MT   = -9999
    integer ::  LIS_MOC_BARE2MT   = -9999
    integer ::  LIS_MOC_VEGE2MQ2    = -9999
    integer ::  LIS_MOC_BARE2MQ2    = -9999
    integer ::  LIS_MOC_APAR    = -9999
    integer ::  LIS_MOC_PSCO2   = -9999
    integer ::  LIS_MOC_SAV   = -9999
    integer ::  LIS_MOC_SAG   = -9999
    integer ::  LIS_MOC_PONDING    = -9999
    integer ::  LIS_MOC_PONDING1   = -9999
    integer ::  LIS_MOC_PONDING2   = -9999
    integer ::  LIS_MOC_RSSUN   = -9999
    integer ::  LIS_MOC_RSSHA   = -9999
    integer ::  LIS_MOC_BGAP    = -9999
    integer ::  LIS_MOC_WGAP    = -9999
    integer ::  LIS_MOC_CHV   = -9999
    integer ::  LIS_MOC_CHB   = -9999
    integer ::  LIS_MOC_SHG   = -9999
    integer ::  LIS_MOC_SHC   = -9999
    integer ::  LIS_MOC_SHB   = -9999
    integer ::  LIS_MOC_EVG   = -9999
    integer ::  LIS_MOC_EVB   = -9999
    integer ::  LIS_MOC_GHV   = -9999
    integer ::  LIS_MOC_GHB   = -9999
    integer ::  LIS_MOC_IRV   = -9999
    integer ::  LIS_MOC_IRC   = -9999
    integer ::  LIS_MOC_IRB   = -9999
    integer ::  LIS_MOC_HTR    = -9999
    integer ::  LIS_MOC_HEVC   = -9999
    integer ::  LIS_MOC_CHLEAF    = -9999
    integer ::  LIS_MOC_CHUC    = -9999
    integer ::  LIS_MOC_CHV2    = -9999
    integer ::  LIS_MOC_CHB2    = -9999
    integer ::  LIS_MOC_FPICE   = -9999
!  <- end Noah MP  ->

!   <- RUC -> 
   integer :: LIS_MOC_QVG = -9999
   integer :: LIS_MOC_QCG = -9999
   integer :: LIS_MOC_QSG = -9999
   integer :: LIS_MOC_SNNOT75CM = -9999
   integer :: LIS_MOC_FRZPREC_DEN = -9999
   integer :: LIS_MOC_FRZPREC = -9999
   integer :: LIS_MOC_ACC_SNOWF = -9999
   integer :: LIS_MOC_ACC_FRZPREC = -9999
   integer :: LIS_MOC_ACC_EVAP = -9999
   integer :: LIS_MOC_QSFC = -9999
   integer :: LIS_MOC_DEW_FROST = -9999
   integer :: LIS_MOC_DRIP = -9999
   integer :: LIS_QH_SNOW = -9999 
!   <- end RUC ->  

    ! <- JULES -> 
    integer :: LIS_MOC_GS = -9999
    integer :: LIS_MOC_GC = -9999 

!   <- AWRAL ->
    integer :: LIS_MOC_SR = -9999
    integer :: LIS_MOC_SG = -9999
    integer :: LIS_MOC_S0_HRU = -9999
    integer :: LIS_MOC_SS_HRU = -9999
    integer :: LIS_MOC_SD_HRU = -9999
    integer :: LIS_MOC_MLEAF_HRU = -9999
    integer :: LIS_MOC_E0 = -9999
    integer :: LIS_MOC_ETOT = -9999
    integer :: LIS_MOC_DD = -9999
    integer :: LIS_MOC_S0 = -9999
    integer :: LIS_MOC_SS = -9999
    integer :: LIS_MOC_SD = -9999
    integer :: LIS_MOC_QTOT = -9999

! Crocus snow model 
    integer :: LIS_MOC_SNOWLIQPROF = -9999
    integer :: LIS_MOC_SNOWHEATCONTENTPROF = -9999
    integer :: LIS_MOC_SNOWRHOPROF = -9999
    integer :: LIS_MOC_SNOWALB = -9999
    integer :: LIS_MOC_SNOWGRAIN1PROF = -9999
    integer :: LIS_MOC_SNOWGRAIN2PROF = -9999
    integer :: LIS_MOC_SNOWHISTPROF = -9999
    integer :: LIS_MOC_SNOWAGEPROF = -9999
    integer :: LIS_MOC_SNOWLIQCONTENTPROF = -9999
    integer :: LIS_MOC_SNOWTEMPPROF = -9999
    integer :: LIS_MOC_SNOWHIGHTPROF = -9999
    integer :: LIS_MOC_SNOWQS = -9999
    integer :: LIS_MOC_SNOWSOILHEATFLUX = -9999
    integer :: LIS_MOC_BLOWINGSNOWSUBLIM = -9999
    integer :: LIS_MOC_SNOWRECHARD = -9999
    integer :: LIS_MOC_SNOWEMISS = -9999
    integer :: LIS_MOC_SNOWCM = -9999
    integer :: LIS_MOC_SNOWSHEARVLOCITY = -9999
    integer :: LIS_MOC_SNOWHEATDRAG = -9999
    integer :: LIS_MOC_SNOWDELTAHEAT = -9999
    integer :: LIS_MOC_SNOWSURFACEQ = -9999


#if 0
   ! SPECIAL CASE INDICES
   ! These are required because Min/Max support cannot be generically
   ! handled for GRIB-1 output.  The routine writeSingleGrib1Var maps
   ! these two entries to LIS_MOC_TAIRFORC.
   ! They should not be counted in the LIS_MOC_COUNT total count.
   integer, parameter :: LIS_MOC_TAIRFORC_MIN = 112
   integer, parameter :: LIS_MOC_TAIRFORC_MAX = 113

   ! READ ABOVE NOTE ABOUT SPECIAL CASE INDICES
   integer, parameter :: LIS_MOC_COUNT      = 145
   ! Add the special cases.  LIS_MOC_GRIB_COUNT should be used only in
   ! LIS_gribMod.F90.
   integer, parameter :: LIS_MOC_GRIB_COUNT = 145

   TODO: implement support for the special case of LIS_MOC_TAIRFORC_MIN
         and LIS_MOC_TAIRFORC_MAX.
#endif

   real, parameter :: LIS_MOC_MAX_NUM =  999999.0
   real, parameter :: LIS_MOC_MIN_NUM = -999999.0
  
  type, public :: LIS_metadataEntry
     character(len=100) :: long_name
     character(len=100) :: standard_name
     character(len=50)  :: short_name
     character(len=20)  :: units
     integer       :: nunits
     character(len=20)  :: dir
     integer       :: ndirs
     character(len=1)   :: format          ! (scientific - E, else - F)
     integer       :: form
     integer       :: index           ! LIS_MOC_INDEX
     integer       :: vlevels
     integer       :: varId_def         
     integer       :: varId_opt1
     integer       :: varId_opt2
     integer :: varId_max ! EMK
     integer :: varId_min ! EMK
     integer       :: gribSF          ! GRIB scale factor
     integer       :: gribSfc         ! GRIB surface
     integer       :: gribLvl         ! GRIB level
     integer       :: gribDis         ! GRIB2 discipline
     integer       :: gribCat         ! GRIB2 category
     !integer       :: gribminId      ! GRIB id for minimum field
     !integer       :: gribmaxId      ! GRIB id for maximum field
     integer       :: timeAvgOpt
     integer       :: selectOpt
     integer       :: minMaxOpt
     integer       :: stdOpt
     real          :: valid_min
     real          :: valid_max
     character(len=20), allocatable :: unittypes(:)
     character(len=20), allocatable :: dirtypes(:)
     integer, allocatable :: count(:,:)
     integer              :: diagFlag
     real, allocatable :: minimum(:,:) ! ntiles, vlevels
     real, allocatable :: maximum(:,:) ! ntiles, vlevels
     real, allocatable :: modelOutput(:,:,:) !timeavg, ntiles, vlevels

     type(LIS_metadataEntry), pointer :: next
  end type LIS_metadataEntry

  ! To create an array of pointers, you must create a derived
  ! datatype containing the pointer.  Then you create
  ! an array of this datatype.
  type, public :: dep
     type(LIS_metadataEntry), pointer :: dataEntryPtr
  end type dep

  type, public :: output_meta
!BOC
     real*8  :: time         ! time to begin writing output
     integer :: syear        ! year to begin writing output
     integer :: smonth       ! month to begin writing output
     integer :: sday         ! day to begin writing output
     integer :: shour        ! hour to begin writing output
     integer :: smin         ! minutes to begin writing output
     integer :: ssec         ! seconds to begin writing output

     integer :: month       ! specific output writing time (month)
     integer :: day         ! specific output writing time (day)
     integer :: hour        ! specific output writing time (hour)
     integer :: min         ! specific output writing time (min)
     integer :: sec         ! specific output writing time (sec)

     type(LIS_metadataEntry), pointer :: head_lsm_list
     type(LIS_metadataEntry), pointer :: head_routing_list
     type(LIS_metadataEntry), pointer :: head_rtm_list
     type(LIS_metadataEntry), pointer :: head_irrig_list

     type(dep), allocatable, dimension(:) :: ptr_into_lsm_list
     type(dep), allocatable, dimension(:) :: ptr_into_routing_list
     type(dep), allocatable, dimension(:) :: ptr_into_rtm_list
     type(dep), allocatable, dimension(:) :: ptr_into_irrig_list
!EOC
  end type output_meta

  type(output_meta),     allocatable :: LIS_histData(:)

contains
 
!BOP
!  !ROUTINE: LIS_histDataInit
! \label{LIS_histDataInit}
! 
! !INTERFACE: 
  subroutine LIS_histDataInit(n, ntiles)
! !USES: 

    implicit none

! !ARGUMENTS: 
    integer,  intent(IN)   :: n 
    integer,  intent(IN)   :: ntiles
! 
! !DESCRIPTION: 
!  This routine initializes the required linked lists to hold the selected
!  list of LSM variables
!
!   The arguments are: 
!   \begin{description}
!    \item[n]  index of the nest \newline
!    \item[ntiles]  size of the tilespace \newline
!   \end{description}
!
!   The routines invoked are: 
!   \begin{description}
!    \item[get\_moc\_attributes] (\ref{get_moc_attributes}) \newline
!      adds history output objects to the linked lists and sets the
!      user-definable elements
!    \item[register\_dataEntry] (\ref{register_dataEntry}) \newline
!      completes the setting of the elements in the history output objects
!      and allocates the data structures related to the variable being output
!    \item[LIS\_resetOutputVars] (\ref{LIS_resetOutputVars}) \newline
!      resets the arrays storing the variable values. 
!   \end{description}
!EOP
    type(ESMF_Config) :: modelSpecConfig
    logical           :: file_exists
    integer           :: rc

    integer           :: grib_depthlvl
    integer           :: grib_snowlvl

    !hkb--GRIB2 specific Depth below land surface = 106
    !hkb--GRIB2 specific Snow level = 114
    if (LIS_rc%wout == "grib2") then
       grib_depthlvl = 106
       grib_snowlvl  = 114
    else
       grib_depthlvl = 112
       grib_snowlvl  = 112
    endif

    LIS_histData(n)%head_lsm_list     => null()
    LIS_histData(n)%head_rtm_list     => null()
    LIS_histData(n)%head_irrig_list   => null()

    LIS_MOC_LSM_COUNT     = 0
    LIS_MOC_RTM_COUNT     = 0
    LIS_MOC_IRRIG_COUNT   = 0 

    call ESMF_ConfigFindLabel(LIS_config,"Model output attributes file:", &
                              rc=rc)
    call LIS_verify(rc,'Model output attributes file: not specified')

    call ESMF_ConfigGetAttribute(LIS_config,LIS_rc%outputSpecFile(n),rc=rc)
    write(LIS_logunit,*) '[INFO] Opening Model Output Attributes File', &
                         LIS_rc%outputSpecFile(n)

    inquire(file=LIS_rc%outputSpecFile(n),exist=file_exists)
    if(.not.file_exists) then 
       write(LIS_logunit,*) '[ERR] Model output attributes file does not exist...'
       write(LIS_logunit,*) '[ERR] Program stopping... '
       call LIS_endrun()
    endif

    modelSpecConfig = ESMF_ConfigCreate(rc=rc)
    call ESMF_ConfigLoadFile(modelSpecConfig,trim(LIS_rc%outputSpecFile(n)), &
         rc=rc)     
!-------------------------------------------------------------------------
! read the meta data attributes for each variable
!-------------------------------------------------------------------------
  !!! JULES
    call ESMF_ConfigFindLabel(modelSpecConfig,"SnowSoot:",rc=rc)
    call get_moc_attributes(modelSpecConfig, LIS_histData(n)%head_lsm_list, &
         "SnowSoot",&
         "snow_soot_content",&
         "snow soot content",rc)
    if ( rc == 1 ) then
       call register_dataEntry(LIS_MOC_LSM_COUNT,LIS_MOC_SNOW_SOOT,&
            LIS_histData(n)%head_lsm_list,&
            n,1,ntiles,(/"kg/kg"/),1,(/"-"/),1,112,0,&
            model_patch=.true.)
    endif

    call ESMF_ConfigFindLabel(modelSpecConfig,"sthu:",rc=rc)
    call get_moc_attributes(modelSpecConfig, LIS_histData(n)%head_lsm_list, &
         "sthu",&
         "sthu",&
         "sthu",rc)
    if ( rc == 1 ) then
       call register_dataEntry(LIS_MOC_LSM_COUNT,LIS_MOC_JULES_STHU,&
            LIS_histData(n)%head_lsm_list,&
            n,1,ntiles,(/"-"/),1,(/"-"/),1,112,0,&
            model_patch=.true.)
    endif

    ! soil moist fraction in deep (water table) layer.
    call ESMF_ConfigFindLabel(modelSpecConfig,"sthzw:",rc=rc)
    call get_moc_attributes(modelSpecConfig, LIS_histData(n)%head_lsm_list, &
         "sthzw",&
         "sthzw",&
         "sthzw",rc)
    if ( rc == 1 ) then
       call register_dataEntry(LIS_MOC_LSM_COUNT,LIS_MOC_JULES_STHZW,&
            LIS_histData(n)%head_lsm_list,&
            n,1,ntiles,(/"-"/),1,(/"-"/),1,112,0,&
            model_patch=.true.)
    endif
    
    ! 
    call ESMF_ConfigFindLabel(modelSpecConfig,"fsat:",rc=rc)
    call get_moc_attributes(modelSpecConfig, LIS_histData(n)%head_lsm_list, &
         "fsat",&
         "fsat",&
         "fsat",rc)
    if ( rc == 1 ) then
       call register_dataEntry(LIS_MOC_LSM_COUNT,LIS_MOC_JULES_FSAT,&
            LIS_histData(n)%head_lsm_list,&
            n,1,ntiles,(/"-"/),1,(/"-"/),1,112,0,&
            model_patch=.true.)
    endif
    ! 
    call ESMF_ConfigFindLabel(modelSpecConfig,"fwetl:",rc=rc)
    call get_moc_attributes(modelSpecConfig, LIS_histData(n)%head_lsm_list, &
         "fwetl",&
         "fwetl",&
         "fwetl",rc)
    if ( rc == 1 ) then
       call register_dataEntry(LIS_MOC_LSM_COUNT,LIS_MOC_JULES_FWETL,&
            LIS_histData(n)%head_lsm_list,&
            n,1,ntiles,(/"-"/),1,(/"-"/),1,112,0,&
            model_patch=.true.)
    endif
    
    call ESMF_ConfigFindLabel(modelSpecConfig,"JESoil:",rc=rc)
    call get_moc_attributes(modelSpecConfig, LIS_histData(n)%head_lsm_list, &
         "JESoil",&
         "evaporation_from_soil_water_storage_JULES_only",&
         "evaporation from soil water storage JULES only",rc)
    if ( rc == 1 ) then
       call register_dataEntry(LIS_MOC_LSM_COUNT,LIS_MOC_JULES_ESOIL,&
            LIS_histData(n)%head_lsm_list,&
            n,2,ntiles,(/"kg/m2s", "kg/m2 "/),&
            2,(/"UP","DN"/),2,1,1,&
            model_patch=.true.)
    endif
    
    call ESMF_ConfigFindLabel(modelSpecConfig,"sthf:",rc=rc)
    call get_moc_attributes(modelSpecConfig, LIS_histData(n)%head_lsm_list, &
         "sthf",&
         "sthf",&
         "sthf",rc)
    if ( rc == 1 ) then
       call register_dataEntry(LIS_MOC_LSM_COUNT,LIS_MOC_JULES_STHF,&
            LIS_histData(n)%head_lsm_list,&
            n,1,ntiles,(/"-"/),1,(/"-"/),1,112,0,&
            model_patch=.true.)
    endif


    call ESMF_ConfigFindLabel(modelSpecConfig,"sthu_min:",rc=rc)
    call get_moc_attributes(modelSpecConfig, LIS_histData(n)%head_lsm_list, &
         "sthu_min",&
         "sthu_min",&
         "sthu_min",rc)
    if ( rc == 1 ) then
       call register_dataEntry(LIS_MOC_LSM_COUNT,LIS_MOC_JULES_STHU_MIN,&
            LIS_histData(n)%head_lsm_list,&
            n,1,ntiles,(/"-"/),1,(/"-"/),1,112,0,&
            model_patch=.true.)
    endif

    call ESMF_ConfigFindLabel(modelSpecConfig,"smvccl:",rc=rc)
    call get_moc_attributes(modelSpecConfig, LIS_histData(n)%head_lsm_list, &
         "smvccl",&
         "smvccl",&
         "smvccl",rc)
    if ( rc == 1 ) then
       call register_dataEntry(LIS_MOC_LSM_COUNT,LIS_MOC_JULES_SMVCCL,&
            LIS_histData(n)%head_lsm_list,&
            n,1,ntiles,(/"m3/m3"/),1,(/"-"/),1,112,0,&
            model_patch=.true.)
    endif

    call ESMF_ConfigFindLabel(modelSpecConfig,"smvcst:",rc=rc)
    call get_moc_attributes(modelSpecConfig, LIS_histData(n)%head_lsm_list, &
         "smvcst",&
         "smvcst",&
         "smvcst",rc)
    if ( rc == 1 ) then
       call register_dataEntry(LIS_MOC_LSM_COUNT,LIS_MOC_JULES_SMVCST,&
            LIS_histData(n)%head_lsm_list,&
            n,1,ntiles,(/"m3/m3"/),1,(/"-"/),1,112,0,&
            model_patch=.true.)
    endif

    call ESMF_ConfigFindLabel(modelSpecConfig,"smvcwt:",rc=rc)
    call get_moc_attributes(modelSpecConfig, LIS_histData(n)%head_lsm_list, &
         "smvcwt",&
         "smvcwt",&
         "smvcwt",rc)
    if ( rc == 1 ) then
       call register_dataEntry(LIS_MOC_LSM_COUNT,LIS_MOC_JULES_SMVCWT,&
            LIS_histData(n)%head_lsm_list,&
            n,1,ntiles,(/"m3/m3"/),1,(/"-"/),1,112,0,&
            model_patch=.true.)
    endif

    ! Arguments to register_dataEntry:
    ! LIS_MOC_INDEX, tail dataEntry, nest index, number of units, 
    ! number of tiles, units, stats form, 
    ! GRIB surface type, GRIB levels type

    ! AIX requires the strings in these array contrustors 
    ! to have the same length.  So I have padded the shorter string.
    
    call ESMF_ConfigFindLabel(modelSpecConfig,"Swnet:",rc=rc)
    call get_moc_attributes(modelSpecConfig, LIS_histData(n)%head_lsm_list, &
         "Swnet",&
         "surface_net_downward_shortwave_flux",&
         "net downward shortwave radiation",rc)
    if ( rc == 1 ) then
       call register_dataEntry(LIS_MOC_LSM_COUNT,LIS_MOC_SWNET,&
            LIS_histData(n)%head_lsm_list,&
            n,nunits=1,ntiles=ntiles,unittypes=(/"W/m2"/),&
            ndirs=2,dirtypes=(/"UP","DN"/),&
            form=1,gribSFC=1,gribLvl=1,&
            model_patch=.true.)
    endif

    call ESMF_ConfigFindLabel(modelSpecConfig,"Lwnet:",rc=rc)
    call get_moc_attributes(modelSpecConfig, LIS_histData(n)%head_lsm_list, &
         "Lwnet",&
         "surface_net_downward_longwave_flux",&
         "net downward longwave radiation",rc)
    if ( rc == 1 ) then
       call register_dataEntry(LIS_MOC_LSM_COUNT,LIS_MOC_LWNET,&
            LIS_histData(n)%head_lsm_list,&
            n,1,ntiles,(/"W/m2"/),2,(/"UP","DN"/),1,1,1,&
            model_patch=.true.)
    endif

    call ESMF_ConfigFindLabel(modelSpecConfig,"Rnet:",rc=rc)
    call get_moc_attributes(modelSpecConfig, LIS_histData(n)%head_lsm_list, &
         "Rnet",&
         "net_radiation_flux",&
         "total net radiation",rc)
    if ( rc == 1 ) then
       call register_dataEntry(LIS_MOC_LSM_COUNT,LIS_MOC_RNET,&
            LIS_histData(n)%head_lsm_list,&
            n,1,ntiles,(/"W/m2"/),2,(/"UP","DN"/),1,1,1,&
            model_patch=.true.)
    endif

    call ESMF_ConfigFindLabel(modelSpecConfig,"Qle:",rc=rc)
    call get_moc_attributes(modelSpecConfig, LIS_histData(n)%head_lsm_list, &
         "Qle",&
         "surface_upward_latent_heat_flux",&
         "latent heat flux",rc)
    if ( rc == 1 ) then
       call register_dataEntry(LIS_MOC_LSM_COUNT,LIS_MOC_QLE,&
            LIS_histData(n)%head_lsm_list,&
            n,1,ntiles,(/"W/m2"/),2,(/"UP","DN"/),1,1,1,&
            model_patch=.true.)
    endif

    call ESMF_ConfigFindLabel(modelSpecConfig,"Qh:",rc=rc)
    call get_moc_attributes(modelSpecConfig, LIS_histData(n)%head_lsm_list, &
         "Qh",&
         "surface_upward_sensible_heat_flux",&
         "sensible heat flux",rc)
    if ( rc == 1 ) then
       call register_dataEntry(LIS_MOC_LSM_COUNT,LIS_MOC_QH,&
            LIS_histData(n)%head_lsm_list,&
            n,1,ntiles,(/"W/m2"/),2,(/"UP","DN"/),1,1,1,&
            model_patch=.true.)
    endif

    call ESMF_ConfigFindLabel(modelSpecConfig,"Qg:",rc=rc)
    call get_moc_attributes(modelSpecConfig, LIS_histData(n)%head_lsm_list, &
         "Qg",&
         "downward_heat_flux_in_soil",&
         "soil heat flux",rc)
    if ( rc == 1 ) then
       call register_dataEntry(LIS_MOC_LSM_COUNT,LIS_MOC_QG,&
            LIS_histData(n)%head_lsm_list,&
            n,1,ntiles,(/"W/m2"/),2,(/"UP","DN"/),1,1,1,&
            model_patch=.true.)
    endif

    call ESMF_ConfigFindLabel(modelSpecConfig,"Qf:",rc=rc)
    call get_moc_attributes(modelSpecConfig, LIS_histData(n)%head_lsm_list, &
         "Qf",&
         "energy_of_fusion",&
         "energy of fusion",rc)
    if ( rc == 1 ) then
       call register_dataEntry(LIS_MOC_LSM_COUNT,LIS_MOC_QF,&
            LIS_histData(n)%head_lsm_list,&
            n,1,ntiles,(/"W/m2"/),2,(/"S2L","L2S"/),1,1,1,&
            model_patch=.true.)
    endif

    call ESMF_ConfigFindLabel(modelSpecConfig,"Qv:",rc=rc)
    call get_moc_attributes(modelSpecConfig, LIS_histData(n)%head_lsm_list, &
         "Qv",&
         "surface_snow_sublimation_heat_flux",&
         "energy of sublimation",rc)
    if ( rc == 1 ) then
       call register_dataEntry(LIS_MOC_LSM_COUNT,LIS_MOC_QV,&
            LIS_histData(n)%head_lsm_list,&
            n,1,ntiles,(/"W/m2"/),2,(/"S2V","V2S"/),1,1,1,&
            model_patch=.true.)
    endif

    call ESMF_ConfigFindLabel(modelSpecConfig,"Qtau:",rc=rc)
    call get_moc_attributes(modelSpecConfig, LIS_histData(n)%head_lsm_list, &
         "Qtau",&
         "momentum_flux",&
         "momentum flux",rc)
    if ( rc == 1 ) then
       call register_dataEntry(LIS_MOC_LSM_COUNT,LIS_MOC_QTAU,&
            LIS_histData(n)%head_lsm_list,&
            n,1,ntiles,(/"N/m2"/),2,(/"UP","DN"/),1,1,1,&
            model_patch=.true.)
    endif

    call ESMF_ConfigFindLabel(modelSpecConfig,"Qa:",rc=rc)
    call get_moc_attributes(modelSpecConfig, LIS_histData(n)%head_lsm_list, &
         "Qa",&
         "advective_energy",&
         "advective energy",rc)
    if ( rc == 1 ) then
       call register_dataEntry(LIS_MOC_LSM_COUNT,LIS_MOC_QA,&
            LIS_histData(n)%head_lsm_list,&
            n,1,ntiles,(/"W/m2"/),2,(/"UP","DN"/),1,1,1,&
            model_patch=.true.)
    endif

    call ESMF_ConfigFindLabel(modelSpecConfig,"DelSurfHeat:",rc=rc)
    call get_moc_attributes(modelSpecConfig, LIS_histData(n)%head_lsm_list, &
         "DelSurfHeat",&
         "change_in_heat_storage",&
         "change in heat storage",rc)
    if ( rc == 1 ) then
       call register_dataEntry(LIS_MOC_LSM_COUNT,LIS_MOC_DELSURFHEAT,&
            LIS_histData(n)%head_lsm_list,&
            n,1,ntiles,(/"J/m2"/),2,(/"INC","DEC"/),1,1,1,&
            model_patch=.true.)
    endif

    call ESMF_ConfigFindLabel(modelSpecConfig,"DelColdCont:",rc=rc)
    call get_moc_attributes(modelSpecConfig, LIS_histData(n)%head_lsm_list, &
         "DelColdCont",&
         "change_in_cold_content",&
         "change in cold content",rc)
    if ( rc == 1 ) then
       call register_dataEntry(LIS_MOC_LSM_COUNT,LIS_MOC_DELCOLDCONT,&
            LIS_histData(n)%head_lsm_list,&
            n,1,ntiles,(/"J/m2"/),2,(/"INC","DEC"/),1,1,1,&
            model_patch=.true.)
    endif

    call ESMF_ConfigFindLabel(modelSpecConfig,"BR:",rc=rc)
    call get_moc_attributes(modelSpecConfig, LIS_histData(n)%head_lsm_list, &
         "BR",&
         "bowen_ratio",&
         "bowen ratio",rc)
    if ( rc == 1 ) then
       call register_dataEntry(LIS_MOC_LSM_COUNT,LIS_MOC_BR,&
            LIS_histData(n)%head_lsm_list,&
            n,1,ntiles,(/"-"/),1,(/"-"/),1,1,1,&
            model_patch=.true.)
    endif

    call ESMF_ConfigFindLabel(modelSpecConfig,"EF:",rc=rc)
    call get_moc_attributes(modelSpecConfig, LIS_histData(n)%head_lsm_list, &
         "EF",&
         "evaporative_fraction",&
         "evaporative fraction",rc)
    if ( rc == 1 ) then
       call register_dataEntry(LIS_MOC_LSM_COUNT,LIS_MOC_EF,&
            LIS_histData(n)%head_lsm_list,&
            n,1,ntiles,(/"-"/),1,(/"-"/),1,1,1,&
            model_patch=.true.)
    endif

    call ESMF_ConfigFindLabel(modelSpecConfig,"Snowf:",rc=rc)
    call get_moc_attributes(modelSpecConfig, LIS_histData(n)%head_lsm_list, &
         "Snowf",&
         "snowfall_rate",&
         "snowfall rate",rc)
    if ( rc == 1 ) then
       call register_dataEntry(LIS_MOC_LSM_COUNT,LIS_MOC_SNOWF,&
            LIS_histData(n)%head_lsm_list,&
            n,2,ntiles,(/"kg/m2s","kg/m2 "/),&
            2,(/"UP","DN"/),2,1,1,&
            model_patch=.true.)
    endif

    call ESMF_ConfigFindLabel(modelSpecConfig,"Rainf:",rc=rc)
    call get_moc_attributes(modelSpecConfig, LIS_histData(n)%head_lsm_list, &
         "Rainf",&
         "precipitation_rate",&
         "precipitation rate",rc)
    if ( rc == 1 ) then
       call register_dataEntry(LIS_MOC_LSM_COUNT,LIS_MOC_RAINF,&
            LIS_histData(n)%head_lsm_list,&
            n,2,ntiles,(/"kg/m2s","kg/m2 "/),&
            2,(/"UP","DN"/),2,1,1,&
            model_patch=.true.)
    endif

    call ESMF_ConfigFindLabel(modelSpecConfig,"CRainf:",rc=rc)
    call get_moc_attributes(modelSpecConfig, LIS_histData(n)%head_lsm_list, &
         "CRainf",&
         "convective_rainfall_rate",&
         "convective rainfall",rc)
    if ( rc == 1 ) then
       call register_dataEntry(LIS_MOC_LSM_COUNT,LIS_MOC_CRAINF,&
            LIS_histData(n)%head_lsm_list,&
            n,2,ntiles,(/"kg/m2s","kg/m2 "/),&
            2,(/"UP","DN"/),2,1,1,&
            model_patch=.true.)
    endif

    call ESMF_ConfigFindLabel(modelSpecConfig,"Evap:",rc=rc)
    call get_moc_attributes(modelSpecConfig, LIS_histData(n)%head_lsm_list, &
         "Evap",&
         "total_evapotranspiration",&
         "total evapotranspiration",rc)
    if ( rc == 1 ) then
       call register_dataEntry(LIS_MOC_LSM_COUNT,LIS_MOC_EVAP,&
            LIS_histData(n)%head_lsm_list,&
            n,4,ntiles,(/"kg/m2s","mm/hr ","W/m2  ", "kg/m2 "/),&
            2,(/"UP","DN"/),2,1,1,&
            model_patch=.true.)
    endif

    call ESMF_ConfigFindLabel(modelSpecConfig,"Qs:",rc=rc)
    call get_moc_attributes(modelSpecConfig, LIS_histData(n)%head_lsm_list, &
         "Qs",&
         "surface_runoff_amount",&
         "surface runoff",rc)
    if ( rc == 1 ) then
       call register_dataEntry(LIS_MOC_LSM_COUNT,LIS_MOC_QS,&
            LIS_histData(n)%head_lsm_list,&
            n,2,ntiles,(/"kg/m2s","kg/m2 "/),&
            2,(/"IN ","OUT"/),2,1,1,&
            model_patch=.true.)
    endif

    call ESMF_ConfigFindLabel(modelSpecConfig,"Qsb:",rc=rc)
    call get_moc_attributes(modelSpecConfig, LIS_histData(n)%head_lsm_list, &
         "Qsb",&
         "subsurface_runoff_amount",&
         "subsurface runoff amount",rc)
    if ( rc == 1 ) then
       call register_dataEntry(LIS_MOC_LSM_COUNT,LIS_MOC_QSB,&
            LIS_histData(n)%head_lsm_list,&
            n,2,ntiles,(/"kg/m2s","kg/m2 "/),&
#if (defined AFWA_GRIB_CONFIGS)
! Hard-code baseflow surface and level to AFWA's specifications
! to make the LIS-7 output match the LIS-6 style. - dmm
            2,(/"IN ","OUT"/),2,112,200,&
#else
            2,(/"IN ","OUT"/),2,1,1,&
#endif
            model_patch=.true.)
    endif

    call ESMF_ConfigFindLabel(modelSpecConfig,"Qrec:",rc=rc)
    call get_moc_attributes(modelSpecConfig, LIS_histData(n)%head_lsm_list, &
         "Qrec",&
         "recharge",&
         "recharge",rc)
    if ( rc == 1 ) then
       call register_dataEntry(LIS_MOC_LSM_COUNT,LIS_MOC_QREC,&
            LIS_histData(n)%head_lsm_list,&
            n,1,ntiles,(/"kg/m2s"/),2,(/"IN ","OUT"/),2,1,1,&
            model_patch=.true.)
    endif

    call ESMF_ConfigFindLabel(modelSpecConfig,"Qsm:",rc=rc)
    call get_moc_attributes(modelSpecConfig, LIS_histData(n)%head_lsm_list, &
         "Qsm",&
         "snowmelt",&
         "snowmelt",rc)
    if ( rc == 1 ) then
       call register_dataEntry(LIS_MOC_LSM_COUNT,LIS_MOC_QSM,&
            LIS_histData(n)%head_lsm_list,&
            n,2,ntiles,(/"kg/m2s","kg/m2 "/),&
            2,(/"S2L","L2S"/),2,1,1,&
            model_patch=.true.)
    endif

    call ESMF_ConfigFindLabel(modelSpecConfig,"Qfz:",rc=rc)
    call get_moc_attributes(modelSpecConfig, LIS_histData(n)%head_lsm_list, &
         "Qfz",&
         "refreezing_of_water",&
         "refreezing water",rc)
    if ( rc == 1 ) then
       call register_dataEntry(LIS_MOC_LSM_COUNT,LIS_MOC_QFZ,&
            LIS_histData(n)%head_lsm_list,&
            n,1,ntiles,(/"kg/m2s"/),2,(/"L2S","S2L"/),2,1,1,&
            model_patch=.true.)
    endif

    call ESMF_ConfigFindLabel(modelSpecConfig,"Qst:",rc=rc)
    call get_moc_attributes(modelSpecConfig, LIS_histData(n)%head_lsm_list, &
         "Qst",&
         "snow_throughfall",&
         "snow throughfall",rc)
    if ( rc == 1 ) then
       call register_dataEntry(LIS_MOC_LSM_COUNT,LIS_MOC_QST,&
            LIS_histData(n)%head_lsm_list,&
            n,1,ntiles,(/"kg/m2s"/),1,("-"),2,1,1,&
            model_patch=.true.)
    endif

    call ESMF_ConfigFindLabel(modelSpecConfig,"DelSoilMoist:",rc=rc)
    call get_moc_attributes(modelSpecConfig, LIS_histData(n)%head_lsm_list, &
         "DelSoilMoist",&
         "change_in_soil_moisture",&
         "change in soil moisture",rc)
    if ( rc == 1 ) then
       call register_dataEntry(LIS_MOC_LSM_COUNT,LIS_MOC_DELSOILMOIST,&
            LIS_histData(n)%head_lsm_list,&
            n,1,ntiles,(/"kg/m2"/),2,(/"INC","DEC"/),2,1,1,&
            model_patch=.true.)
    endif

    call ESMF_ConfigFindLabel(modelSpecConfig,"DelSWE:",rc=rc)
    call get_moc_attributes(modelSpecConfig, LIS_histData(n)%head_lsm_list, &
         "DelSWE",&
         "change_in_swe",&
         "change in snow water equivalent",rc)
    if ( rc == 1 ) then
       call register_dataEntry(LIS_MOC_LSM_COUNT,LIS_MOC_DELSWE,&
            LIS_histData(n)%head_lsm_list,&
            n,1,ntiles,(/"kg/m2"/),2,(/"INC","DEC"/),2,1,1,&
            model_patch=.true.)
    endif

    call ESMF_ConfigFindLabel(modelSpecConfig,"DelSurfStor:",rc=rc)
    call get_moc_attributes(modelSpecConfig, LIS_histData(n)%head_lsm_list,&
         "DelSurfStor",&
         "DelSurfStor",&
         "change in surface water storage",rc)
    if ( rc == 1 ) then
       call register_dataEntry(LIS_MOC_LSM_COUNT,LIS_MOC_DELSURFSTOR,&
            LIS_histData(n)%head_lsm_list,&
            n,2,ntiles,(/"kg/m2 ","kg/m2s"/),2,(/"INC","DEC"/),2,1,1,&
            model_patch=.true.)
    endif

    call ESMF_ConfigFindLabel(modelSpecConfig,"DelIntercept:",rc=rc)
    call get_moc_attributes(modelSpecConfig, LIS_histData(n)%head_lsm_list,&
         "DelIntercept",&
         "change_in_interception_storage",&
         "change in interception storage",rc)
    if ( rc == 1 ) then
       call register_dataEntry(LIS_MOC_LSM_COUNT,LIS_MOC_DELINTERCEPT,&
            LIS_histData(n)%head_lsm_list,&
            n,1,ntiles,(/"kg/m2"/),2,(/"INC","DEC"/),2,1,1,&
            model_patch=.true.)
    endif

    call ESMF_ConfigFindLabel(modelSpecConfig,"SnowT:",rc=rc)
    call get_moc_attributes(modelSpecConfig, LIS_histData(n)%head_lsm_list, &
         "SnowT",&
         "temperature_in_surface_snow",&
         "surface snow temperature",rc)
    if ( rc == 1 ) then
       call register_dataEntry(LIS_MOC_LSM_COUNT,LIS_MOC_SNOWT,&
            LIS_histData(n)%head_lsm_list,&
            n,1,ntiles,(/"K"/),1,(/"-"/),1,1,1,&
            model_patch=.true.)
    endif

    call ESMF_ConfigFindLabel(modelSpecConfig,"VegT:",rc=rc)
    call get_moc_attributes(modelSpecConfig, LIS_histData(n)%head_lsm_list, &
         "VegT",&
         "canopy_temperature",&
         "canopy temperature",rc)
    if ( rc == 1 ) then
       call register_dataEntry(LIS_MOC_LSM_COUNT,LIS_MOC_VEGT,&
            LIS_histData(n)%head_lsm_list,&
            n,1,ntiles,(/"K"/),1,(/"-"/),1,1,1,&
            model_patch=.true.)
    endif

    call ESMF_ConfigFindLabel(modelSpecConfig,"BareSoilT:",rc=rc)
    call get_moc_attributes(modelSpecConfig, LIS_histData(n)%head_lsm_list, &
         "BareSoilT",&
         "bare_soil_temperature",&
         "bare soil temperature",rc)
    if ( rc == 1 ) then
       call register_dataEntry(LIS_MOC_LSM_COUNT,LIS_MOC_BARESOILT,&
            LIS_histData(n)%head_lsm_list,&
            n,1,ntiles,(/"K"/),1,(/"-"/),1,1,1,&
            model_patch=.true.)
    endif

    call ESMF_ConfigFindLabel(modelSpecConfig,"AvgSurfT:",rc=rc)
    call get_moc_attributes(modelSpecConfig, LIS_histData(n)%head_lsm_list, &
         "AvgSurfT",&
         "surface_temperature",&
         "surface temperature",rc)
    if ( rc == 1 ) then
       call register_dataEntry(LIS_MOC_LSM_COUNT,LIS_MOC_AVGSURFT,&
            LIS_histData(n)%head_lsm_list,&
            n,1,ntiles,(/"K"/),1,(/"-"/),1,1,1,&
            model_patch=.true.)
    endif

    call ESMF_ConfigFindLabel(modelSpecConfig,"AvgGrndT:",rc=rc)
    call get_moc_attributes(modelSpecConfig, LIS_histData(n)%head_lsm_list, &
         "AvgGrndT",&
         "average_ground_surface_temperature",&
         "average ground surface temperature",rc)
    if ( rc == 1 ) then
       call register_dataEntry(LIS_MOC_LSM_COUNT,LIS_MOC_GROUNDAVGT,&
            LIS_histData(n)%head_lsm_list,&
            n,1,ntiles,(/"K"/),1,(/"-"/),1,1,1,&
            model_patch=.true.)
    endif

    call ESMF_ConfigFindLabel(modelSpecConfig,"VegGrndT:",rc=rc)
    call get_moc_attributes(modelSpecConfig, LIS_histData(n)%head_lsm_list, &
         "VegGrndT",&
         "vegetated_ground_surface_temperature",&
         "vegetated ground surface temperature",rc)
    if ( rc == 1 ) then
       call register_dataEntry(LIS_MOC_LSM_COUNT,LIS_MOC_GROUNDVEGT,&
            LIS_histData(n)%head_lsm_list,&
            n,1,ntiles,(/"K"/),1,(/"-"/),1,1,1,&
            model_patch=.true.)
    endif

    call ESMF_ConfigFindLabel(modelSpecConfig,"RadT:",rc=rc)
    call get_moc_attributes(modelSpecConfig, LIS_histData(n)%head_lsm_list, &
         "RadT",&
         "surface_radiative_temperature",&
         "surface radiative temperature",rc)
    if ( rc == 1 ) then
       call register_dataEntry(LIS_MOC_LSM_COUNT,LIS_MOC_RADT,&
            LIS_histData(n)%head_lsm_list,&
            n,1,ntiles,(/"K"/),1,(/"-"/),1,1,1,&
            model_patch=.true.)
    endif

    call ESMF_ConfigFindLabel(modelSpecConfig,"Albedo:",rc=rc)
    call get_moc_attributes(modelSpecConfig, LIS_histData(n)%head_lsm_list, &
         "Albedo",&
         "surface_albedo",&
         "surface albedo",rc)
    if ( rc == 1 ) then
       call register_dataEntry(LIS_MOC_LSM_COUNT,LIS_MOC_ALBEDO,&
            LIS_histData(n)%head_lsm_list,&
            n,2,ntiles,(/"-","%"/),1,(/"-"/),1,1,1,&
            model_patch=.true.)
    endif
    
    call ESMF_ConfigFindLabel(modelSpecConfig,"AlbDirVis:",rc=rc)
    call get_moc_attributes(modelSpecConfig, LIS_histData(n)%head_lsm_list, &
         "AlbDirVis",&
         "surface_albedo_for_direct_beam_visible_light",&
         "surface albedo for direct beam visible light",rc)
    if ( rc == 1 ) then
       call register_dataEntry(LIS_MOC_LSM_COUNT,LIS_MOC_ALBEDO_DIR_V,&
            LIS_histData(n)%head_lsm_list,&
            n,2,ntiles,(/"-","%"/),1,(/"-"/),1,1,1,&
            model_patch=.true.)
    endif
    
    call ESMF_ConfigFindLabel(modelSpecConfig,"AlbDifVis:",rc=rc)
    call get_moc_attributes(modelSpecConfig, LIS_histData(n)%head_lsm_list, &
         "AlbDifVis",&
         "surface_albedo_for_diffuse_visible_light",&
         "surface albedo for diffuse visible light",rc)
    if ( rc == 1 ) then
       call register_dataEntry(LIS_MOC_LSM_COUNT,LIS_MOC_ALBEDO_DIF_V,&
            LIS_histData(n)%head_lsm_list,&
            n,2,ntiles,(/"-","%"/),1,(/"-"/),1,1,1,&
            model_patch=.true.)
    endif
    
    
    call ESMF_ConfigFindLabel(modelSpecConfig,"AlbDirNIR:",rc=rc)
    call get_moc_attributes(modelSpecConfig, LIS_histData(n)%head_lsm_list, &
         "AlbDirNIR",&
         "surface_albedo_for_direct_beam_NIR_light",&
         "surface albedo for direct beam NIR light",rc)
    if ( rc == 1 ) then
       call register_dataEntry(LIS_MOC_LSM_COUNT,LIS_MOC_ALBEDO_DIR_N,&
            LIS_histData(n)%head_lsm_list,&
            n,2,ntiles,(/"-","%"/),1,(/"-"/),1,1,1,&
            model_patch=.true.)
    endif
    
    call ESMF_ConfigFindLabel(modelSpecConfig,"AlbDifNIR:",rc=rc)
    call get_moc_attributes(modelSpecConfig, LIS_histData(n)%head_lsm_list, &
         "AlbDifNIR",&
         "surface_albedo_for_diffuse_NIR_light",&
         "surface albedo for diffuse NIR light",rc)
    if ( rc == 1 ) then
       call register_dataEntry(LIS_MOC_LSM_COUNT,LIS_MOC_ALBEDO_DIF_N,&
            LIS_histData(n)%head_lsm_list,&
            n,2,ntiles,(/"-","%"/),1,(/"-"/),1,1,1,&
            model_patch=.true.)
    endif
    

    call ESMF_ConfigFindLabel(modelSpecConfig,"SWE:",rc=rc)
    call get_moc_attributes(modelSpecConfig, LIS_histData(n)%head_lsm_list, &
         "SWE",&
         "liquid_water_content_of_surface_snow",&
         "snow water equivalent",rc)
    if ( rc == 1 ) then
       call register_dataEntry(LIS_MOC_LSM_COUNT,LIS_MOC_SWE,&
            LIS_histData(n)%head_lsm_list,&
            n,2,ntiles,(/"kg/m2","m    "/),1,(/"-"/),1,1,1,&
            model_patch=.true.)
    endif

    call ESMF_ConfigFindLabel(modelSpecConfig,"SnowDensity:",rc=rc)
    call get_moc_attributes(modelSpecConfig, LIS_histData(n)%head_lsm_list, &
         "SnowDensity",&
         "snowpack_bulk_density",&
         "snowpack bulk density",rc)
    if ( rc == 1 ) then
       call register_dataEntry(LIS_MOC_LSM_COUNT,LIS_MOC_SNOWDENSITY,&
            LIS_histData(n)%head_lsm_list,&
            n,1,ntiles,(/"kg/m3"/),1,(/"-"/),1,1,1,&
            model_patch=.true.)
    endif

    call ESMF_ConfigFindLabel(modelSpecConfig,"LayerSnowDensity:",rc=rc)
    call get_moc_attributes(modelSpecConfig, LIS_histData(n)%head_lsm_list, &
         "LayerSnowDensity",&
         "snow_density_for_each_layer",&
         "snow_density_for_each_layer",rc)
    if ( rc == 1 ) then
       call register_dataEntry(LIS_MOC_LSM_COUNT,LIS_MOC_LAYERSNOWDENSITY,&
            LIS_histData(n)%head_lsm_list,&
            n,1,ntiles,(/"kg/m3"/),1,(/"-"/),1,1,1,&
            model_patch=.true.)
    endif

    call ESMF_ConfigFindLabel(modelSpecConfig,"SnowGrain:",rc=rc)
    call get_moc_attributes(modelSpecConfig, LIS_histData(n)%head_lsm_list, &
         "SnowGrain",&
         "snow_grain_size",&
         "snow grain size",rc)
    if ( rc == 1 ) then
       call register_dataEntry(LIS_MOC_LSM_COUNT,LIS_MOC_SNOWGRAIN,&
            LIS_histData(n)%head_lsm_list,&
            n,1,ntiles,(/"micron"/),1,(/"-"/),1,1,1,&
            model_patch=.true.)
    endif

    call ESMF_ConfigFindLabel(modelSpecConfig,"LayerSnowGrain:",rc=rc)
    call get_moc_attributes(modelSpecConfig, LIS_histData(n)%head_lsm_list, &
         "LayerSnowGrain",&
         "layer_snow_grain_size_for_each_layer",&
         "snow grain size for each layer",rc)
    if ( rc == 1 ) then
       call register_dataEntry(LIS_MOC_LSM_COUNT,LIS_MOC_LAYERSNOWGRAIN,&
            LIS_histData(n)%head_lsm_list,&
            n,1,ntiles,(/"micron"/),1,(/"-"/),1,1,1,&
            model_patch=.true.)
    endif
    
    call ESMF_ConfigFindLabel(modelSpecConfig,"SnowDepth:",rc=rc)
    call get_moc_attributes(modelSpecConfig, LIS_histData(n)%head_lsm_list, &
         "SnowDepth",&
         "snow_depth",&
         "snow depth",rc)
    if ( rc == 1 ) then
       call register_dataEntry(LIS_MOC_LSM_COUNT,LIS_MOC_SNOWDEPTH,&
            LIS_histData(n)%head_lsm_list,&
            n,3,ntiles,(/"m ", "cm", "mm"/),1,(/"-"/),1,1,1,&
            model_patch=.true.)
       ! cm is added for VIC, Shugong Wang 02/20/2012
    endif

    call ESMF_ConfigFindLabel(modelSpecConfig,"GrndSnow:",rc=rc)
    call get_moc_attributes(modelSpecConfig, LIS_histData(n)%head_lsm_list, &
         "GrndSnow",&
         "snow_on_grond_beneath_canopy",&
         "snow on ground (beneath canopy)",rc)
    if ( rc == 1 ) then
       call register_dataEntry(LIS_MOC_LSM_COUNT,LIS_MOC_GRND_SNOW,&
            LIS_histData(n)%head_lsm_list,&
            n,1,ntiles,(/"kg/m2"/),1,(/"-"/),1,1,1,&
            model_patch=.true.)
    endif

    call ESMF_ConfigFindLabel(modelSpecConfig,"SurftSnow:",rc=rc)
    call get_moc_attributes(modelSpecConfig, LIS_histData(n)%head_lsm_list, &
         "SurftSnow",&
         "snow_amount_on_tile",&
         "snow amount on tile",rc)
    if ( rc == 1 ) then
       call register_dataEntry(LIS_MOC_LSM_COUNT,LIS_MOC_SURFT_SNOW,&
            LIS_histData(n)%head_lsm_list,&
            n,1,ntiles,(/"kg/m2"/),1,(/"-"/),1,1,1,&
            model_patch=.true.)
    endif
    
    ! added by Shugong Wang 05/02/2018 for JULES 
    call ESMF_ConfigFindLabel(modelSpecConfig,"SnowThick:",rc=rc)
    call get_moc_attributes(modelSpecConfig, LIS_histData(n)%head_lsm_list, &
         "SnowThick",&
         "snow_thick",&
         "thickness of snow layers",rc)
    if ( rc == 1 ) then
       call register_dataEntry(LIS_MOC_LSM_COUNT,LIS_MOC_SNOWTHICK,&
            LIS_histData(n)%head_lsm_list,&
            n,1,ntiles,(/"m"/),1,(/"-"/),1,1,1,&
            model_patch=.true.)
    endif

    call ESMF_ConfigFindLabel(modelSpecConfig,"LayerSnowDepth:",rc=rc)
    call get_moc_attributes(modelSpecConfig, LIS_histData(n)%head_lsm_list, &
         "LayerSnowDepth",&
         "snow_depth_for_each_layer",&
         "snow_depth_for_each_layer",rc)
    if ( rc == 1 ) then
       call register_dataEntry(LIS_MOC_LSM_COUNT,LIS_MOC_LAYERSNOWDEPTH,&
            LIS_histData(n)%head_lsm_list,&
            n,3,ntiles,(/"m ", "cm", "mm"/),1,(/"-"/),1,1,1,&
            model_patch=.true.)
    endif

    call ESMF_ConfigFindLabel(modelSpecConfig,"SnowIce:",rc=rc)
    call get_moc_attributes(modelSpecConfig, LIS_histData(n)%head_lsm_list, &
         "SnowIce",&
         "snow_ice",&
         "snow ice",rc)
    if ( rc == 1 ) then
       call register_dataEntry(LIS_MOC_LSM_COUNT,LIS_MOC_SNOWICE,&
            LIS_histData(n)%head_lsm_list,&
            n,2,ntiles,(/"kg/m2","mm   "/),1,(/"-"/),1,1,1,&
            model_patch=.true.)
    endif

    call ESMF_ConfigFindLabel(modelSpecConfig,"SWEVeg:",rc=rc)
    call get_moc_attributes(modelSpecConfig, LIS_histData(n)%head_lsm_list, &
         "SWEVeg",&
         "swe_intercepted_by_vegetation",&
         "swe intercepted by vegetation",rc)
    if ( rc == 1 ) then
       call register_dataEntry(LIS_MOC_LSM_COUNT,LIS_MOC_SWEVEG,&
            LIS_histData(n)%head_lsm_list,&
            n,1,ntiles,(/"kg/m2"/),1,(/"-"/),1,1,1,&
            model_patch=.true.)
    endif
    
    call ESMF_ConfigFindLabel(modelSpecConfig,"SnowAge:",rc=rc)
    call get_moc_attributes(modelSpecConfig, LIS_histData(n)%head_lsm_list, &
         "SnowAge",&
         "Snow_Age",&
         "Snow Age",rc)
    if ( rc == 1 ) then
       call register_dataEntry(LIS_MOC_LSM_COUNT, LIS_MOC_SNOWAGE,&
            LIS_histData(n)%head_lsm_list,&
            n,1,ntiles,(/"-"/),1,(/"-"/),1,1,1,&
            model_patch=.true.)
    endif

    ! Added by Zhuo Wang on 11/11/2018
    call ESMF_ConfigFindLabel(modelSpecConfig,"Smcwtd:",rc=rc)
    call get_moc_attributes(modelSpecConfig, LIS_histData(n)%head_lsm_list, &
          "SMCWTD",&
          "smcwtd",&
          "SM content in the layer to the water table when deep",rc)
    if ( rc == 1 ) then
         call register_dataEntry(LIS_MOC_LSM_COUNT,LIS_MOC_BETWEENWATER,&
              LIS_histData(n)%head_lsm_list,&
              n,1,ntiles,(/"m3/m3"/),1,(/"-"/),1,1,1,&
              model_patch=.true.)
    endif

    call ESMF_ConfigFindLabel(modelSpecConfig,"SurfStor:",rc=rc)
    call get_moc_attributes(modelSpecConfig, LIS_histData(n)%head_lsm_list, &
         "SurfStor",&
         "surface_water_storage",&
         "surface water storage",rc)
    if ( rc == 1 ) then
       call register_dataEntry(LIS_MOC_LSM_COUNT,LIS_MOC_SURFSTOR,&
            LIS_histData(n)%head_lsm_list,&
            n,1,ntiles,(/"kg/m2"/),1,(/"-"/),1,1,1,&
            model_patch=.true.)
    endif

    call ESMF_ConfigFindLabel(modelSpecConfig,"SoilMoist:",rc=rc)
    call get_moc_attributes(modelSpecConfig, LIS_histData(n)%head_lsm_list, &
         "SoilMoist",&
         "soil_moisture_content",&
         "soil moisture content",rc)
    if ( rc == 1 ) then
       call register_dataEntry(LIS_MOC_LSM_COUNT,LIS_MOC_SOILMOIST,&
            LIS_histData(n)%head_lsm_list,&
            n,2,ntiles,(/"kg/m2","m3/m3"/),1,(/"-"/),1,grib_depthlvl,0,&
            model_patch=.true.)
    endif

    call ESMF_ConfigFindLabel(modelSpecConfig,"SoilTemp:",rc=rc)
    call get_moc_attributes(modelSpecConfig, LIS_histData(n)%head_lsm_list, &
         "SoilTemp",&
         "soil_temperature",&
         "soil temperature",rc)
    if ( rc == 1 ) then
!hkb-- GRIB2 specific Depth below land surface = 106
       if (LIS_rc%wout .eq. "grib2") then
        call register_dataEntry(LIS_MOC_LSM_COUNT,LIS_MOC_SOILTEMP,&
             LIS_histData(n)%head_lsm_list,&
             n,1,ntiles,(/"K"/),1,(/"-"/),1,grib_depthlvl,0,&
             model_patch=.true.)
       else
        call register_dataEntry(LIS_MOC_LSM_COUNT,LIS_MOC_SOILTEMP,&
             LIS_histData(n)%head_lsm_list,&
             n,1,ntiles,(/"K"/),1,(/"-"/),1,112,0,&
             model_patch=.true.)
       endif
    endif

    call ESMF_ConfigFindLabel(modelSpecConfig,"SmLiqFrac:",rc=rc)
    call get_moc_attributes(modelSpecConfig, LIS_histData(n)%head_lsm_list, &
         "SmLiqFrac",&
         "liquid_fraction_of_soil_moisture",&
         "average layer fraction of liquid moisture",rc)
    if ( rc == 1 ) then
       call register_dataEntry(LIS_MOC_LSM_COUNT,LIS_MOC_SMLIQFRAC,&
            LIS_histData(n)%head_lsm_list,&
            n,2,ntiles,(/"-    ","m3/m3"/),1,(/"-"/),1,grib_depthlvl,0,&
            model_patch=.true.)
    endif

    call ESMF_ConfigFindLabel(modelSpecConfig,"SmFrozFrac:",rc=rc)
    call get_moc_attributes(modelSpecConfig, LIS_histData(n)%head_lsm_list, &
         "SmFrozFrac",&
         "frozen_fraction_of_soil_moisture",&
         "average layer fraction of frozen moisture",rc)
    if ( rc == 1 ) then
       call register_dataEntry(LIS_MOC_LSM_COUNT,LIS_MOC_SMFROZFRAC,&
            LIS_histData(n)%head_lsm_list,&
            n,2,ntiles,(/"-    ","m3/m3"/),1,(/"-"/),1,grib_depthlvl,0)
    endif

    call ESMF_ConfigFindLabel(modelSpecConfig,"SoilWet:",rc=rc)
    call get_moc_attributes(modelSpecConfig, LIS_histData(n)%head_lsm_list, &
         "SoilWet",&
         "total_soil_wetness",&
         "total soil wetness",rc)
    if ( rc == 1 ) then
       call register_dataEntry(LIS_MOC_LSM_COUNT,LIS_MOC_SOILWET,&
            LIS_histData(n)%head_lsm_list,&
            n,3,ntiles,(/"- ","% ","mm"/),1,(/"-"/),1,grib_depthlvl,0,&
            model_patch=.true.)
    endif

    call ESMF_ConfigFindLabel(modelSpecConfig,"MatricPotential:",rc=rc)
    call get_moc_attributes(modelSpecConfig, LIS_histData(n)%head_lsm_list, &
         "MatricPotential",&
         "soil_matric_potential",&
         "soil matric potential",rc)
    if ( rc == 1 ) then
       call register_dataEntry(LIS_MOC_LSM_COUNT,LIS_MOC_MATRICPOTENTIAL,&
            LIS_histData(n)%head_lsm_list,&
            n,2,ntiles,(/"m ","mm"/),1,(/"-"/),1,grib_depthlvl,0,&
            model_patch=.true.)
    endif

    call ESMF_ConfigFindLabel(modelSpecConfig,"PotEvap:",rc=rc)
    call get_moc_attributes(modelSpecConfig, LIS_histData(n)%head_lsm_list, &
         "PotEvap",&
         "potential_evapotranspiration",&
         "potential evapotranspiration",rc)
    if ( rc == 1 ) then
       call register_dataEntry(LIS_MOC_LSM_COUNT,LIS_MOC_POTEVAP,&
            LIS_histData(n)%head_lsm_list,&
            n,4,ntiles,(/"kg/m2s","mm/hr ","W/m2  ","kg/m2 "/),&
            2,(/"UP","DN"/),2,1,1,&
            model_patch=.true.)
    endif

    call ESMF_ConfigFindLabel(modelSpecConfig,"ECanop:",rc=rc)
    call get_moc_attributes(modelSpecConfig, LIS_histData(n)%head_lsm_list, &
         "ECanop",&
         "interception_evaporation",&
         "interception evaporation",rc)
    if ( rc == 1 ) then
       call register_dataEntry(LIS_MOC_LSM_COUNT,LIS_MOC_ECANOP,&
            LIS_histData(n)%head_lsm_list,&
            n,4,ntiles,(/"kg/m2s","mm/hr ","W/m2  ", "kg/m2 "/),&
            2,(/"UP","DN"/),2,1,1,&
            model_patch=.true.)
    endif

    call ESMF_ConfigFindLabel(modelSpecConfig,"TVeg:",rc=rc)
    call get_moc_attributes(modelSpecConfig, LIS_histData(n)%head_lsm_list, &
         "TVeg",&
         "vegetation_transpiration",&
         "vegetation transpiration",rc)
    if ( rc == 1 ) then
       call register_dataEntry(LIS_MOC_LSM_COUNT,LIS_MOC_TVEG,&
            LIS_histData(n)%head_lsm_list,&
            n,3,ntiles,(/"kg/m2s","mm/hr ","W/m2  "/),&
            2,(/"UP","DN"/),2,1,1,&
            model_patch=.true.)
    endif

    call ESMF_ConfigFindLabel(modelSpecConfig,"ESoil:",rc=rc)
    call get_moc_attributes(modelSpecConfig, LIS_histData(n)%head_lsm_list, &
         "ESoil",&
         "bare_soil_evaporation",&
         "bare soil evaporation",rc)
    if ( rc == 1 ) then
       call register_dataEntry(LIS_MOC_LSM_COUNT,LIS_MOC_ESOIL,&
            LIS_histData(n)%head_lsm_list,&
            n,3,ntiles,(/"kg/m2s","mm/hr ","W/m2  "/),&
            2,(/"UP","DN"/),2,1,1,&
            model_patch=.true.)
    endif

    call ESMF_ConfigFindLabel(modelSpecConfig,"EWater:",rc=rc)
    call get_moc_attributes(modelSpecConfig, LIS_histData(n)%head_lsm_list, &
         "EWater",&
         "open_water_evaporation",&
         "open water evaporation",rc)
    if ( rc == 1 ) then
       call register_dataEntry(LIS_MOC_LSM_COUNT,LIS_MOC_EWATER,&
            LIS_histData(n)%head_lsm_list,&
            n,2,ntiles,(/"m3    ", "kg/m2s"/),2,&
            (/"UP","DN"/),2,1,1,&
            model_patch=.true.)
    endif

    call ESMF_ConfigFindLabel(modelSpecConfig,"RootMoist:",rc=rc)
    call get_moc_attributes(modelSpecConfig, LIS_histData(n)%head_lsm_list, &
         "RootMoist",&
         "root_zone_soil_moisture",&
         "root zone soil moisture",rc)
    if ( rc == 1 ) then
       call register_dataEntry(LIS_MOC_LSM_COUNT,LIS_MOC_ROOTMOIST,&
            LIS_histData(n)%head_lsm_list,&
            n,2,ntiles,(/"m3/m3","kg/m2"/),1,(/"-"/),1,1,1,&
            model_patch=.true.)
    endif

    call ESMF_ConfigFindLabel(modelSpecConfig,"CanopInt:",rc=rc)
    call get_moc_attributes(modelSpecConfig, LIS_histData(n)%head_lsm_list, &
         "CanopInt",&
         "total_canopy_water_storage",&
         "total canopy water storage",rc)
    if ( rc == 1 ) then
       call register_dataEntry(LIS_MOC_LSM_COUNT,LIS_MOC_CANOPINT,&
            LIS_histData(n)%head_lsm_list,&
            n,1,ntiles,(/"kg/m2"/),1,(/"-"/),1,1,1,&
            model_patch=.true.)
    endif

    call ESMF_ConfigFindLabel(modelSpecConfig,"EvapSnow:",rc=rc)
    call get_moc_attributes(modelSpecConfig, LIS_histData(n)%head_lsm_list, &
         "EvapSnow",&
         "snow_evaporation",&
         "snow evaporation",rc)
    if ( rc == 1 ) then
       call register_dataEntry(LIS_MOC_LSM_COUNT,LIS_MOC_EVAPSNOW,&
            LIS_histData(n)%head_lsm_list,&
            n,1,ntiles,(/"kg/m2s"/),1,(/"-"/),2,1,1,&
            model_patch=.true.)
    endif

    call ESMF_ConfigFindLabel(modelSpecConfig,"SubSnow:",rc=rc)
    call get_moc_attributes(modelSpecConfig, LIS_histData(n)%head_lsm_list, &
         "SubSnow",&
         "snow_sublimation",&
         "snow sublimation",rc)
    if ( rc == 1 ) then
       call register_dataEntry(LIS_MOC_LSM_COUNT,LIS_MOC_SUBSNOW,&
            LIS_histData(n)%head_lsm_list,n,&
            5,ntiles,(/"kg/m2s","mm/hr ","W/m2  ","mm    ", "kg/m2 "/),&
            1,(/"-"/),2,1,1,&
            model_patch=.true.)
    endif

    call ESMF_ConfigFindLabel(modelSpecConfig,"SubSurf:",rc=rc)
    call get_moc_attributes(modelSpecConfig, LIS_histData(n)%head_lsm_list, &
         "SubSurf",&
         "sublimation_of_the_snow_free_area",&
         "sublimation of the snow free area",rc)
    if ( rc == 1 ) then
       call register_dataEntry(LIS_MOC_LSM_COUNT,LIS_MOC_SUBSURF,&
            LIS_histData(n)%head_lsm_list,&
            n,1,ntiles,(/"kg/m2s"/),1,(/"-"/),2,1,1,&
            model_patch=.true.)
    endif

    call ESMF_ConfigFindLabel(modelSpecConfig,"ACond:",rc=rc)
    call get_moc_attributes(modelSpecConfig, LIS_histData(n)%head_lsm_list, &
         "ACond",&
         "aerodynamic_conductance",&
         "aerodynamic conductance",rc)
    if ( rc == 1 ) then
       call register_dataEntry(LIS_MOC_LSM_COUNT,LIS_MOC_ACOND,&
            LIS_histData(n)%head_lsm_list,n,&
            1,ntiles,(/"m/s"/),1,(/"-"/),2,1,1,&
            model_patch=.true.)
    endif

    call ESMF_ConfigFindLabel(modelSpecConfig,"CCond:",rc=rc)
    call get_moc_attributes(modelSpecConfig, LIS_histData(n)%head_lsm_list, &
         "CCond",&
         "canopy_conductance",&
         "canopy conductance",rc)
    if ( rc == 1 ) then
       call register_dataEntry(LIS_MOC_LSM_COUNT,LIS_MOC_CCOND,&
            LIS_histData(n)%head_lsm_list,&
            n,1,ntiles,(/"m/s"/),1,(/"-"/),2,1,1,&
            model_patch=.true.)
    endif

    call ESMF_ConfigFindLabel(modelSpecConfig,"WaterTableD:",rc=rc)
    call get_moc_attributes(modelSpecConfig, LIS_histData(n)%head_lsm_list, &
         "WaterTableD",&
         "water_table_depth",&
         "water table depth",rc)
    if ( rc == 1 ) then
       call register_dataEntry(LIS_MOC_LSM_COUNT,LIS_MOC_WATERTABLED,&
            LIS_histData(n)%head_lsm_list,&
            n,1,ntiles,(/"m"/),1,(/"-"/),1,grib_depthlvl,0,&
            model_patch=.true.)
    endif

    call ESMF_ConfigFindLabel(modelSpecConfig,"TWS:",rc=rc)
    call get_moc_attributes(modelSpecConfig, LIS_histData(n)%head_lsm_list, &
         "TWS",&
         "terrestrial_water_storage",&
         "terrestrial water storage",rc)
    if ( rc == 1 ) then
       call register_dataEntry(LIS_MOC_LSM_COUNT,LIS_MOC_TWS,&
            LIS_histData(n)%head_lsm_list,&
            n,1,ntiles,(/"mm"/),1,(/"-"/),1,grib_depthlvl,0,&
            model_patch=.true.)
    endif

    call ESMF_ConfigFindLabel(modelSpecConfig,"GWS:",rc=rc)
    call get_moc_attributes(modelSpecConfig, LIS_histData(n)%head_lsm_list, &
         "GWS",&
         "ground_water_storage",&
         "ground water storage",rc)
    if ( rc == 1 ) then
       call register_dataEntry(LIS_MOC_LSM_COUNT,LIS_MOC_GWS,&
            LIS_histData(n)%head_lsm_list,&
            n,1,ntiles,(/"mm"/),1,(/"-"/),1,grib_depthlvl,0,&
            model_patch=.true.)
    endif

    call ESMF_ConfigFindLabel(modelSpecConfig,"Snowcover:",rc=rc)
    call get_moc_attributes(modelSpecConfig, LIS_histData(n)%head_lsm_list, &
         "Snowcover",&
         "surface_snow_area_fraction",&
         "snow cover",rc)
    if ( rc == 1 ) then
       ! EMK...Added percentage
       call register_dataEntry(LIS_MOC_LSM_COUNT,LIS_MOC_SNOWCOVER,&
            LIS_histData(n)%head_lsm_list,&
            n,2,ntiles,(/"-","%"/),1,(/"-"/),1,1,1,&
            model_patch=.true.)
    endif

    call ESMF_ConfigFindLabel(modelSpecConfig,"SAlbedo:",rc=rc)
    call get_moc_attributes(modelSpecConfig, LIS_histData(n)%head_lsm_list, &
         "SAlbedo",&
         "snow_albedo",&
         "snow albedo",rc)
    if ( rc == 1 ) then
       call register_dataEntry(LIS_MOC_LSM_COUNT,LIS_MOC_SALBEDO,&
            LIS_histData(n)%head_lsm_list,&
            n,1,ntiles,(/"-"/),1,(/"-"/),1,1,1,&
            model_patch=.true.)
    endif

    call ESMF_ConfigFindLabel(modelSpecConfig,"SnowTProf:",rc=rc)
    call get_moc_attributes(modelSpecConfig, LIS_histData(n)%head_lsm_list, &
         "SnowTProf",&
         "snow_temperature_profile",&
         "snow temperature profile",rc)
    if ( rc == 1 ) then
       call register_dataEntry(LIS_MOC_LSM_COUNT,LIS_MOC_SNOWTPROF,&
            LIS_histData(n)%head_lsm_list,&
            n,1,ntiles,(/"K"/),1,(/"-"/),1,grib_snowlvl,0,&
            model_patch=.true.)
    endif

    call ESMF_ConfigFindLabel(modelSpecConfig,"SLiqFrac:",rc=rc)
    call get_moc_attributes(modelSpecConfig, LIS_histData(n)%head_lsm_list, &
         "SLiqFrac",&
         "snow_liquid_fraction_on_ground",&
         "snow liquid fraction on ground",rc)
    if ( rc == 1 ) then
       call register_dataEntry(LIS_MOC_LSM_COUNT,LIS_MOC_SLIQFRAC,&
            LIS_histData(n)%head_lsm_list,&
            n,1,ntiles,(/"-"/),1,(/"-"/),1,1,1,&
            model_patch=.true.)
    endif

    call ESMF_ConfigFindLabel(modelSpecConfig,"LWup:",rc=rc)
    call get_moc_attributes(modelSpecConfig, LIS_histData(n)%head_lsm_list, &
         "LWup",&
         "longwave_radiation_up",&
         "longwave radiation up",rc)
    if ( rc == 1 ) then
       call register_dataEntry(LIS_MOC_LSM_COUNT,LIS_MOC_LWUP,&
            LIS_histData(n)%head_lsm_list,&
            n,1,ntiles,(/"W/m2"/),1,(/"UP"/),1,1,1,&
            model_patch=.true.)
    endif

    call ESMF_ConfigFindLabel(modelSpecConfig,"GPP:",rc=rc)
    call get_moc_attributes(modelSpecConfig, LIS_histData(n)%head_lsm_list, &
         "GPP",&
         "gross_primary_production",&
         "gross primary production",rc)
    if ( rc == 1 ) then
       call register_dataEntry(LIS_MOC_LSM_COUNT,LIS_MOC_GPP,&
            LIS_histData(n)%head_lsm_list,&
            n,3,ntiles,(/"kg/m2s2 ","umol/m2s", "g/m2s   "/),&
            2,(/"IN ","OUT"/),1,1,1,&
            model_patch=.true.)
    endif

    call ESMF_ConfigFindLabel(modelSpecConfig,"NPP:",rc=rc)
    call get_moc_attributes(modelSpecConfig, LIS_histData(n)%head_lsm_list, &
         "NPP",&
         "net_primary_productivity",&
         "net primary productivity",rc)
    if ( rc == 1 ) then
       call register_dataEntry(LIS_MOC_LSM_COUNT,LIS_MOC_NPP,&
            LIS_histData(n)%head_lsm_list,&
            n,3,ntiles,(/"kg/m2s2 ","umol/m2s", "g/m2s   "/),&
            2,(/"IN ","OUT"/),1,1,1,&
            model_patch=.true.)
    endif

    call ESMF_ConfigFindLabel(modelSpecConfig,"NEE:",rc=rc)
    call get_moc_attributes(modelSpecConfig, LIS_histData(n)%head_lsm_list, &
         "NEE",&
         "net_ecosystem_exchange",&
         "net ecosystem exchange",rc)
    if ( rc == 1 ) then
       call register_dataEntry(LIS_MOC_LSM_COUNT,LIS_MOC_NEE,&
            LIS_histData(n)%head_lsm_list,&
            n,3,ntiles,(/"kg/m2s2 ","umol/m2s", "g/m2s   "/),&
            2,(/"IN ","OUT"/),1,1,1,&
            model_patch=.true.)
    endif

    call ESMF_ConfigFindLabel(modelSpecConfig,"AutoResp:",rc=rc)
    call get_moc_attributes(modelSpecConfig, LIS_histData(n)%head_lsm_list, &
         "AutoResp",&
         "autoresp",&
         "",rc)
    if ( rc == 1 ) then
       call register_dataEntry(LIS_MOC_LSM_COUNT,LIS_MOC_AUTORESP,&
            LIS_histData(n)%head_lsm_list,&
            n,2,ntiles,(/"kg/m2s2 ","umol/m2s"/),&
            2,(/"UP","DN"/),1,1,1,&
            model_patch=.true.)
    endif

    call ESMF_ConfigFindLabel(modelSpecConfig,"HeteroResp:",rc=rc)
    call get_moc_attributes(modelSpecConfig, LIS_histData(n)%head_lsm_list, &
         "HeteroResp",&
         "heteroresp",&
         "",rc)
    if ( rc == 1 ) then
       call register_dataEntry(LIS_MOC_LSM_COUNT,LIS_MOC_HETERORESP,&
            LIS_histData(n)%head_lsm_list,&
            n,2,ntiles,(/"kg/m2s2 ","umol/m2s"/),&
            2,(/"UP","DN"/),1,1,1,&
            model_patch=.true.)
    endif

    call ESMF_ConfigFindLabel(modelSpecConfig,"LeafResp:",rc=rc)
    call get_moc_attributes(modelSpecConfig, LIS_histData(n)%head_lsm_list, &
         "LeafResp",&
         "leafresp",&
         "",rc)
    if ( rc == 1 ) then
       call register_dataEntry(LIS_MOC_LSM_COUNT,LIS_MOC_LEAFRESP,&
            LIS_histData(n)%head_lsm_list,&
            n,2,ntiles,(/"kg/m2s2 ","umol/m2s"/),&
            2,(/"UP","DN"/),1,1,1,&
            model_patch=.true.)
    endif

    call ESMF_ConfigFindLabel(modelSpecConfig,"TotSoilCarb:",rc=rc)
    call get_moc_attributes(modelSpecConfig, LIS_histData(n)%head_lsm_list, &
         "total_soil_and_litter_carbon_content",&
         "total soil and litter carbon content",&
         "",rc)
    if ( rc == 1 ) then
       call register_dataEntry(LIS_MOC_LSM_COUNT,LIS_MOC_TOTSOILCARB,&
            LIS_histData(n)%head_lsm_list,&
            n,1,ntiles,(/"kg/m2"/),&
            1,(/"-"/),1,1,1,&
            model_patch=.true.)
    endif

    call ESMF_ConfigFindLabel(modelSpecConfig,"TotLivBiom:",rc=rc)
    call get_moc_attributes(modelSpecConfig, LIS_histData(n)%head_lsm_list, &
         "total_living_biomass_carbon_content",&
         "total living biomass carbon content",&
         "",rc)
    if ( rc == 1 ) then
       call register_dataEntry(LIS_MOC_LSM_COUNT,LIS_MOC_TOTLIVBIOM,&
            LIS_histData(n)%head_lsm_list,&
            n,1,ntiles,(/"kg/m2"/),&
            1,(/"-"/),1,1,1,&
            model_patch=.true.)
    endif

    call ESMF_ConfigFindLabel(modelSpecConfig,"SoilET:",rc=rc)
    call get_moc_attributes(modelSpecConfig, LIS_histData(n)%head_lsm_list, &
         "SoilET",&
         "soil_evaporation",&
         "soil evaporation",rc)
    if ( rc == 1 ) then
       call register_dataEntry(LIS_MOC_LSM_COUNT,LIS_MOC_SOILET,&
            LIS_histData(n)%head_lsm_list,&
            n,2,ntiles,(/"kg/m2s", "W/m2  "/),1,(/"-"/),1,112,0,&
            model_patch=.true.)
    endif

    call ESMF_ConfigFindLabel(modelSpecConfig,"Z0brd:",rc=rc)
    call get_moc_attributes(modelSpecConfig, LIS_histData(n)%head_lsm_list, &
         "z0brd",&
         "z0brd",&
         "z0brd",rc)
    if ( rc == 1 ) then
       call register_dataEntry(LIS_MOC_LSM_COUNT,LIS_MOC_Z0BRD,&
            LIS_histData(n)%head_lsm_list,&
            n,1,ntiles,(/"m"/),1,(/"-"/),1,112,0,&
            model_patch=.true.)
    endif
    
    call ESMF_ConfigFindLabel(modelSpecConfig,"Gs:",rc=rc)
    call get_moc_attributes(modelSpecConfig, LIS_histData(n)%head_lsm_list, &
         "Gs",&
         "Gridbox_surface_conductance_to_evaporation",&
         "Gridbox surface conductance to evaporation",rc)
    if ( rc == 1 ) then
       call register_dataEntry(LIS_MOC_LSM_COUNT,LIS_MOC_GS,&
            LIS_histData(n)%head_lsm_list,&
            n,1,ntiles,(/"m/s"/),1,(/"-"/),1,1,1,&
            model_patch=.true.)
    endif

    call ESMF_ConfigFindLabel(modelSpecConfig,"Gc:",rc=rc)
    call get_moc_attributes(modelSpecConfig, LIS_histData(n)%head_lsm_list, &
         "Gc",&
         "tile_surface_conductance_to_evaporation",&
         "tile surface conductance to evaporation",rc)
    if ( rc == 1 ) then
       call register_dataEntry(LIS_MOC_LSM_COUNT,LIS_MOC_GC,&
            LIS_histData(n)%head_lsm_list,&
            n,1,ntiles,(/"m/s"/),1,(/"-"/),1,1,1,&
            model_patch=.true.)
    endif

    call ESMF_ConfigFindLabel(modelSpecConfig,"Ch:",rc=rc)
    call get_moc_attributes(modelSpecConfig, LIS_histData(n)%head_lsm_list, &
         "Ch",&
         "heat_exchange_coefficient",&
         "heat exchange coefficient",rc)
    if ( rc == 1 ) then
       call register_dataEntry(LIS_MOC_LSM_COUNT,LIS_MOC_CH,&
            LIS_histData(n)%head_lsm_list,&
            n,1,ntiles,(/"m/s"/),1,(/"-"/),1,1,1,&
            model_patch=.true.)
    endif

    call ESMF_ConfigFindLabel(modelSpecConfig,"Cm:",rc=rc)
    call get_moc_attributes(modelSpecConfig, LIS_histData(n)%head_lsm_list, &
         "Cm",&
         "momentum_exchange_coefficient",&
         "momentum exchange coefficient",rc)
    if ( rc == 1 ) then
       call register_dataEntry(LIS_MOC_LSM_COUNT,LIS_MOC_CM,&
            LIS_histData(n)%head_lsm_list,&
            n,1,ntiles,(/"m/s"/),1,(/"-"/),1,1,1,&
            model_patch=.true.)
    endif

    call ESMF_ConfigFindLabel(modelSpecConfig,"T2diag:",rc=rc)
    call get_moc_attributes(modelSpecConfig, LIS_histData(n)%head_lsm_list, &
         "T2diag",&
         "diagnostic_t2",&
         "diagnostic t2",rc)
    if ( rc == 1 ) then
       call register_dataEntry(LIS_MOC_LSM_COUNT,LIS_MOC_T2DIAG,&
            LIS_histData(n)%head_lsm_list,&
            n,1,ntiles,(/"K"/),1,(/"-"/),1,112,0,&
            model_patch=.true.)
    endif

    call ESMF_ConfigFindLabel(modelSpecConfig,"Q2diag:",rc=rc)
    call get_moc_attributes(modelSpecConfig, LIS_histData(n)%head_lsm_list, &
         "Q2diag",&
         "diagnostic_q2",&
         "diagnostic q2",rc)
    if ( rc == 1 ) then
       call register_dataEntry(LIS_MOC_LSM_COUNT,LIS_MOC_Q2DIAG,&
            LIS_histData(n)%head_lsm_list,&
            n,1,ntiles,(/"kg/kg"/),1,(/"-"/),1,112,0,&
            model_patch=.true.)
    endif

    call ESMF_ConfigFindLabel(modelSpecConfig,"RootTemp:",rc=rc)
    call get_moc_attributes(modelSpecConfig, LIS_histData(n)%head_lsm_list, &
         "RootTemp",&
         "root_zone_temperature",&
         "root zone temperature",rc)
    if ( rc == 1 ) then
       call register_dataEntry(LIS_MOC_LSM_COUNT,LIS_MOC_ROOTTEMP,&
            LIS_histData(n)%head_lsm_list,&
            n,1,ntiles,(/"K"/),1,(/"-"/),1,1,1,&
            model_patch=.true.)
    endif

    call ESMF_ConfigFindLabel(modelSpecConfig,"Wind_f:",rc=rc)
    call get_moc_attributes(modelSpecConfig, LIS_histData(n)%head_lsm_list, &
         "Wind_f",&
         "wind_speed",&
         "wind speed",rc)
    if ( rc == 1 ) then
       call register_dataEntry(LIS_MOC_LSM_COUNT,LIS_MOC_WINDFORC,&
            LIS_histData(n)%head_lsm_list,n,2,&
#if (defined AFWA_GRIB_CONFIGS)
! Hard-code wind surface and level to AFWA's specifications
! to make the LIS-7 output match the LIS-6 style. - dmm
            ntiles,(/"m/s   ","km/day"/),1,(/"-"/),1,105,10,&
#else
            ntiles,(/"m/s   ","km/day"/),1,(/"-"/),1,1,1,&
#endif
            model_patch=.true.)
    endif

    call ESMF_ConfigFindLabel(modelSpecConfig,"Rainf_f:",rc=rc)
    call get_moc_attributes(modelSpecConfig, LIS_histData(n)%head_lsm_list, &
         "Rainf_f",&
         "rainfall_flux",&
         "rainfall flux",rc)
    if ( rc == 1 ) then
       call register_dataEntry(LIS_MOC_LSM_COUNT,LIS_MOC_RAINFFORC,&
            LIS_histData(n)%head_lsm_list,n,2,&
            ntiles,(/"kg/m2s","kg/m2 "/),2,(/"UP","DN"/),2,1,1,&
            model_patch=.true.)
    endif

    call ESMF_ConfigFindLabel(modelSpecConfig,"Snowf_f:",rc=rc)
    call get_moc_attributes(modelSpecConfig, LIS_histData(n)%head_lsm_list, &
         "Snowf_f",&
         "snowfall_flux",&
         "snowfall flux",rc)
    if ( rc == 1 ) then
       call register_dataEntry(LIS_MOC_LSM_COUNT,LIS_MOC_SNOWFFORC,&
            LIS_histData(n)%head_lsm_list,n,2,&
            ntiles,(/"kg/m2s","kg/m2 "/),2,(/"UP","DN"/),2,1,1,&
            model_patch=.true.)
    endif

    call ESMF_ConfigFindLabel(modelSpecConfig,"CRainf_f:",rc=rc)
    call get_moc_attributes(modelSpecConfig, LIS_histData(n)%head_lsm_list, &
         "CRainf_f",&
         "convective_rainfall_flux",&
         "convective rainfall flux",rc)
    if ( rc == 1 ) then
       call register_dataEntry(LIS_MOC_LSM_COUNT,LIS_MOC_CRAINFFORC,&
            LIS_histData(n)%head_lsm_list,n,2,&
            ntiles,(/"kg/m2s","kg/m2 "/),2,(/"UP","DN"/),2,1,1,&
            model_patch=.true.)
    endif
    
    call ESMF_ConfigFindLabel(modelSpecConfig,"LSRainf_f:",rc=rc)
    call get_moc_attributes(modelSpecConfig, LIS_histData(n)%head_lsm_list, &
         "LSRainf_f",&
         "large_scale_rainfall_flux",&
         "large scale rainfall flux",rc)
    if ( rc == 1 ) then
       call register_dataEntry(LIS_MOC_LSM_COUNT,LIS_MOC_LSRAINFFORC,&
            LIS_histData(n)%head_lsm_list,n,2,&
            ntiles,(/"kg/m2s","kg/m2 "/),2,(/"UP","DN"/),2,1,1,&
            model_patch=.true.)
    endif
    
    call ESMF_ConfigFindLabel(modelSpecConfig,"CSnowf_f:",rc=rc)
    call get_moc_attributes(modelSpecConfig, LIS_histData(n)%head_lsm_list, &
         "CSnowf_f",&
         "convective_snowfall_flux",&
         "convective snowfall flux",rc)
    if ( rc == 1 ) then
       call register_dataEntry(LIS_MOC_LSM_COUNT,LIS_MOC_CSNOWFFORC,&
            LIS_histData(n)%head_lsm_list,n,2,&
            ntiles,(/"kg/m2s","kg/m2 "/),2,(/"UP","DN"/),2,1,1,&
            model_patch=.true.)
    endif
    
    call ESMF_ConfigFindLabel(modelSpecConfig,"LSSnowf_f:",rc=rc)
    call get_moc_attributes(modelSpecConfig, LIS_histData(n)%head_lsm_list, &
         "LSSnowf_f",&
         "large_scale_snowfall_flux",&
         "large scale snowfall flux",rc)
    if ( rc == 1 ) then
       call register_dataEntry(LIS_MOC_LSM_COUNT,LIS_MOC_LSSNOWFFORC,&
            LIS_histData(n)%head_lsm_list,n,2,&
            ntiles,(/"kg/m2s","kg/m2 "/),2,(/"UP","DN"/),2,1,1,&
            model_patch=.true.)
    endif

    call ESMF_ConfigFindLabel(modelSpecConfig,"Tair_f:",rc=rc)
    call get_moc_attributes(modelSpecConfig, LIS_histData(n)%head_lsm_list, &
         "Tair_f",&
         "air_temperature",&
         "air temperature",rc)
    if ( rc == 1 ) then
       call register_dataEntry(LIS_MOC_LSM_COUNT,LIS_MOC_TAIRFORC,&
            LIS_histData(n)%head_lsm_list,&
#if (defined AFWA_GRIB_CONFIGS)
! Hard-code air temperature surface and level to AFWA's specifications
! to make the LIS-7 output match the LIS-6 style. - dmm
            n,1,ntiles,(/"K"/),1,(/"-"/),1,105,2,&
#else
            n,1,ntiles,(/"K"/),1,(/"-"/),1,1,1,&
#endif
            model_patch=.true.)
    endif

    call ESMF_ConfigFindLabel(modelSpecConfig,"Qair_f:",rc=rc)
    call get_moc_attributes(modelSpecConfig, LIS_histData(n)%head_lsm_list, &
         "Qair_f",&
         "specific_humidity",&
         "specific humidity",rc)
    if ( rc == 1 ) then
       call register_dataEntry(LIS_MOC_LSM_COUNT,LIS_MOC_QAIRFORC,&
            LIS_histData(n)%head_lsm_list,&
#if (defined AFWA_GRIB_CONFIGS)
! Hard-code specific humidity surface and level to AFWA's specifications
! to make the LIS-7 output match the LIS-6 style. - dmm
            n,1,ntiles,(/"kg/kg"/),1,(/"-"/),2,105,2,&
#else
            n,1,ntiles,(/"kg/kg"/),1,(/"-"/),2,1,1,&
#endif
            model_patch=.true.)
    endif

    call ESMF_ConfigFindLabel(modelSpecConfig,"Psurf_f:",rc=rc)
    call get_moc_attributes(modelSpecConfig, LIS_histData(n)%head_lsm_list, &
         "Psurf_f",&
         "surface_air_pressure",&
         "surface pressure",rc)
    if ( rc == 1 ) then
       call register_dataEntry(LIS_MOC_LSM_COUNT,LIS_MOC_PSURFFORC,&
            LIS_histData(n)%head_lsm_list,&
            n,1,ntiles,(/"Pa"/),1,(/"-"/),1,1,1,&
            model_patch=.true.)
    endif

    call ESMF_ConfigFindLabel(modelSpecConfig,"SWdown_f:",rc=rc)
    call get_moc_attributes(modelSpecConfig, LIS_histData(n)%head_lsm_list, &
         "SWdown_f",&
         "surface_downwelling_shortwave_flux_in_air",&
         "surface downward shortwave radiation",rc)
    if ( rc == 1 ) then
       call register_dataEntry(LIS_MOC_LSM_COUNT,LIS_MOC_SWDOWNFORC,&
            LIS_histData(n)%head_lsm_list,&
            n,1,ntiles,(/"W/m2"/),2,(/"UP", "DN"/),1,1,1,&
            model_patch=.true.)
    endif

    call ESMF_ConfigFindLabel(modelSpecConfig,"LWdown_f:",rc=rc)
    call get_moc_attributes(modelSpecConfig, LIS_histData(n)%head_lsm_list,&
         "LWdown_f",&
         "surface_downwelling_longwave_flux_in_air",&
         "surface downward longwave radiation",rc)
    if ( rc == 1 ) then
       call register_dataEntry(LIS_MOC_LSM_COUNT,LIS_MOC_LWDOWNFORC,&
            LIS_histData(n)%head_lsm_list,&
            n,1,ntiles,(/"W/m2"/),2,(/"UP", "DN"/),1,1,1,&
            model_patch=.true.)
    endif

    call ESMF_ConfigFindLabel(modelSpecConfig,"DirectSW_f:",rc=rc)
    call get_moc_attributes(modelSpecConfig, LIS_histData(n)%head_lsm_list, &
         "DirectSW_f",&
         "surface_direct_downwelling_shortwave_flux_in_air",&
         "direct shortwave flux",rc)
    if ( rc == 1 ) then
       call register_dataEntry(LIS_MOC_LSM_COUNT,LIS_MOC_DIRECTSWFORC,&
            LIS_histData(n)%head_lsm_list,&
            n,1,ntiles,(/"W/m2"/),1,(/"-"/),1,1,1,&
            model_patch=.true.)
    endif

    call ESMF_ConfigFindLabel(modelSpecConfig,"DiffuseSW_f:",rc=rc)
    call get_moc_attributes(modelSpecConfig, LIS_histData(n)%head_lsm_list, &
         "DiffuseSW_f",&
         "surface_diffuse_downwelling_shortwave_flux_in_air",&
         "diffuse shortwave flux", rc)
    if ( rc == 1 ) then
       call register_dataEntry(LIS_MOC_LSM_COUNT,LIS_MOC_DIFFUSESWFORC,&
            LIS_histData(n)%head_lsm_list,&
            n,1,ntiles,(/"W/m2"/),1,(/"-"/),1,1,1,&
            model_patch=.true.)
    endif

    call ESMF_ConfigFindLabel(modelSpecConfig,"NWind_f:",rc=rc)
    call get_moc_attributes(modelSpecConfig, LIS_histData(n)%head_lsm_list, &
         "NWind_f",&
         "northward_wind",&
         "northward wind",rc)
    if ( rc == 1 ) then
       call register_dataEntry(LIS_MOC_LSM_COUNT,LIS_MOC_NWINDFORC,&
            LIS_histData(n)%head_lsm_list,&
            n,1,ntiles,(/"m/s"/),2,(/"E", "N"/),1,1,1,&
            model_patch=.true.)
    endif

    call ESMF_ConfigFindLabel(modelSpecConfig,"EWind_f:",rc=rc)
    call get_moc_attributes(modelSpecConfig, LIS_histData(n)%head_lsm_list, &
         "EWind_f",&
         "eastward_wind",&
         "eastward wind",rc)
    if ( rc == 1 ) then
       call register_dataEntry(LIS_MOC_LSM_COUNT,LIS_MOC_EWINDFORC,&
            LIS_histData(n)%head_lsm_list,&
            n,1,ntiles,(/"m/s"/),2,(/"E", "N"/),1,1,1,&
            model_patch=.true.)
    endif

    call ESMF_ConfigFindLabel(modelSpecConfig,"FHeight_f:",rc=rc)
    call get_moc_attributes(modelSpecConfig, LIS_histData(n)%head_lsm_list,&
         "FHeight_f",&
         "forcing_height",&
         "forcing height",rc)
    if ( rc == 1 ) then
       call register_dataEntry(LIS_MOC_LSM_COUNT,LIS_MOC_FHEIGHTFORC,&
            LIS_histData(n)%head_lsm_list,&
            n,1,ntiles,(/"m"/),1,(/"-"/),1,1,1,&
            model_patch=.true.)
    endif

    call ESMF_ConfigFindLabel(modelSpecConfig,"Ch_f:",rc=rc)
    call get_moc_attributes(modelSpecConfig, LIS_histData(n)%head_lsm_list, &
         "Ch_f",&
         "heat_exchange_coefficient",&
         "heat exchange coefficient",rc)
    if ( rc == 1 ) then
       call register_dataEntry(LIS_MOC_LSM_COUNT,LIS_MOC_CHFORC,&
            LIS_histData(n)%head_lsm_list,&
            n,1,ntiles,(/"m/s"/),1,(/"-"/),1,1,1,&
            model_patch=.true.)
    endif

    call ESMF_ConfigFindLabel(modelSpecConfig,"Cm_f:",rc=rc)
    call get_moc_attributes(modelSpecConfig, LIS_histData(n)%head_lsm_list, &
         "Cm_f",&
         "momentum_exchange_coefficient",&
         "momentum exchange coefficient",rc)
    if ( rc == 1 ) then
       call register_dataEntry(LIS_MOC_LSM_COUNT,LIS_MOC_CMFORC,&
            LIS_histData(n)%head_lsm_list,&
            n,1,ntiles,(/"m/s"/),1,(/"-"/),1,1,1,&
            model_patch=.true.)
    endif

    call ESMF_ConfigFindLabel(modelSpecConfig,"MixRatio_f:",rc=rc)
    call get_moc_attributes(modelSpecConfig, LIS_histData(n)%head_lsm_list,&
         "MixRatio_f",&
         "mixing_ratio",&
         "mixing ratio",rc)
    if ( rc == 1 ) then
       call register_dataEntry(LIS_MOC_LSM_COUNT,LIS_MOC_MIXRATIOFORC,&
            LIS_histData(n)%head_lsm_list,&
            n,1,ntiles,(/"kg/kg"/),1,(/"-"/),1,1,1,&
            model_patch=.true.)
    endif

    call ESMF_ConfigFindLabel(modelSpecConfig,"CosZenith_f:",rc=rc)
    call get_moc_attributes(modelSpecConfig, LIS_histData(n)%head_lsm_list, &
         "CosZenith_f",&
         "cosine_solar_zenith_angle",&
         "cosine of solar zenith angle",rc)
    if ( rc == 1 ) then
       call register_dataEntry(LIS_MOC_LSM_COUNT,LIS_MOC_COSZENFORC,&
            LIS_histData(n)%head_lsm_list,&
            n,1,ntiles,(/"-"/),1,(/"-"/),1,1,1,&
            model_patch=.true.)
    endif

    call ESMF_ConfigFindLabel(modelSpecConfig,"Albedo_f:",rc=rc)
    call get_moc_attributes(modelSpecConfig, LIS_histData(n)%head_lsm_list, &
         "Albedo_f",&
         "albedo",&
         "albedo",rc)
    if ( rc == 1 ) then
       call register_dataEntry(LIS_MOC_LSM_COUNT,LIS_MOC_ALBEDOFORC,&
            LIS_histData(n)%head_lsm_list,&
            n,1,ntiles,(/"-"/),1,(/"-"/),1,1,1,&
            model_patch=.true.)
    endif

    call ESMF_ConfigFindLabel(modelSpecConfig,"PARDR_f:",rc=rc)
    call get_moc_attributes(modelSpecConfig, LIS_histData(n)%head_lsm_list, &
         "PARDR_f",&
         "surface_downward_PAR_direct",&
         "surface downward PAR direct",rc)
    if ( rc == 1 ) then
       call register_dataEntry(LIS_MOC_LSM_COUNT,LIS_MOC_PARDRFORC,&
            LIS_histData(n)%head_lsm_list,&
            n,1,ntiles,(/"W/m2"/),1,(/"DN"/),2,1,1,&
            model_patch=.true.)
    endif

    call ESMF_ConfigFindLabel(modelSpecConfig,"PARDF_f:",rc=rc)
    call get_moc_attributes(modelSpecConfig, LIS_histData(n)%head_lsm_list, &
         "PARDF_f",&
         "surface_downward_PAR_diffuse",&
         "surface downward PAR diffuse",rc)
    if ( rc == 1 ) then
       call register_dataEntry(LIS_MOC_LSM_COUNT,LIS_MOC_PARDFFORC,&
            LIS_histData(n)%head_lsm_list,&
            n,1,ntiles,(/"W/m2"/),1,(/"DN"/),2,1,1,&
            model_patch=.true.)
    endif

    call ESMF_ConfigFindLabel(modelSpecConfig,"Landmask:",rc=rc)
    call get_moc_attributes(modelSpecConfig, LIS_histData(n)%head_lsm_list, &
         "Landmask",&
         "landmask",&
         "landmask",rc)
    if ( rc == 1 ) then
       call register_dataEntry(LIS_MOC_LSM_COUNT,LIS_MOC_LANDMASK,&
            LIS_histData(n)%head_lsm_list,&
            n,1,ntiles,(/"-"/),1,(/"-"/),1,1,1,&
            model_patch=.true.)
    endif

    call ESMF_ConfigFindLabel(modelSpecConfig,"Landcover:",rc=rc)
    call get_moc_attributes(modelSpecConfig, LIS_histData(n)%head_lsm_list,&
         "Landcover",&
         "landcover",&
         "landcover",rc)
    if ( rc == 1 ) then
       call register_dataEntry(LIS_MOC_LSM_COUNT,LIS_MOC_LANDCOVER,&
            LIS_histData(n)%head_lsm_list,&
            n,1,ntiles,(/"-"/),1,(/"-"/),1,1,1,&
            model_patch=.true.)
    endif

    call ESMF_ConfigFindLabel(modelSpecConfig,"Soiltype:",rc=rc)
    call get_moc_attributes(modelSpecConfig, LIS_histData(n)%head_lsm_list, &
         "Soiltype",&
         "soiltype",&
         "soiltype",rc)
    if ( rc == 1 ) then
       call register_dataEntry(LIS_MOC_LSM_COUNT,LIS_MOC_SOILTYPE,&
            LIS_histData(n)%head_lsm_list,&
            n,1,ntiles,(/"-"/),1,(/"-"/),1,1,1,&
            model_patch=.true.)
    endif

    call ESMF_ConfigFindLabel(modelSpecConfig,"SandFrac:",rc=rc)
    call get_moc_attributes(modelSpecConfig, LIS_histData(n)%head_lsm_list, &
         "SandFrac",&
         "sandfrac",&
         "fraction of sand",rc)
    if ( rc == 1 ) then
       call register_dataEntry(LIS_MOC_LSM_COUNT,LIS_MOC_SANDFRAC,&
            LIS_histData(n)%head_lsm_list,&
            n,1,ntiles,(/"-"/),1,(/"-"/),1,1,1,&
            model_patch=.true.)
    endif

    call ESMF_ConfigFindLabel(modelSpecConfig,"ClayFrac:",rc=rc)
    call get_moc_attributes(modelSpecConfig, LIS_histData(n)%head_lsm_list, &
         "ClayFrac",&
         "clayfrac",&
         "fraction of clay",rc)
    if ( rc == 1 ) then
       call register_dataEntry(LIS_MOC_LSM_COUNT,LIS_MOC_CLAYFRAC,&
            LIS_histData(n)%head_lsm_list,&
            n,1,ntiles,(/"-"/),1,(/"-"/),1,1,1)
    endif

    call ESMF_ConfigFindLabel(modelSpecConfig,"SiltFrac:",rc=rc)
    call get_moc_attributes(modelSpecConfig, LIS_histData(n)%head_lsm_list, &
         "SiltFrac",&
         "siltfrac",&
         "fraction of silt",rc)
    if ( rc == 1 ) then
       call register_dataEntry(LIS_MOC_LSM_COUNT,LIS_MOC_SILTFRAC,&
            LIS_histData(n)%head_lsm_list,&
            n,1,ntiles,(/"-"/),1,(/"-"/),1,1,1,&
            model_patch=.true.)
    endif

    call ESMF_ConfigFindLabel(modelSpecConfig,"Porosity:",rc=rc)
    call get_moc_attributes(modelSpecConfig, LIS_histData(n)%head_lsm_list, &
         "Porosity",&
         "porosity",&
         "porosity",rc)
    if ( rc == 1 ) then
       call register_dataEntry(LIS_MOC_LSM_COUNT,LIS_MOC_POROSITY,&
            LIS_histData(n)%head_lsm_list,&
            n,1,ntiles,(/"-"/),1,(/"-"/),1,1,1,&
            model_patch=.true.)
    endif

    call ESMF_ConfigFindLabel(modelSpecConfig,"Soilcolor:",rc=rc)
    call get_moc_attributes(modelSpecConfig, LIS_histData(n)%head_lsm_list, &
         "SoilColor",&
         "soilcolor",&
         "soil color",rc)
    if ( rc == 1 ) then
       call register_dataEntry(LIS_MOC_LSM_COUNT,LIS_MOC_SOILCOLOR,&
            LIS_histData(n)%head_lsm_list,&
            n,1,ntiles,(/"-"/),1,(/"-"/),1,1,1,&
            model_patch=.true.)
    endif

    call ESMF_ConfigFindLabel(modelSpecConfig,"Elevation:",rc=rc)
    call get_moc_attributes(modelSpecConfig, LIS_histData(n)%head_lsm_list, &
         "Elevation",&
         "elevation",&
         "elevation",rc)
    if ( rc == 1 ) then
       call register_dataEntry(LIS_MOC_LSM_COUNT,LIS_MOC_ELEVATION,&
            LIS_histData(n)%head_lsm_list,&
            n,1,ntiles,(/"m"/),1,(/"-"/),1,1,1,&
            model_patch=.true.)
    endif

    call ESMF_ConfigFindLabel(modelSpecConfig,"Slope:",rc=rc)
    call get_moc_attributes(modelSpecConfig, LIS_histData(n)%head_lsm_list, &
         "Slope",&
         "slope",&
         "slope",rc)
    if ( rc == 1 ) then
       call register_dataEntry(LIS_MOC_LSM_COUNT,LIS_MOC_SLOPE,&
            LIS_histData(n)%head_lsm_list,&
            n,1,ntiles,(/"-"/),1,(/"-"/),1,1,1,&
            model_patch=.true.)
    endif

    call ESMF_ConfigFindLabel(modelSpecConfig,"LAI:",rc=rc)
    call get_moc_attributes(modelSpecConfig, LIS_histData(n)%head_lsm_list, &
         "LAI",&
         "leaf_area_index",&
         "leaf area index",rc)
    if ( rc == 1 ) then
       call register_dataEntry(LIS_MOC_LSM_COUNT,LIS_MOC_LAI,&
            LIS_histData(n)%head_lsm_list,&
            n,1,ntiles,(/"-"/),1,(/"-"/),1,1,1,&
            model_patch=.true.)
    endif

    call ESMF_ConfigFindLabel(modelSpecConfig,"SAI:",rc=rc)
    call get_moc_attributes(modelSpecConfig, LIS_histData(n)%head_lsm_list, &
         "SAI",&
         "stem_area_index",&
         "stem area index",rc)
    if ( rc == 1 ) then
       call register_dataEntry(LIS_MOC_LSM_COUNT,LIS_MOC_SAI,&
            LIS_histData(n)%head_lsm_list,&
            n,1,ntiles,(/"-"/),1,(/"-"/),1,1,1,&
            model_patch=.true.)
    endif

    call ESMF_ConfigFindLabel(modelSpecConfig,"Snfralbedo:",rc=rc)
    call get_moc_attributes(modelSpecConfig, LIS_histData(n)%head_lsm_list, &
         "Snfralbedo",&
         "snow_free_albedo",&
         "snow free albedo",rc)
    if ( rc == 1 ) then
       call register_dataEntry(LIS_MOC_LSM_COUNT,LIS_MOC_SNFRALBEDO,&
            LIS_histData(n)%head_lsm_list,&
            n,2,ntiles,(/"-","%"/),1,(/"-"/),1,1,1,&
            model_patch=.true.)
    endif

    call ESMF_ConfigFindLabel(modelSpecConfig,"Mxsnalbedo:",rc=rc)
    call get_moc_attributes(modelSpecConfig, LIS_histData(n)%head_lsm_list, &
         "Mxsnalbedo",&
         "maximum_snow_free_albedo",&
         "maximum snow free albedo",rc)
    if ( rc == 1 ) then
       call register_dataEntry(LIS_MOC_LSM_COUNT,LIS_MOC_MXSNALBEDO,&
            LIS_histData(n)%head_lsm_list,&
            n,2,ntiles,(/"-","%"/),1,(/"-"/),1,1,1,&
            model_patch=.true.)
    endif

    call ESMF_ConfigFindLabel(modelSpecConfig,"Greenness:",rc=rc)
    call get_moc_attributes(modelSpecConfig, LIS_histData(n)%head_lsm_list, &
         "Greenness",&
         "green_vegetation_fraction",&
         "green vegetation fraction",rc)
    if ( rc == 1 ) then
       call register_dataEntry(LIS_MOC_LSM_COUNT,LIS_MOC_GREENNESS,&
            LIS_histData(n)%head_lsm_list,&
            n,2,ntiles,(/"-","%"/),1,(/"-"/),1,1,1,&
            model_patch=.true.)
    endif

    call ESMF_ConfigFindLabel(modelSpecConfig,"Tempbot:",rc=rc)
    call get_moc_attributes(modelSpecConfig, LIS_histData(n)%head_lsm_list, &
         "Tempbot",&
         "bottom_temperature",&
         "bottom temperature",rc)
    if ( rc == 1 ) then
       call register_dataEntry(LIS_MOC_LSM_COUNT,LIS_MOC_TEMPBOT,&
            LIS_histData(n)%head_lsm_list,&
            n,1,ntiles,(/"K"/),1,(/"-"/),1,1,1,&
            model_patch=.true.)
    endif

    call ESMF_ConfigFindLabel(modelSpecConfig,"GLACIERFRAC:",rc=rc)
    call get_moc_attributes(modelSpecConfig, LIS_histData(n)%head_lsm_list, &
         "Glacierfrac",&
         "Glacierfraction",&
         "Glacierfraction",rc)
    if ( rc == 1 ) then
       call register_dataEntry(LIS_MOC_LSM_COUNT,LIS_MOC_GLACIERFRACTION,&
            LIS_histData(n)%head_lsm_list,&
            n,1,ntiles,(/"-"/),1,(/"-"/),1,1,1,&
            model_patch=.true.)
    endif


    call ESMF_ConfigFindLabel(modelSpecConfig,"PET_f:",rc=rc)
    call get_moc_attributes(modelSpecConfig, LIS_histData(n)%head_lsm_list, &
         "PET_f",&
         "potential_evaporation",&
         "potential evaporation",rc)
    if ( rc == 1 ) then
       call register_dataEntry(LIS_MOC_LSM_COUNT,LIS_MOC_PETFORC,&
            LIS_histData(n)%head_lsm_list,&
            n,2,ntiles,(/"kg/m2s","kg/m2 "/),1,(/"-"/),2,1,1,&
            model_patch=.true.)
    endif

    call ESMF_ConfigFindLabel(modelSpecConfig,"RefET_f:",rc=rc)
    call get_moc_attributes(modelSpecConfig, LIS_histData(n)%head_lsm_list, &
         "RefET_f",&
         "reference_ET",&
         "reference ET",rc)
    if ( rc == 1 ) then
       call register_dataEntry(LIS_MOC_LSM_COUNT,LIS_MOC_REFETFORC,&
            LIS_histData(n)%head_lsm_list,&
            n,1,ntiles,(/"kg/m2"/),1,(/"-"/),1,1,1,&
            model_patch=.true.)
    endif

    call ESMF_ConfigFindLabel(modelSpecConfig,"CAPE_f:",rc=rc)
    call get_moc_attributes(modelSpecConfig, LIS_histData(n)%head_lsm_list, &
         "CAPE_f",&
         "convective_available_potential_energy",&
         "Convective Available Potential Energy",rc)
    if ( rc == 1 ) then
       call register_dataEntry(LIS_MOC_LSM_COUNT,LIS_MOC_CAPEFORC,&
            LIS_histData(n)%head_lsm_list,&
            n,1,ntiles,(/"J/kg"/),1,(/"-"/),2,1,1,&
            model_patch=.true.)
    endif

    call ESMF_ConfigFindLabel(modelSpecConfig,"SOS:",rc=rc)
    call get_moc_attributes(modelSpecConfig, LIS_histData(n)%head_lsm_list, &
         "SOS",&
         "start_of_season",&
         "start of season",rc)
    if ( rc == 1 ) then
       call register_dataEntry(LIS_MOC_LSM_COUNT,LIS_MOC_SOS,&
            LIS_histData(n)%head_lsm_list,&
            n,1,ntiles,(/"-"/),1,(/"-"/),1,1,1,&
            model_patch=.true.)
    endif

    call ESMF_ConfigFindLabel(modelSpecConfig,"WRSI:",rc=rc)
    call get_moc_attributes(modelSpecConfig, LIS_histData(n)%head_lsm_list, &
         "WRSI",&
         "water_requirements_satisfaction_index",&
         "water requirements satisfaction index",rc)
    if ( rc == 1 ) then
       call register_dataEntry(LIS_MOC_LSM_COUNT,LIS_MOC_WRSI,&
            LIS_histData(n)%head_lsm_list,&
            n,1,ntiles,(/"-"/),1,(/"-"/),1,1,1,&
            model_patch=.true.)
    endif

    call ESMF_ConfigFindLabel(modelSpecConfig,"KF2:",rc=rc)
    call get_moc_attributes(modelSpecConfig, LIS_histData(n)%head_lsm_list,&
         "KF2",&
         "KF2",&
         "KF2",rc)
    if ( rc == 1 ) then
       call register_dataEntry(LIS_MOC_LSM_COUNT,LIS_MOC_KF2,&
            LIS_histData(n)%head_lsm_list,&
            n,1,ntiles,(/"%"/),1,(/"-"/),1,1,1,&
            model_patch=.true.)
    endif

    call ESMF_ConfigFindLabel(modelSpecConfig,"SumWR:",rc=rc)
    call get_moc_attributes(modelSpecConfig, LIS_histData(n)%head_lsm_list, &
         "SumWR",&
         "SumWR",&
         "SumWR",rc)
    if ( rc == 1 ) then
       call register_dataEntry(LIS_MOC_LSM_COUNT,LIS_MOC_SumWR,&
            LIS_histData(n)%head_lsm_list,&
            n,1,ntiles,(/"kg/m2"/),1,(/"-"/),1,1,1,&
            model_patch=.true.)
    endif

    call ESMF_ConfigFindLabel(modelSpecConfig,"SumET:",rc=rc)
    call get_moc_attributes(modelSpecConfig, LIS_histData(n)%head_lsm_list, &
         "SumET",&
         "SumET",&
         "SumET",rc)
    if ( rc == 1 ) then
       call register_dataEntry(LIS_MOC_LSM_COUNT,LIS_MOC_SumET,&
            LIS_histData(n)%head_lsm_list,&
            n,1,ntiles,(/"kg/m2"/),1,(/"-"/),1,1,1,&
            model_patch=.true.)
    endif

    call ESMF_ConfigFindLabel(modelSpecConfig,"SWI:",rc=rc)
    call get_moc_attributes(modelSpecConfig, LIS_histData(n)%head_lsm_list, &
         "SWI",&
         "soil_water_index",&
         "soil water index",rc)
    if ( rc == 1 ) then
       call register_dataEntry(LIS_MOC_LSM_COUNT,LIS_MOC_SWI,&
            LIS_histData(n)%head_lsm_list,&
            n,1,ntiles,(/"%"/),1,(/"-"/),1,1,1,&
            model_patch=.true.)
    endif

    call ESMF_ConfigFindLabel(modelSpecConfig,"SOSa:",rc=rc)
    call get_moc_attributes(modelSpecConfig, LIS_histData(n)%head_lsm_list, &
         "SOSa",&
         "SOSa",&
         "SOSa",rc)
    if ( rc == 1 ) then
       call register_dataEntry(LIS_MOC_LSM_COUNT,LIS_MOC_SOSa,&
            LIS_histData(n)%head_lsm_list,&
            n,1,ntiles,(/"-"/),1,(/"-"/),1,1,1,&
            model_patch=.true.)
    endif

    call ESMF_ConfigFindLabel(modelSpecConfig,"TotalSurplusWater:",rc=rc)
    call get_moc_attributes(modelSpecConfig, LIS_histData(n)%head_lsm_list,&
         "TotalSurplusWater",&
         "total_surplus_water",&
         "total surplus water", rc)
    if ( rc == 1 ) then
       call register_dataEntry(LIS_MOC_LSM_COUNT,LIS_MOC_TotalSurplusWater,&
            LIS_histData(n)%head_lsm_list,&
            n,1,ntiles,(/"kg/m2"/),1,(/"-"/),1,1,1,&
            model_patch=.true.)
    endif

    call ESMF_ConfigFindLabel(modelSpecConfig,"MaxSurplusWater:",rc=rc)
    call get_moc_attributes(modelSpecConfig, LIS_histData(n)%head_lsm_list,&
         "MaxSurplusWater",&
         "max_surplus_water",&
         "max surplus water", rc)
    if ( rc == 1 ) then
       call register_dataEntry(LIS_MOC_LSM_COUNT,LIS_MOC_MaxSurplusWater,&
            LIS_histData(n)%head_lsm_list,&
            n,1,ntiles,(/"kg/m2"/),1,(/"-"/),1,1,1,&
            model_patch=.true.)
    endif

    call ESMF_ConfigFindLabel(modelSpecConfig,"TotalWaterDeficit:",rc=rc)
    call get_moc_attributes(modelSpecConfig, LIS_histData(n)%head_lsm_list,&
         "TotalWaterDeficit",&
         "total_water_deficit",&
         "total water deficit", rc)
    if ( rc == 1 ) then
       call register_dataEntry(LIS_MOC_LSM_COUNT,LIS_MOC_TotalWaterDeficit,&
            LIS_histData(n)%head_lsm_list,&
            n,1,ntiles,(/"kg/m2"/),1,(/"-"/),1,1,1,&
            model_patch=.true.)
    endif

    call ESMF_ConfigFindLabel(modelSpecConfig,"MaxWaterDeficit:",rc=rc)
    call get_moc_attributes(modelSpecConfig, LIS_histData(n)%head_lsm_list,&
         "MaxWaterDeficit",&
         "max_water_deficit",&
         "max water deficit",rc)
    if ( rc == 1 ) then
       call register_dataEntry(LIS_MOC_LSM_COUNT,LIS_MOC_MaxWaterDeficit,&
            LIS_histData(n)%head_lsm_list,&
            n,1,ntiles,(/"kg/m2"/),1,(/"-"/),1,1,1,&
            model_patch=.true.)
    endif

    call ESMF_ConfigFindLabel(modelSpecConfig,"TotalAETInitial:",rc=rc)
    call get_moc_attributes(modelSpecConfig, LIS_histData(n)%head_lsm_list,&
         "TotalAETInitial",&
         "total_AET_initial",&
         "total AET initial",rc)
    if ( rc == 1 ) then
       call register_dataEntry(LIS_MOC_LSM_COUNT,LIS_MOC_TotalAETInitial,&
            LIS_histData(n)%head_lsm_list,&
            n,1,ntiles,(/"kg/m2"/),1,(/"-"/),1,1,1)
    endif

    call ESMF_ConfigFindLabel(modelSpecConfig,"TotalWRInitial:",rc=rc)
    call get_moc_attributes(modelSpecConfig, LIS_histData(n)%head_lsm_list,&
         "TotalWRInitial",&
         "total_WR_initial",&
         "total WR initial",rc)
    if ( rc == 1 ) then
       call register_dataEntry(LIS_MOC_LSM_COUNT,LIS_MOC_TotalWRInitial,&
            LIS_histData(n)%head_lsm_list,&
            n,1,ntiles,(/"kg/m2"/),1,(/"-"/),1,1,1,&
            model_patch=.true.)
    endif

    call ESMF_ConfigFindLabel(modelSpecConfig,"TotalSurplusWaterInitial:",rc=rc)
    call get_moc_attributes(modelSpecConfig, LIS_histData(n)%head_lsm_list,&
         "TotalSurplusWaterInitial",&
         "total_surplus_water_initial",&
         "total surplus water initial", rc)
    if ( rc == 1 ) then
       call register_dataEntry(LIS_MOC_LSM_COUNT,LIS_MOC_TotalSurplusWaterInitial,&
            LIS_histData(n)%head_lsm_list,&
            n,1,ntiles,(/"kg/m2"/),1,(/"-"/),1,1,1,&
            model_patch=.true.)
    endif

    call ESMF_ConfigFindLabel(modelSpecConfig,"TotalWaterDeficitInitial:",&
         rc=rc)
    call get_moc_attributes(modelSpecConfig,LIS_histData(n)%head_lsm_list, &
         "TotalWaterDeficitInitial",&
         "total_water_deficit_initial",&
         "total water deficit initial",rc)
    if ( rc == 1 ) then
       call register_dataEntry(LIS_MOC_LSM_COUNT,LIS_MOC_TotalWaterDeficitInitial,&
            LIS_histData(n)%head_lsm_list,&
            n,1,ntiles,(/"kg/m2"/),1,(/"-"/),1,1,1,&
            model_patch=.true.)
    endif

    call ESMF_ConfigFindLabel(modelSpecConfig,"TotalAETVeg:",rc=rc)
    call get_moc_attributes(modelSpecConfig, LIS_histData(n)%head_lsm_list, &
         "TotalAETVeg",&
         "total_AET_veg",&
         "total AET veg",rc)
    if ( rc == 1 ) then
       call register_dataEntry(LIS_MOC_LSM_COUNT,LIS_MOC_TotalAETVeg,&
            LIS_histData(n)%head_lsm_list,&
            n,1,ntiles,(/"kg/m2"/),1,(/"-"/),1,1,1,&
            model_patch=.true.)
    endif

    call ESMF_ConfigFindLabel(modelSpecConfig,"TotalWRVeg:",rc=rc)
    call get_moc_attributes(modelSpecConfig, LIS_histData(n)%head_lsm_list, &
         "TotalWRVeg",&
         "total_WR_veg",&
         "total WR veg",rc)
    if ( rc == 1 ) then
       call register_dataEntry(LIS_MOC_LSM_COUNT,LIS_MOC_TotalWRVeg,&
            LIS_histData(n)%head_lsm_list,&
            n,1,ntiles,(/"kg/m2"/),1,(/"-"/),1,1,1,&
            model_patch=.true.)
    endif

    call ESMF_ConfigFindLabel(modelSpecConfig,"TotalSurplusWaterVeg:",rc=rc)
    call get_moc_attributes(modelSpecConfig,LIS_histData(n)%head_lsm_list,&
         "TotalSurplusWaterVeg",&
         "total_surplus_water_veg",&
         "total surplus water veg",rc)
    if ( rc == 1 ) then
       call register_dataEntry(LIS_MOC_LSM_COUNT,LIS_MOC_TotalSurplusWaterVeg,&
            LIS_histData(n)%head_lsm_list,&
            n,1,ntiles,(/"kg/m2"/),1,(/"-"/),1,1,1,&
            model_patch=.true.)
    endif

    call ESMF_ConfigFindLabel(modelSpecConfig,"TotalWaterDeficitVeg:",rc=rc)
    call get_moc_attributes(modelSpecConfig,LIS_histData(n)%head_lsm_list,&
         "TotalWaterDeficitVeg",&
         "total_water_deficit_veg",&
         "total water deficit veg",rc)
    if ( rc == 1 ) then
       call register_dataEntry(LIS_MOC_LSM_COUNT,LIS_MOC_TotalWaterDeficitVeg,&
            LIS_histData(n)%head_lsm_list,&
            n,1,ntiles,(/"kg/m2"/),1,(/"-"/),1,1,1,&
            model_patch=.true.)
    endif

    call ESMF_ConfigFindLabel(modelSpecConfig,"TotalAETFlower:",rc=rc)
    call get_moc_attributes(modelSpecConfig,LIS_histData(n)%head_lsm_list,&
         "TotalAETFlower",&
         "totalAETFlower",&
         "totalAETFlower",rc)
    if ( rc == 1 ) then
       call register_dataEntry(LIS_MOC_LSM_COUNT,LIS_MOC_TotalAETFlower,&
            LIS_histData(n)%head_lsm_list,&
            n,1,ntiles,(/"kg/m2"/),1,(/"-"/),1,1,1,&
            model_patch=.true.)
    endif

    call ESMF_ConfigFindLabel(modelSpecConfig,"TotalWRFlower:",rc=rc)
    call get_moc_attributes(modelSpecConfig,LIS_histData(n)%head_lsm_list,&
         "TotalWRFlower",&
         "TotalWRFlower",&
         "TotalWRFlower",rc)
    if ( rc == 1 ) then
       call register_dataEntry(LIS_MOC_LSM_COUNT,LIS_MOC_TotalWRFlower,&
            LIS_histData(n)%head_lsm_list,&
            n,1,ntiles,(/"kg/m2"/),1,(/"-"/),1,1,1,&
            model_patch=.true.)
    endif

    call ESMF_ConfigFindLabel(modelSpecConfig,"TotalSurplusWaterFlower:",rc=rc)
    call get_moc_attributes(modelSpecConfig,LIS_histData(n)%head_lsm_list, &
         "TotalSurplusWaterFlower",&
         "TotalSurplusWaterFlower",&
         "TotalSurplusWaterFlower",rc)
    if ( rc == 1 ) then
       call register_dataEntry(LIS_MOC_LSM_COUNT,LIS_MOC_TotalSurplusWaterFlower,&
            LIS_histData(n)%head_lsm_list,&
            n,1,ntiles,(/"kg/m2"/),1,(/"-"/),1,1,1,&
            model_patch=.true.)
    endif

    call ESMF_ConfigFindLabel(modelSpecConfig,"TotalWaterDeficitFlower:",rc=rc)
    call get_moc_attributes(modelSpecConfig,LIS_histData(n)%head_lsm_list, &
         "TotalWaterDeficitFlower",&
         "TotalWaterDeficitFlower",&
         "TotalWaterDeficitFlower",rc)
    if ( rc == 1 ) then
       call register_dataEntry(LIS_MOC_LSM_COUNT,LIS_MOC_TotalWaterDeficitFlower,&
            LIS_histData(n)%head_lsm_list,&
            n,1,ntiles,(/"kg/m2"/),1,(/"-"/),1,1,1,&
            model_patch=.true.)
    endif

    call ESMF_ConfigFindLabel(modelSpecConfig,"TotalAETRipe:",rc=rc)
    call get_moc_attributes(modelSpecConfig,LIS_histData(n)%head_lsm_list,&
         "TotalAETRipe",&
         "TotalAETRipe",&
         "TotalAETRipe",rc)
    if ( rc == 1 ) then
       call register_dataEntry(LIS_MOC_LSM_COUNT,LIS_MOC_TotalAETRipe,&
            LIS_histData(n)%head_lsm_list,&
            n,1,ntiles,(/"kg/m2"/),1,(/"-"/),1,1,1,&
            model_patch=.true.)
    endif

    call ESMF_ConfigFindLabel(modelSpecConfig,"TotalWRRipe:",rc=rc)
    call get_moc_attributes(modelSpecConfig,LIS_histData(n)%head_lsm_list,&
         "TotalWRRipe",&
         "TotalWRRipe",&
         "TotalWRRipe",rc)
    if ( rc == 1 ) then
       call register_dataEntry(LIS_MOC_LSM_COUNT,LIS_MOC_TotalWRRipe,&
            LIS_histData(n)%head_lsm_list,&
            n,1,ntiles,(/"kg/m2"/),1,(/"-"/),1,1,1,&
            model_patch=.true.)
    endif

    call ESMF_ConfigFindLabel(modelSpecConfig,"TotalSurplusWaterRipe:",rc=rc)
    call get_moc_attributes(modelSpecConfig,LIS_histData(n)%head_lsm_list,&
         "TotalSurplusWaterRipe",&
         "TotalSurplusWaterRipe",&
         "TotalSurplusWaterRipe",rc)
    if ( rc == 1 ) then
       call register_dataEntry(LIS_MOC_LSM_COUNT,LIS_MOC_TotalSurplusWaterRipe,&
            LIS_histData(n)%head_lsm_list,&
            n,1,ntiles,(/"kg/m2"/),1,(/"-"/),1,1,1,&
            model_patch=.true.)
    endif

    call ESMF_ConfigFindLabel(modelSpecConfig,"TotalWaterDeficitRipe:",rc=rc)
    call get_moc_attributes(modelSpecConfig,LIS_histData(n)%head_lsm_list, &
         "TotalWaterDeficitRipe",&
         "TotalWaterDeficitRipe",&
         "TotalWaterDeficitRipe",rc)
    if ( rc == 1 ) then
       call register_dataEntry(LIS_MOC_LSM_COUNT,LIS_MOC_TotalWaterDeficitRipe,&
            LIS_histData(n)%head_lsm_list,&
            n,1,ntiles,(/"kg/m2"/),1,(/"-"/),1,1,1,&
            model_patch=.true.)
    endif

    call ESMF_ConfigFindLabel(modelSpecConfig,"PermWiltDate:",rc=rc)
    call get_moc_attributes(modelSpecConfig,LIS_histData(n)%head_lsm_list,&
         "PermWiltDate",&
         "PermWiltDate",&
         "PermWiltDate",rc)
    if ( rc == 1 ) then
       call register_dataEntry(LIS_MOC_LSM_COUNT,LIS_MOC_PermWiltDate,&
            LIS_histData(n)%head_lsm_list,&
            n,1,ntiles,(/"-"/),1,(/"-"/),1,1,1,&
            model_patch=.true.)
    endif

    call ESMF_ConfigFindLabel(modelSpecConfig,"Wilting1:",rc=rc)
    call get_moc_attributes(modelSpecConfig, LIS_histData(n)%head_lsm_list, &
         "Wilting1",&
         "Wilting1",&
         "Wilting1",rc)
    if ( rc == 1 ) then
       call register_dataEntry(LIS_MOC_LSM_COUNT,LIS_MOC_Wilting1,&
            LIS_histData(n)%head_lsm_list,&
            n,1,ntiles,(/"-"/),1,(/"-"/),1,1,1,&
            model_patch=.true.)
    endif

    call ESMF_ConfigFindLabel(modelSpecConfig,"Wilting2:",rc=rc)
    call get_moc_attributes(modelSpecConfig, LIS_histData(n)%head_lsm_list, &
         "Wilting2",&
         "Wilting2",&
         "Wilting2",rc)
    if ( rc == 1 ) then
       call register_dataEntry(LIS_MOC_LSM_COUNT,LIS_MOC_Wilting2,&
            LIS_histData(n)%head_lsm_list,&
            n,1,ntiles,(/"-"/),1,(/"-"/),1,1,1,&
            model_patch=.true.)
    endif

    call ESMF_ConfigFindLabel(modelSpecConfig,"WRSIa:",rc=rc)
    call get_moc_attributes(modelSpecConfig, LIS_histData(n)%head_lsm_list, &
         "WRSIa",&
         "WRSIa",&
         "WRSIa",rc)
    if ( rc == 1 ) then
       call register_dataEntry(LIS_MOC_LSM_COUNT,LIS_MOC_WRSIa,&
            LIS_histData(n)%head_lsm_list,&
            n,1,ntiles,(/"-"/),1,(/"-"/),1,1,1,&
            model_patch=.true.)
    endif

    call ESMF_ConfigFindLabel(modelSpecConfig,"growing_season:",rc=rc)
    call get_moc_attributes(modelSpecConfig,LIS_histData(n)%head_lsm_list,&
         "growing_season",&
         "growing_season",&
         "growing season",rc)
    if ( rc == 1 ) then
       call register_dataEntry(LIS_MOC_LSM_COUNT,LIS_MOC_growing_season,&
            LIS_histData(n)%head_lsm_list,&
            n,1,ntiles,(/"-"/),1,(/"-"/),1,1,1,&
            model_patch=.true.)
    endif

    call ESMF_ConfigFindLabel(modelSpecConfig,"WHC:",rc=rc)
    call get_moc_attributes(modelSpecConfig, LIS_histData(n)%head_lsm_list,&
         "WHC",&
         "WHC",&
         "WHC",rc)
    if (rc == 1 ) then
       call register_dataEntry(LIS_MOC_LSM_COUNT,LIS_MOC_WHC,&
            LIS_histData(n)%head_lsm_list,&
            n,1,ntiles,(/"kg/m2"/),1,(/"-"/),1,1,1)
    endif

    call ESMF_ConfigFindLabel(modelSpecConfig,"LGP:",rc=rc)
    call get_moc_attributes(modelSpecConfig, LIS_histData(n)%head_lsm_list,&
         "LGP",&
         "LGP",&
         "LGP",rc)
    if (rc == 1 ) then
       call register_dataEntry(LIS_MOC_LSM_COUNT,LIS_MOC_LGP,&
            LIS_histData(n)%head_lsm_list,&
            n,1,ntiles,(/"-"/),1,(/"-"/),1,1,1)
    endif

    call ESMF_ConfigFindLabel(modelSpecConfig,"WR_TimeStep:",rc=rc)
    call get_moc_attributes(modelSpecConfig, LIS_histData(n)%head_lsm_list,&
         "WR_TimeStep",&
         "WR_TimeStep",&
         "WR_TimeStep",rc)
    if (rc == 1 ) then
       call register_dataEntry(LIS_MOC_LSM_COUNT,LIS_MOC_WR_TimeStep,&
            LIS_histData(n)%head_lsm_list,&
            n,1,ntiles,(/"kg/m2"/),1,(/"-"/),1,1,1)
    endif

    call ESMF_ConfigFindLabel(modelSpecConfig,"AET_TimeStep:",rc=rc)
    call get_moc_attributes(modelSpecConfig, LIS_histData(n)%head_lsm_list,&
         "AET_TimeStep",&
         "AET_TimeStep",&
         "AET_TimeStep",rc)
    if (rc == 1 ) then
       call register_dataEntry(LIS_MOC_LSM_COUNT,LIS_MOC_AET_TimeStep,&
            LIS_histData(n)%head_lsm_list,&
            n,1,ntiles,(/"kg/m2"/),1,(/"-"/),1,1,1)
    endif

    call ESMF_ConfigFindLabel(modelSpecConfig,"WRSI_TimeStep:",rc=rc)
    call get_moc_attributes(modelSpecConfig, LIS_histData(n)%head_lsm_list,&
         "WRSI_TimeStep",&
         "WRSI_TimeStep",&
         "WRSI_TimeStep",rc)
    if (rc == 1 ) then
       call register_dataEntry(LIS_MOC_LSM_COUNT,LIS_MOC_WRSI_TimeStep,&
            LIS_histData(n)%head_lsm_list,&
            n,1,ntiles,(/"-"/),1,(/"-"/),1,1,1)
    endif

    call ESMF_ConfigFindLabel(modelSpecConfig,"SurplusWater_TimeStep:",rc=rc)
    call get_moc_attributes(modelSpecConfig, LIS_histData(n)%head_lsm_list,&
         "SurplusWater_TimeStep",&
         "SurplusWater_TimeStep",&
         "SurplusWater_TimeStep",rc)
    if (rc == 1 ) then
       call register_dataEntry(LIS_MOC_LSM_COUNT,LIS_MOC_SurplusWater_TimeStep,&
            LIS_histData(n)%head_lsm_list,&
            n,1,ntiles,(/"kg/m2"/),1,(/"-"/),1,1,1)
    endif

    !<for vic>
    call ESMF_ConfigFindLabel(modelSpecConfig,"Snowflag_f:",rc=rc)
    call get_moc_attributes(modelSpecConfig, LIS_histData(n)%head_lsm_list,&
         "Snowflag",&
         "Snowflag",&
         "Snowflag",rc)
    if ( rc == 1 ) then
       call register_dataEntry(LIS_MOC_LSM_COUNT,LIS_MOC_SNOWFLAGFORC,&
            LIS_histData(n)%head_lsm_list,&
            n,1,ntiles,(/"-"/),1,(/"-"/),1,1,1)
    endif

    call ESMF_ConfigFindLabel(modelSpecConfig,"Density_f:",rc=rc)
    call get_moc_attributes(modelSpecConfig, LIS_histData(n)%head_lsm_list,&
         "Atmospheric_Density",&
         "Atmospheric_Density",&
         "Atmospheric Density",rc)
    if ( rc == 1 ) then
       ! the unit was '-' for air density. Chaged to 'kg/m3' by Shugong Wang on 02/17/2012     
       call register_dataEntry(LIS_MOC_LSM_COUNT,LIS_MOC_DENSITYFORC,&
            LIS_histData(n)%head_lsm_list,&
            n,1,ntiles,(/"kg/m3"/),1,(/"-"/),1,1,1)
    endif

    call ESMF_ConfigFindLabel(modelSpecConfig,"VaporPress_f:",rc=rc)
    call get_moc_attributes(modelSpecConfig, LIS_histData(n)%head_lsm_list,&
         "Vapor_Pressure",&
         "Vapor_Pressure",&
         "Vapor Pressure",rc)
    if ( rc == 1 ) then
       call register_dataEntry(LIS_MOC_LSM_COUNT,LIS_MOC_VAPORPRESSFORC,&
            LIS_histData(n)%head_lsm_list,&
            n,1,ntiles,(/"-"/),1,(/"-"/),1,1,1)
    endif

    call ESMF_ConfigFindLabel(modelSpecConfig,"VaporPressDeficit_f:",rc=rc)
    call get_moc_attributes(modelSpecConfig, LIS_histData(n)%head_lsm_list,&
         "Vapor_Pressure_Deficit",&
         "Vapor_Pressure_Deficit",&
         "Vapor Pressure Deficit",rc)
    if ( rc == 1 ) then
       call register_dataEntry(LIS_MOC_LSM_COUNT,LIS_MOC_VAPORPRESSDEFICITFORC,&
            LIS_histData(n)%head_lsm_list,&
            n,1,ntiles,(/"-"/),1,(/"-"/),1,1,1)
    endif

    call ESMF_ConfigFindLabel(modelSpecConfig,"AResist:",rc=rc)
    call get_moc_attributes(modelSpecConfig, LIS_histData(n)%head_lsm_list,&
         "Aerodynamic_Resistance",&
         "Aerodynamic_Resistance",&
         "Aerodynamic Resistance",rc)
    if ( rc == 1 ) then
       call register_dataEntry(LIS_MOC_LSM_COUNT,LIS_MOC_ARESIST,&
            LIS_histData(n)%head_lsm_list,&
            n,1,ntiles,(/"s/m"/),1,(/"-"/),1,1,1)
    endif

    call ESMF_ConfigFindLabel(modelSpecConfig,"sac_tsint:",rc=rc)
    call get_moc_attributes(modelSpecConfig, LIS_histData(n)%head_lsm_list, &
         "sac_tsint",&
         "sac_tsint",&
         "sac soil temperature of intended layer",rc)
    if ( rc == 1 ) then
       call register_dataEntry(LIS_MOC_LSM_COUNT,LIS_MOC_SACTSINT,&
            LIS_histData(n)%head_lsm_list,&
            n,1,ntiles,(/"K"/),1,(/"-"/),1,112,0,&
            model_patch=.true.)
    endif

    call ESMF_ConfigFindLabel(modelSpecConfig,"sac_swint:",rc=rc)
    call get_moc_attributes(modelSpecConfig, LIS_histData(n)%head_lsm_list, &
         "sac_swint",&
         "sac_swint",&
         "sac total volumetric soil moisture content of intented layer",rc)
    if ( rc == 1 ) then
       call register_dataEntry(LIS_MOC_LSM_COUNT,LIS_MOC_SACSWINT,&
            LIS_histData(n)%head_lsm_list,&
            n,1,ntiles,(/"m3/m3"/),1,(/"-"/),1,112,0,&
            model_patch=.true.)
    endif
    
    call ESMF_ConfigFindLabel(modelSpecConfig,"sac_swhint:",rc=rc)
    call get_moc_attributes(modelSpecConfig, LIS_histData(n)%head_lsm_list, &
         "sac_swhint",&
         "sac_swhint",&
         "sac liquid volumetric soil moisture content of intented layer",rc)
    if ( rc == 1 ) then
       call register_dataEntry(LIS_MOC_LSM_COUNT,LIS_MOC_SACSWHINT,&
            LIS_histData(n)%head_lsm_list,&
            n,1,ntiles,(/"m3/m3"/),1,(/"-"/),1,112,0,&
            model_patch=.true.)
    endif
    
    call ESMF_ConfigFindLabel(modelSpecConfig,"sac_frost:",rc=rc)
    call get_moc_attributes(modelSpecConfig, LIS_histData(n)%head_lsm_list,&
         "sac_frost",&
         "sac_frost",&
         "sac_frost",rc)
    if ( rc == 1 ) then
       call register_dataEntry(LIS_MOC_LSM_COUNT,LIS_MOC_SACFROST,&
         LIS_histData(n)%head_lsm_list,&
            n,1,ntiles,(/"-"/),1,(/"-"/),2,1,1)
    endif

    
    call ESMF_ConfigFindLabel(modelSpecConfig,"sac_uztwc:",rc=rc)
    call get_moc_attributes(modelSpecConfig, LIS_histData(n)%head_lsm_list,&
         "sac_uztwc",&
         "sac_uztwc",&
         "sac_uztwc",rc)
    if ( rc == 1 ) then
       call register_dataEntry(LIS_MOC_LSM_COUNT,LIS_MOC_SACUZTWC,&
            LIS_histData(n)%head_lsm_list,&
            n,2,ntiles,(/"mm", "- "/),1,(/"-"/),2,1,1)
    endif

    call ESMF_ConfigFindLabel(modelSpecConfig,"sac_uzfwc:",rc=rc)
    call get_moc_attributes(modelSpecConfig, LIS_histData(n)%head_lsm_list,&
         "sac_uzfwc",&
         "sac_uzfwc",&
         "sac_uzfwc",rc)
    if ( rc == 1 ) then
       call register_dataEntry(LIS_MOC_LSM_COUNT,LIS_MOC_SACUZFWC,&
            LIS_histData(n)%head_lsm_list,&
            n,2,ntiles,(/"mm", "- "/),1,(/"-"/),2,1,1)
    endif

    call ESMF_ConfigFindLabel(modelSpecConfig,"sac_lztwc:",rc=rc)
    call get_moc_attributes(modelSpecConfig, LIS_histData(n)%head_lsm_list,&
         "sac_lztwc",&
         "sac_lztwc",&
         "sac_lztwc",rc)
    if ( rc == 1 ) then
       call register_dataEntry(LIS_MOC_LSM_COUNT,LIS_MOC_SACLZTWC,&
            LIS_histData(n)%head_lsm_list,&
            n,2,ntiles,(/"mm", "- "/),1,(/"-"/),2,1,1)
    endif

    call ESMF_ConfigFindLabel(modelSpecConfig,"sac_lzfsc:",rc=rc)
    call get_moc_attributes(modelSpecConfig, LIS_histData(n)%head_lsm_list,&
         "sac_lzfsc",&
         "sac_lzfsc",&
         "sac_lzfsc",rc)
    if ( rc == 1 ) then
       call register_dataEntry(LIS_MOC_LSM_COUNT,LIS_MOC_SACLZFSC,&
            LIS_histData(n)%head_lsm_list,&
            n,2,ntiles,(/"mm", "- "/),1,(/"-"/),2,1,1)
    endif

    call ESMF_ConfigFindLabel(modelSpecConfig,"sac_lzfpc:",rc=rc)
    call get_moc_attributes(modelSpecConfig, LIS_histData(n)%head_lsm_list,&
         "sac_lzfpc",&
         "sac_lzfpc",&
         "sac_lzfpc",rc)
    if ( rc == 1 ) then
       call register_dataEntry(LIS_MOC_LSM_COUNT,LIS_MOC_SACLZFPC,&
            LIS_histData(n)%head_lsm_list,&
            n,2,ntiles,(/"mm", "- "/),1,(/"-"/),2,1,1)
    endif

    call ESMF_ConfigFindLabel(modelSpecConfig,"sac_adimpc:",rc=rc)
    call get_moc_attributes(modelSpecConfig, LIS_histData(n)%head_lsm_list,&
         "sac_adimpc",&
         "sac_adimpc",&
         "sac_adimpc",rc)
    if ( rc == 1 ) then
       call register_dataEntry(LIS_MOC_LSM_COUNT,LIS_MOC_SACADIMPC,&
            LIS_histData(n)%head_lsm_list,&
            n,2,ntiles,(/"mm", "- "/),1,(/"-"/),2,1,1)
    endif


    call ESMF_ConfigFindLabel(modelSpecConfig,"sac_uztwh:",rc=rc)
    call get_moc_attributes(modelSpecConfig, LIS_histData(n)%head_lsm_list,&
         "sac_uztwc",&
         "sac_uztwc",&
         "sac_uztwc",rc)
    if ( rc == 1 ) then
       call register_dataEntry(LIS_MOC_LSM_COUNT,LIS_MOC_SACUZTWH,&
            LIS_histData(n)%head_lsm_list,&
            n,1,ntiles,(/"mm"/),1,(/"-"/),2,1,1)
    endif

    call ESMF_ConfigFindLabel(modelSpecConfig,"sac_uzfwh:",rc=rc)
    call get_moc_attributes(modelSpecConfig, LIS_histData(n)%head_lsm_list,&
         "sac_uzfwc",&
         "sac_uzfwc",&
         "sac_uzfwc",rc)
    if ( rc == 1 ) then
       call register_dataEntry(LIS_MOC_LSM_COUNT,LIS_MOC_SACUZFWH,&
            LIS_histData(n)%head_lsm_list,&
            n,1,ntiles,(/"mm"/),1,(/"-"/),2,1,1)
    endif

    call ESMF_ConfigFindLabel(modelSpecConfig,"sac_lztwh:",rc=rc)
    call get_moc_attributes(modelSpecConfig, LIS_histData(n)%head_lsm_list,&
         "sac_lztwc",&
         "sac_lztwc",&
         "sac_lztwc",rc)
    if ( rc == 1 ) then
       call register_dataEntry(LIS_MOC_LSM_COUNT,LIS_MOC_SACLZTWH,&
            LIS_histData(n)%head_lsm_list,&
            n,1,ntiles,(/"mm"/),1,(/"-"/),2,1,1)
    endif

    call ESMF_ConfigFindLabel(modelSpecConfig,"sac_lzfsh:",rc=rc)
    call get_moc_attributes(modelSpecConfig, LIS_histData(n)%head_lsm_list,&
         "sac_lzfsc",&
         "sac_lzfsc",&
         "sac_lzfsc",rc)
    if ( rc == 1 ) then
       call register_dataEntry(LIS_MOC_LSM_COUNT,LIS_MOC_SACLZFSH,&
            LIS_histData(n)%head_lsm_list,&
            n,1,ntiles,(/"mm"/),1,(/"-"/),2,1,1)
    endif

    call ESMF_ConfigFindLabel(modelSpecConfig,"sac_lzfph:",rc=rc)
    call get_moc_attributes(modelSpecConfig, LIS_histData(n)%head_lsm_list,&
         "sac_lzfpc",&
         "sac_lzfpc",&
         "sac_lzfpc",rc)
    if ( rc == 1 ) then
       call register_dataEntry(LIS_MOC_LSM_COUNT,LIS_MOC_SACLZFPH,&
            LIS_histData(n)%head_lsm_list,&
            n,1,ntiles,(/"mm"/),1,(/"-"/),2,1,1)
    endif

    call ESMF_ConfigFindLabel(modelSpecConfig,"snow17_swe:",rc=rc)
    call get_moc_attributes(modelSpecConfig, LIS_histData(n)%head_lsm_list,&
         "snow17_swe",&
         "snow17_swe",&
         "snow17_swe",rc)
    if ( rc == 1 ) then
       call register_dataEntry(LIS_MOC_LSM_COUNT,LIS_MOC_SNOW17SWE,&
            LIS_histData(n)%head_lsm_list,&
            n,1,ntiles,(/"kg/m2"/),1,(/"-"/),2,1,1)
    endif

    call ESMF_ConfigFindLabel(modelSpecConfig,"snow17_aeadj:",rc=rc)
    call get_moc_attributes(modelSpecConfig, LIS_histData(n)%head_lsm_list,&
         "snow17_aeadj",&
         "snow17_aeadj",&
         "snow17_aeadj",rc)
    if ( rc == 1 ) then
       call register_dataEntry(LIS_MOC_LSM_COUNT,LIS_MOC_SNOW17AEADJ,&
            LIS_histData(n)%head_lsm_list,&
            n,1,ntiles,(/"mm"/),1,(/"-"/),2,1,1)
    endif

    call ESMF_ConfigFindLabel(modelSpecConfig,"snow17_neghs:",rc=rc)
    call get_moc_attributes(modelSpecConfig, LIS_histData(n)%head_lsm_list,&
         "snow17_neghs",&
         "snow17_neghs",&
         "snow17_neghs",rc)
    if ( rc == 1 ) then
       call register_dataEntry(LIS_MOC_LSM_COUNT,LIS_MOC_SNOW17NEGHS,&
            LIS_histData(n)%head_lsm_list,&
            n,1,ntiles,(/"mm"/),1,(/"-"/),2,1,1)
    endif

    call ESMF_ConfigFindLabel(modelSpecConfig,"snow17_liqw:",rc=rc)
    call get_moc_attributes(modelSpecConfig, LIS_histData(n)%head_lsm_list,&
         "snow17_liqw",&
         "snow17_liqw",&
         "snow17_liqw",rc)
    if ( rc == 1 ) then
       call register_dataEntry(LIS_MOC_LSM_COUNT,LIS_MOC_SNOW17LIQW,&
            LIS_histData(n)%head_lsm_list,&
            n,1,ntiles,(/"kg/m2"/),1,(/"-"/),2,1,1)
    endif

    call ESMF_ConfigFindLabel(modelSpecConfig,"snow17_accmax:",rc=rc)
    call get_moc_attributes(modelSpecConfig, LIS_histData(n)%head_lsm_list,&
         "snow17_accmax",&
         "snow17_accmax",&
         "snow17_accmax",rc)
    if ( rc == 1 ) then
       call register_dataEntry(LIS_MOC_LSM_COUNT,LIS_MOC_SNOW17ACCMAX,&
            LIS_histData(n)%head_lsm_list,&
            n,1,ntiles,(/"mm"/),1,(/"-"/),2,1,1)
    endif

    call ESMF_ConfigFindLabel(modelSpecConfig,"snow17_rmlt:",rc=rc)
    call get_moc_attributes(modelSpecConfig, LIS_histData(n)%head_lsm_list,&
         "snow17_rmlt",&
         "snow17_rmlt",&
         "snow17_rmlt",rc)
    if ( rc == 1 ) then
       call register_dataEntry(LIS_MOC_LSM_COUNT,LIS_MOC_SNOW17RMLT,&
            LIS_histData(n)%head_lsm_list,&
            n,2,ntiles,(/"kg/m2 ","kg/m2s"/),1,(/"-"/),2,1,1)
    endif
!<for vic>

    call ESMF_ConfigFindLabel(modelSpecConfig,"vic_pet_satsoil:",rc=rc)
    call get_moc_attributes(modelSpecConfig, LIS_histData(n)%head_lsm_list,&
         "vic_pet_satsoil",&
         "vic_pet_satsoil",&
         "vic_pet_satsoil",rc)
    if ( rc == 1 ) then
       call register_dataEntry(LIS_MOC_LSM_COUNT,LIS_MOC_VIC_PET_SATSOIL,&
                               LIS_histData(n)%head_lsm_list,&
                               n,2,ntiles,(/"kg/m2 ","kg/m2s"/),1,(/"-"/),&
                               2,1,1,model_patch=.true.)
    endif

    call ESMF_ConfigFindLabel(modelSpecConfig,"vic_pet_h2osurf:",rc=rc)
    call get_moc_attributes(modelSpecConfig, LIS_histData(n)%head_lsm_list,&
         "vic_pet_h2osurf",&
         "vic_pet_h2osurf",&
         "vic_pet_h2osurf",rc)
    if ( rc == 1 ) then
       call register_dataEntry(LIS_MOC_LSM_COUNT,LIS_MOC_VIC_PET_H2OSURF,&
                               LIS_histData(n)%head_lsm_list,&
                               n,2,ntiles,(/"kg/m2 ","kg/m2s"/),1,(/"-"/),&
                               2,1,1,model_patch=.true.)
    endif

    call ESMF_ConfigFindLabel(modelSpecConfig,"vic_pet_short:",rc=rc)
    call get_moc_attributes(modelSpecConfig, LIS_histData(n)%head_lsm_list,&
         "vic_pet_short",&
         "vic_pet_short",&
         "vic_pet_short",rc)
    if ( rc == 1 ) then
       call register_dataEntry(LIS_MOC_LSM_COUNT,LIS_MOC_VIC_PET_SHORT,&
                               LIS_histData(n)%head_lsm_list,&
                               n,2,ntiles,(/"kg/m2 ","kg/m2s"/),1,(/"-"/),&
                               2,1,1,model_patch=.true.)
    endif

    call ESMF_ConfigFindLabel(modelSpecConfig,"vic_pet_tall:",rc=rc)
    call get_moc_attributes(modelSpecConfig, LIS_histData(n)%head_lsm_list,&
         "vic_pet_tall",&
         "vic_pet_tall",&
         "vic_pet_tall",rc)
    if ( rc == 1 ) then
       call register_dataEntry(LIS_MOC_LSM_COUNT,LIS_MOC_VIC_PET_TALL,&
                               LIS_histData(n)%head_lsm_list,&
                               n,2,ntiles,(/"kg/m2 ","kg/m2s"/),1,(/"-"/),&
                               2,1,1,model_patch=.true.)
    endif

    call ESMF_ConfigFindLabel(modelSpecConfig,"vic_pet_natveg:",rc=rc)
    call get_moc_attributes(modelSpecConfig, LIS_histData(n)%head_lsm_list,&
         "vic_pet_natveg",&
         "vic_pet_natveg",&
         "vic_pet_natveg",rc)
    if ( rc == 1 ) then
       call register_dataEntry(LIS_MOC_LSM_COUNT,LIS_MOC_VIC_PET_NATVEG,&
                               LIS_histData(n)%head_lsm_list,&
                               n,2,ntiles,(/"kg/m2 ","kg/m2s"/),1,(/"-"/),&
                               2,1,1,model_patch=.true.)
    endif

    call ESMF_ConfigFindLabel(modelSpecConfig,"vic_pet_vegnocr:",rc=rc)
    call get_moc_attributes(modelSpecConfig, LIS_histData(n)%head_lsm_list,&
         "vic_pet_vegnocr",&
         "vic_pet_vegnocr",&
         "vic_pet_vegnocr",rc)
    if ( rc == 1 ) then
       call register_dataEntry(LIS_MOC_LSM_COUNT,LIS_MOC_VIC_PET_VEGNOCR,&
                               LIS_histData(n)%head_lsm_list,&
                               n,2,ntiles,(/"kg/m2 ","kg/m2s"/),1,(/"-"/),&
                               2,1,1,model_patch=.true.)
    endif
!</for vic>

    call ESMF_ConfigFindLabel(modelSpecConfig,"Lake_Tsnow:",rc=rc)
    call get_moc_attributes(modelSpecConfig, LIS_histData(n)%head_lsm_list, &
         "LakeTsnow",&
         "Lake_temperature_at_air_snow_interface",&
         "Lake temperature at the air snow interface",rc)
    if ( rc == 1 ) then
       call register_dataEntry(LIS_MOC_LSM_COUNT,LIS_MOC_LAKE_T_SNOW,&
            LIS_histData(n)%head_lsm_list,&
            n,1,ntiles,(/"K"/),&
            1,(/"-"/),2,1,1,&
            model_patch=.true.)
    endif

    call ESMF_ConfigFindLabel(modelSpecConfig,"Lake_Tice:",rc=rc)
    call get_moc_attributes(modelSpecConfig, LIS_histData(n)%head_lsm_list, &
         "LakeTice",&
         "Lake_temperature_at_snow_ice_interface",&
         "Lake temperature at snow ice interface",rc)
    if ( rc == 1 ) then
       call register_dataEntry(LIS_MOC_LSM_COUNT,LIS_MOC_LAKE_T_ICE,&
            LIS_histData(n)%head_lsm_list,&
            n,1,ntiles,(/"K"/),&
            1,(/"-"/),2,1,1,&
            model_patch=.true.)
    endif

    call ESMF_ConfigFindLabel(modelSpecConfig,"Lake_Tmnw:",rc=rc)
    call get_moc_attributes(modelSpecConfig, LIS_histData(n)%head_lsm_list, &
         "LakeTmnw",&
         "Mean_temperature_of_the_water_column",&
         "Mean temperature of the water column",rc)
    if ( rc == 1 ) then
       call register_dataEntry(LIS_MOC_LSM_COUNT,LIS_MOC_LAKE_T_MNW,&
            LIS_histData(n)%head_lsm_list,&
            n,1,ntiles,(/"K"/),&
            1,(/"-"/),2,1,1,&
            model_patch=.true.)
    endif

    call ESMF_ConfigFindLabel(modelSpecConfig,"Lake_Twml:",rc=rc)
    call get_moc_attributes(modelSpecConfig, LIS_histData(n)%head_lsm_list, &
         "LakeTwml",&
         "Lake_temperature_of_the_mixed_layer",&
         "Lake temperature of the mixed layer",rc)
    if ( rc == 1 ) then
       call register_dataEntry(LIS_MOC_LSM_COUNT,LIS_MOC_LAKE_T_WML,&
            LIS_histData(n)%head_lsm_list,&
            n,1,ntiles,(/"K"/),&
            1,(/"-"/),2,1,1,&
            model_patch=.true.)
    endif

    call ESMF_ConfigFindLabel(modelSpecConfig,"Lake_Tbot:",rc=rc)
    call get_moc_attributes(modelSpecConfig, LIS_histData(n)%head_lsm_list, &
         "LakeTbot",&
         "Lake_temperature_at_the_water_bottom",&
         "Lake temperature at the water bottom",rc)
    if ( rc == 1 ) then
       call register_dataEntry(LIS_MOC_LSM_COUNT,LIS_MOC_LAKE_T_BOT,&
            LIS_histData(n)%head_lsm_list,&
            n,1,ntiles,(/"K"/),&
            1,(/"-"/),2,1,1,&
            model_patch=.true.)
    endif

    call ESMF_ConfigFindLabel(modelSpecConfig,"Lake_Tb1:",rc=rc)
    call get_moc_attributes(modelSpecConfig, LIS_histData(n)%head_lsm_list, &
         "LakeTb1",&
         "Temperature_at_the_bottom_of_upper_layer_of_sediments",&
         "Temperature at the bottom of upper layer of sediments",rc)
    if ( rc == 1 ) then
       call register_dataEntry(LIS_MOC_LSM_COUNT,LIS_MOC_LAKE_T_B1,&
            LIS_histData(n)%head_lsm_list,&
            n,1,ntiles,(/"K"/),&
            1,(/"-"/),2,1,1,&
            model_patch=.true.)
    endif

    call ESMF_ConfigFindLabel(modelSpecConfig,"Lake_CT:",rc=rc)
    call get_moc_attributes(modelSpecConfig, LIS_histData(n)%head_lsm_list, &
         "LakeCT",&
         "Thermocline_shape_factor_of_lake",&
         "Thermocline shape factor of lake",rc)
    if ( rc == 1 ) then
       call register_dataEntry(LIS_MOC_LSM_COUNT,LIS_MOC_LAKE_C_T,&
            LIS_histData(n)%head_lsm_list,&
            n,1,ntiles,(/"-"/),&
            1,(/"-"/),2,1,1,&
            model_patch=.true.)
    endif

    call ESMF_ConfigFindLabel(modelSpecConfig,"Lake_Hice:",rc=rc)
    call get_moc_attributes(modelSpecConfig, LIS_histData(n)%head_lsm_list, &
         "LakeHice",&
         "Ice_thickness_above_lake",&
         "Ice thickness above lake",rc)
    if ( rc == 1 ) then
       call register_dataEntry(LIS_MOC_LSM_COUNT,LIS_MOC_LAKE_H_ICE,&
            LIS_histData(n)%head_lsm_list,&
            n,1,ntiles,(/"m"/),&
            1,(/"-"/),2,1,1,&
            model_patch=.true.)
    endif

    call ESMF_ConfigFindLabel(modelSpecConfig,"Lake_Hml:",rc=rc)
    call get_moc_attributes(modelSpecConfig, LIS_histData(n)%head_lsm_list, &
         "LakeHml",&
         "Thickness_of_mixed_layer_of_lake",&
         "Thickness of mixed layer of lake",rc)
    if ( rc == 1 ) then
       call register_dataEntry(LIS_MOC_LSM_COUNT,LIS_MOC_LAKE_H_ML,&
            LIS_histData(n)%head_lsm_list,&
            n,1,ntiles,(/"m"/),&
            1,(/"-"/),2,1,1,&
            model_patch=.true.)
    endif

    call ESMF_ConfigFindLabel(modelSpecConfig,"Lake_Hb1:",rc=rc)
    call get_moc_attributes(modelSpecConfig, LIS_histData(n)%head_lsm_list, &
         "LakeHb1",&
         "Thickness_of_upper_layer_of_bottom_sediments",&
         "Thickness of upper layer of bottom sediments",rc)
    if ( rc == 1 ) then
       call register_dataEntry(LIS_MOC_LSM_COUNT,LIS_MOC_LAKE_H_B1,&
            LIS_histData(n)%head_lsm_list,&
            n,1,ntiles,(/"m"/),&
            1,(/"-"/),2,1,1,&
            model_patch=.true.)
    endif

    call ESMF_ConfigFindLabel(modelSpecConfig,"Lake_Walbedo:",rc=rc)
    call get_moc_attributes(modelSpecConfig, LIS_histData(n)%head_lsm_list, &
         "LakeWalbedo",&
         "Water_surface_albedo_over_lake",&
         "Water surface albedo over lake",rc)
    if ( rc == 1 ) then
       call register_dataEntry(LIS_MOC_LSM_COUNT,LIS_MOC_LAKE_ALBEDO_WATER,&
            LIS_histData(n)%head_lsm_list,&
            n,1,ntiles,(/"-"/),&
            1,(/"-"/),2,1,1,&
            model_patch=.true.)
    endif

    call ESMF_ConfigFindLabel(modelSpecConfig,"Lake_IceAlbedo:",rc=rc)
    call get_moc_attributes(modelSpecConfig, LIS_histData(n)%head_lsm_list, &
         "LakeIceAlbedo",&
         "Ice_surface_albedo_over_lake",&
         "Ice surface albedo over lake",rc)
    if ( rc == 1 ) then
       call register_dataEntry(LIS_MOC_LSM_COUNT,LIS_MOC_LAKE_ALBEDO_ICE,&
            LIS_histData(n)%head_lsm_list,&
            n,1,ntiles,(/"-"/),&
            1,(/"-"/),2,1,1,&
            model_patch=.true.)
    endif

    call ESMF_ConfigFindLabel(modelSpecConfig,"Lake_SnowAlbedo:",rc=rc)
    call get_moc_attributes(modelSpecConfig, LIS_histData(n)%head_lsm_list, &
         "LakeSnowAlbedo",&
         "Snow_surface_albedo_over_lake",&
         "Snow surface albedo over lake",rc)
    if ( rc == 1 ) then
       call register_dataEntry(LIS_MOC_LSM_COUNT,LIS_MOC_LAKE_ALBEDO_SNOW,&
            LIS_histData(n)%head_lsm_list,&
            n,1,ntiles,(/"-"/),&
            1,(/"-"/),2,1,1,&
            model_patch=.true.)
    endif
    call ESMF_ConfigFindLabel(modelSpecConfig,"Lake_UFRa:",rc=rc)
    call get_moc_attributes(modelSpecConfig, LIS_histData(n)%head_lsm_list, &
         "LakeUFRa",&
         "Lake_friction_velocity_in_air",&
         "Lake friction velocity in air",rc)
    if ( rc == 1 ) then
       call register_dataEntry(LIS_MOC_LSM_COUNT,LIS_MOC_LAKE_UFR_A,&
            LIS_histData(n)%head_lsm_list,&
            n,1,ntiles,(/"m/s"/),&
            1,(/"-"/),2,1,1,&
            model_patch=.true.)
    endif

    call ESMF_ConfigFindLabel(modelSpecConfig,"Lake_UFRw:",rc=rc)
    call get_moc_attributes(modelSpecConfig, LIS_histData(n)%head_lsm_list, &
         "LakeUFRw",&
         "Lake_friction_velocity_in_surface_water",&
         "Lake friction velocity in surface water",rc)
    if ( rc == 1 ) then
       call register_dataEntry(LIS_MOC_LSM_COUNT,LIS_MOC_LAKE_UFR_W,&
            LIS_histData(n)%head_lsm_list,&
            n,1,ntiles,(/"m/s"/),&
            1,(/"-"/),2,1,1,&
            model_patch=.true.)
    endif

    call ESMF_ConfigFindLabel(modelSpecConfig,"Lake_WConv:",rc=rc)
    call get_moc_attributes(modelSpecConfig, LIS_histData(n)%head_lsm_list, &
         "LakeWConv",&
         "Lake_convective_velocity_scale",&
         "Lake convective velocity scale",rc)
    if ( rc == 1 ) then
       call register_dataEntry(LIS_MOC_LSM_COUNT,LIS_MOC_LAKE_WCONV,&
            LIS_histData(n)%head_lsm_list,&
            n,1,ntiles,(/"m/s"/),&
            1,(/"-"/),2,1,1,&
            model_patch=.true.)
    endif

    call ESMF_ConfigFindLabel(modelSpecConfig,"Lake_IW:",rc=rc)
    call get_moc_attributes(modelSpecConfig, LIS_histData(n)%head_lsm_list, &
         "LakeIW",&
         "Lake_radiation_flux_at_the_interface",&
         "Lake radiation flux at the interface",rc)

    if ( rc == 1 ) then
       call register_dataEntry(LIS_MOC_LSM_COUNT,LIS_MOC_LAKE_I_W,&
            LIS_histData(n)%head_lsm_list,&
            n,1,ntiles,(/"W/m2"/),&
            1,(/"-"/),2,1,1,&
            model_patch=.true.)
    endif

    call ESMF_ConfigFindLabel(modelSpecConfig,"Lake_Qbot:",rc=rc)
    call get_moc_attributes(modelSpecConfig, LIS_histData(n)%head_lsm_list, &
         "LakeQbot",&
         "Lake_heat_flux_across_water_sediment_boundary",&
         "Lake heat flux across water sediment boundary",rc)

    if ( rc == 1 ) then
       call register_dataEntry(LIS_MOC_LSM_COUNT,LIS_MOC_LAKE_Q_BOT,&
            LIS_histData(n)%head_lsm_list,&
            n,1,ntiles,(/"W/m2"/),&
            1,(/"-"/),2,1,1,&
            model_patch=.true.)
    endif

    call ESMF_ConfigFindLabel(modelSpecConfig,"RelSMC:",rc=rc)
    call get_moc_attributes(modelSpecConfig, LIS_histData(n)%head_lsm_list, &
         "RelSMC",&
         "relative_soil_moisture",&
         "relative soil moisture",rc)
    if ( rc == 1 ) then
       call register_dataEntry(LIS_MOC_LSM_COUNT,LIS_MOC_RELSMC,&
            LIS_histData(n)%head_lsm_list,n,&
            2,ntiles,(/"-","%"/),1,(/"-"/),1,112,0,&
            model_patch=.true.)
    endif

    call ESMF_ConfigFindLabel(modelSpecConfig,"RHMin:",rc=rc)
    call get_moc_attributes(modelSpecConfig, LIS_histData(n)%head_lsm_list, &
         "RHMin",&
         "min_relative_humidity",&
         "minimum relative humidity",rc)
    if ( rc == 1 ) then
       call register_dataEntry(LIS_MOC_LSM_COUNT,LIS_MOC_RHMIN,&
            LIS_histData(n)%head_lsm_list,&
            n,2,ntiles,(/"-","%"/),1,(/"-"/),1,105,2,&
            model_patch=.true.)
    endif

    call ESMF_ConfigFindLabel(modelSpecConfig,"TotalPrecip:",rc=rc)
    call get_moc_attributes(modelSpecConfig, LIS_histData(n)%head_lsm_list, &
         "TotalPrecip",&
         "total_precipitation_amount",&
         "total precipitation amount",rc)
    if ( rc == 1 ) then
       call register_dataEntry(LIS_MOC_LSM_COUNT,LIS_MOC_TOTALPRECIP,&
            LIS_histData(n)%head_lsm_list,&
            n,2,ntiles,(/"kg/m2s","kg/m2 "/),&
            2,(/"UP","DN"/),2,1,1,&
            model_patch=.true.)
    endif

    call ESMF_ConfigFindLabel(modelSpecConfig,"Emiss_f:",rc=rc)
    call get_moc_attributes(modelSpecConfig, LIS_histData(n)%head_lsm_list, &
         "Emiss_f",&
         "emissivity",&
         "emissivity",rc)
    if ( rc == 1 ) then
       call register_dataEntry(LIS_MOC_LSM_COUNT,LIS_MOC_EMISSFORC,&
            LIS_histData(n)%head_lsm_list,&
            n,1,ntiles,(/"-"/),1,(/"-"/),1,1,1,&
            model_patch=.true.)
    endif

    call ESMF_ConfigFindLabel(modelSpecConfig,"Roughness:",rc=rc)
    call get_moc_attributes(modelSpecConfig, LIS_histData(n)%head_lsm_list, &
         "Roughness",&
         "surface_roughness_length",&
         "surface roughness",rc)
    if ( rc == 1 ) then
       call register_dataEntry(LIS_MOC_LSM_COUNT,LIS_MOC_ROUGHNESS,&
            LIS_histData(n)%head_lsm_list,&
            n,1,ntiles,(/"m"/),1,(/"-"/),1,112,0,&
            model_patch=.true.)
    endif
    ! JULES 
    call ESMF_ConfigFindLabel(modelSpecConfig,"ThermalRoughness:",rc=rc)
    call get_moc_attributes(modelSpecConfig, LIS_histData(n)%head_lsm_list, &
         "ThermalRoughness",&
         "surface_thermal_roughness_length",&
         "surface thermal roughness",rc)
    if ( rc == 1 ) then
       call register_dataEntry(LIS_MOC_LSM_COUNT,LIS_MOC_THERMAL_ROUGHNESS,&
            LIS_histData(n)%head_lsm_list,&
            n,1,ntiles,(/"m"/),1,(/"-"/),1,112,0,&
            model_patch=.true.)
    endif
    
    call ESMF_ConfigFindLabel(modelSpecConfig,"LSRainf:",rc=rc)
    call get_moc_attributes(modelSpecConfig, LIS_histData(n)%head_lsm_list, &
         "LSRainf",&
         "large_scale_rainfall_rate",&
         "large scale rainfall rate",rc)
    if ( rc == 1 ) then
       call register_dataEntry(LIS_MOC_LSM_COUNT,LIS_MOC_LSRAINF,&
            LIS_histData(n)%head_lsm_list,&
            n,2,ntiles,(/"kg/m2s","kg/m2 "/),&
            2,(/"UP","DN"/),2,1,1,&
            model_patch=.true.)
    endif
    
    call ESMF_ConfigFindLabel(modelSpecConfig,"LSSnowf:",rc=rc)
    call get_moc_attributes(modelSpecConfig, LIS_histData(n)%head_lsm_list, &
         "LSSnowf",&
         "large_scale_snowfall_rate",&
         "large scale snowfall rate",rc)
    if ( rc == 1 ) then
       call register_dataEntry(LIS_MOC_LSM_COUNT,LIS_MOC_LSSNOWF,&
            LIS_histData(n)%head_lsm_list,&
            n,2,ntiles,(/"kg/m2s","kg/m2 "/),&
            2,(/"UP","DN"/),2,1,1,&
            model_patch=.true.)
    endif
    
    call ESMF_ConfigFindLabel(modelSpecConfig,"CSnowf:",rc=rc)
    call get_moc_attributes(modelSpecConfig, LIS_histData(n)%head_lsm_list, &
         "CSnowf",&
         "convective_snowfall_rate",&
         "convective snowfall rate",rc)
    if ( rc == 1 ) then
       call register_dataEntry(LIS_MOC_LSM_COUNT,LIS_MOC_CSNOWF,&
            LIS_histData(n)%head_lsm_list,&
            n,2,ntiles,(/"kg/m2s","kg/m2 "/),&
            2,(/"UP","DN"/),2,1,1,&
            model_patch=.true.)
    endif



    call ESMF_ConfigFindLabel(modelSpecConfig,"RTM emissivity:",rc=rc)
    call get_moc_attributes(modelSpecConfig, LIS_histData(n)%head_rtm_list,&
         "RTM_emissivity",&
         "rtm_emissivity",&
         "rtm emissivity",rc)
    if ( rc == 1 ) then
       call register_dataEntry(LIS_MOC_RTM_COUNT,LIS_MOC_RTM_EMISSIVITY, &
            LIS_histData(n)%head_rtm_list,&
            n,1,ntiles,(/"-"/),1,(/"-"/),1,1,1)
    endif

    call ESMF_ConfigFindLabel(modelSpecConfig,"RTM Tb:",rc=rc)
    call get_moc_attributes(modelSpecConfig, LIS_histData(n)%head_rtm_list,&
         "RTM_Tb",&
         "rtm_brightness_temperature",&
         "rtm brightness temperature",rc)
    if ( rc == 1 ) then
       call register_dataEntry(LIS_MOC_RTM_COUNT,LIS_MOC_RTM_TB,&
            LIS_histData(n)%head_rtm_list,&
            n,1,ntiles,(/"K"/),1,(/"-"/),1,1,1)
    endif

    call ESMF_ConfigFindLabel(modelSpecConfig,"RTM SoilMoist:",rc=rc)
    call get_moc_attributes(modelSpecConfig, LIS_histData(n)%head_rtm_list,&
         "RTM_SoilMoist",&
         "RTM_SoilMoist",&
         "RTM SoilMoist",rc)
    if ( rc == 1 ) then
       call register_dataEntry(LIS_MOC_RTM_COUNT,LIS_MOC_RTM_SM,&
            LIS_histData(n)%head_rtm_list,&
            n,1,ntiles,(/"m3/m3"/),1,(/"-"/),1,1,1)
    endif

    call ESMF_ConfigFindLabel(modelSpecConfig,"Irrigated water:",rc=rc)
    call get_moc_attributes(modelSpecConfig, LIS_histData(n)%head_irrig_list, &
         "IrrigatedWater",&
         "total_irrigated_water_amount",&
         "irrigated water amount",rc)
    if ( rc == 1 ) then
       call register_dataEntry(LIS_MOC_IRRIG_COUNT,LIS_MOC_IRRIGATEDWATER,&
            LIS_histData(n)%head_irrig_list,&
            n,1,ntiles,(/"kg/m2s"/),&
            1,(/"-"/),2,1,1,&
            model_patch=.true.)
    endif

    !<- NoahMP ->
!    call ESMF_ConfigFindLabel(modelSpecConfig,"LwUP:",rc=rc)
!    call get_moc_attributes(modelSpecConfig, LIS_histData(n)%head_lsm_list, &
!         "LwUP",&
!         "total_net_longwave_radiation_to_atmosphere",&
!         "total net longwave radiation to atmosphere",rc)
!    if ( rc == 1 ) then
!       call register_dataEntry(LIS_MOC_LSM_COUNT,LIS_MOC_LWUP,&
!            LIS_histData(n)%head_lsm_list,&
!            n,1,ntiles,(/"W/m2"/),2,(/"UP","DN"/),1,1,1,&
!            model_patch=.true.)
!    endif

    Call ESMF_ConfigFindLabel(modelSpecConfig, "VegCanopT:", rc = rc)
    Call get_moc_attributes(modelSpecConfig, LIS_histData(n)%head_lsm_list, &
         "VegCanopT", &
         "canopy_air_temperature",  &
         "canopy air temperature",rc)
    if ( rc == 1 ) then
        call register_dataEntry(LIS_MOC_LSM_COUNT, LIS_MOC_CANOPY_TEMP, &
            LIS_histData(n)%head_lsm_list,&
            n, 1, ntiles,(/"K"/), 1, (/"-"/),1,1,1,&
            model_patch=.true.)
    endif

    Call ESMF_ConfigFindLabel(modelSpecConfig, "CanopVP:", rc = rc)
    Call get_moc_attributes(modelSpecConfig, LIS_histData(n)%head_lsm_list, &
         "CanopVP", &
         "canopy_air_vapor_pressure",  &
         "canopy air vapor pressure",rc)
    if ( rc == 1 ) then
        call register_dataEntry(LIS_MOC_LSM_COUNT, LIS_MOC_CANOPY_VP, &
            LIS_histData(n)%head_lsm_list,&
            n, 1, ntiles,(/"Pa"/), 1, (/"-"/),1,1,1,&
            model_patch=.true.)
    endif

    Call ESMF_ConfigFindLabel(modelSpecConfig, "CanopIntLiq:", rc = rc)
    Call get_moc_attributes(modelSpecConfig, LIS_histData(n)%head_lsm_list, &
         "CanopIntLiq", &
         "intercepted_liquid_water",  &
         "intercepted liquid water",rc)
    if ( rc == 1 ) then
        call register_dataEntry(LIS_MOC_LSM_COUNT, LIS_MOC_CANOPY_INTL, &
            LIS_histData(n)%head_lsm_list,&
            n, 1, ntiles,(/"mm"/), 1, (/"-"/),1,1,1,&
            model_patch=.true.)
    endif

    Call ESMF_ConfigFindLabel(modelSpecConfig, "CanopWetFrac:", rc = rc)
    Call get_moc_attributes(modelSpecConfig, LIS_histData(n)%head_lsm_list, &
         "CanopWetFrac", &
         "canopy_wet_fraction",  &
         "canopy wet fraction",rc)
    if ( rc == 1 ) then
        call register_dataEntry(LIS_MOC_LSM_COUNT, LIS_MOC_CANOPY_WF, &
            LIS_histData(n)%head_lsm_list,&
            n, 1, ntiles,(/"-"/), 1, (/"-"/),1,1,1,&
            model_patch=.true.)
    endif

    ! Added by Zhuo Wang on 11/11/2018
    Call ESMF_ConfigFindLabel(modelSpecConfig, "Wslake:", rc = rc)
    Call get_moc_attributes(modelSpecConfig, LIS_histData(n)%head_lsm_list, &
         "Wslake",  &
         "Wslake",  &
         "lake water storage",rc)
    if ( rc == 1 ) then
         call register_dataEntry(LIS_MOC_LSM_COUNT, LIS_MOC_LAKEWATER, &
              LIS_histData(n)%head_lsm_list,&
              n, 1, ntiles,(/"mm"/), 1, (/"-"/),1,1,1,&
              model_patch=.true.)
    endif

    Call ESMF_ConfigFindLabel(modelSpecConfig, "ActSnowNL:", rc = rc)
    Call get_moc_attributes(modelSpecConfig, LIS_histData(n)%head_lsm_list, &
         "ActSnowNL", &
         "actual_number_of_snow_layers",  &
         "actual number of snow layers",rc)
    if ( rc == 1 ) then
        call register_dataEntry(LIS_MOC_LSM_COUNT, LIS_MOC_SOWN_NLAYER, &
            LIS_histData(n)%head_lsm_list,&
            n, 1, ntiles,(/"-"/), 1, (/"-"/),1,1,1,&
            model_patch=.true.)
    endif

    Call ESMF_ConfigFindLabel(modelSpecConfig, "z_snow:", rc = rc)
    Call get_moc_attributes(modelSpecConfig, LIS_histData(n)%head_lsm_list, &
         "z_snow", &
         "snow_layer-bottom_depth_from_snow_surface",  &
         "snow layer-bottom depth from snow surface",rc)
    if ( rc == 1 ) then
        call register_dataEntry(LIS_MOC_LSM_COUNT, LIS_MOC_SNOW_LBDFSS, &
            LIS_histData(n)%head_lsm_list,&
            n, 1, ntiles,(/"m"/), 1, (/"-"/),1,1,1,&
            model_patch=.true.)
    endif

    Call ESMF_ConfigFindLabel(modelSpecConfig, "z_soil:", rc = rc)
    Call get_moc_attributes(modelSpecConfig, LIS_histData(n)%head_lsm_list, &
         "z_soil", &
         "soil_layer-bottom_depth_from_snow_surface",  &
         "soil layer-bottom depth from snow surface",rc)
    if ( rc == 1 ) then
        call register_dataEntry(LIS_MOC_LSM_COUNT, LIS_MOC_SOIL_LBDFSS, &
            LIS_histData(n)%head_lsm_list,&
            n, 1, ntiles,(/"m"/), 1, (/"-"/),1,1,1,&
            model_patch=.true.)
    endif

    Call ESMF_ConfigFindLabel(modelSpecConfig, "SnowLiq:", rc = rc)
    Call get_moc_attributes(modelSpecConfig, LIS_histData(n)%head_lsm_list, &
         "SnowLiq", &
         "snow-layer_liquid_water",  &
         "snow-layer liquid water",rc)
    if ( rc == 1 ) then
        call register_dataEntry(LIS_MOC_LSM_COUNT, LIS_MOC_SNOWLIQ, &
            LIS_histData(n)%head_lsm_list,&
            n, 2, ntiles,(/"kg/m2","mm   "/),1,(/"-"/),1,1,1,&
            model_patch=.true.)
    endif

    Call ESMF_ConfigFindLabel(modelSpecConfig, "WT:", rc = rc)
    Call get_moc_attributes(modelSpecConfig, LIS_histData(n)%head_lsm_list, &
         "WT", &
         "water_in_aquifer_and_saturated_soil",  &
         "water in aquifer and saturated soil",rc)
    if ( rc == 1 ) then
        call register_dataEntry(LIS_MOC_LSM_COUNT, LIS_MOC_WT_AQUI_SATSOIL, &
            LIS_histData(n)%head_lsm_list,&
            n, 1, ntiles,(/"mm"/), 1, (/"-"/),1,1,1,&
            model_patch=.true.)
    endif

    Call ESMF_ConfigFindLabel(modelSpecConfig, "LeafMass:", rc = rc)
    Call get_moc_attributes(modelSpecConfig, LIS_histData(n)%head_lsm_list, &
         "LeafMass", &
         "leaf_mass",  &
         "leaf mass",rc)
    if ( rc == 1 ) then
        call register_dataEntry(LIS_MOC_LSM_COUNT, LIS_MOC_LEAFMASS, &
            LIS_histData(n)%head_lsm_list,&
            n, 1, ntiles,(/"g/m2"/), 1, (/"-"/),1,1,1,&
            model_patch=.true.)
    endif

    Call ESMF_ConfigFindLabel(modelSpecConfig, "RootMass:", rc = rc)
    Call get_moc_attributes(modelSpecConfig, LIS_histData(n)%head_lsm_list, &
         "RootMass", &
         "mass_of_fine_roots",  &
         "mass of fine roots",rc)
    if ( rc == 1 ) then
        call register_dataEntry(LIS_MOC_LSM_COUNT, LIS_MOC_ROOTMASS, &
            LIS_histData(n)%head_lsm_list,&
            n, 1, ntiles,(/"g/m2"/), 1, (/"-"/),1,1,1,&
            model_patch=.true.)
    endif
    
    Call ESMF_ConfigFindLabel(modelSpecConfig, "StemMass:", rc = rc)
    Call get_moc_attributes(modelSpecConfig, LIS_histData(n)%head_lsm_list, &
         "StemMass", &
         "mass_of_wood_stem",  &
         "mass of wood stem", rc)
    if ( rc == 1 ) then
        call register_dataEntry(LIS_MOC_LSM_COUNT, LIS_MOC_STEMMASS, &
            LIS_histData(n)%head_lsm_list,&
            n, 1, ntiles,(/"g/m2"/), 1, (/"-"/),1,1,1,&
            model_patch=.true.)
    endif

    Call ESMF_ConfigFindLabel(modelSpecConfig, "WoodMass:", rc = rc)
    Call get_moc_attributes(modelSpecConfig, LIS_histData(n)%head_lsm_list, &
         "WoodMass", &
         "mass_of_wood_including_woody_roots",  &
         "mass of wood including woody roots",rc)
    if ( rc == 1 ) then
        call register_dataEntry(LIS_MOC_LSM_COUNT, LIS_MOC_WOODMASS, &
            LIS_histData(n)%head_lsm_list,&
            n, 1, ntiles,(/"g/m2"/), 1, (/"-"/),1,1,1,&
            model_patch=.true.)
    endif

    Call ESMF_ConfigFindLabel(modelSpecConfig, "DeepSoilCarbon:", rc = rc)
    Call get_moc_attributes(modelSpecConfig, LIS_histData(n)%head_lsm_list, &
         "DeepSoilCarbon", &
         "stable_carbon_in_deep_soil",  &
         "stable carbon in deep soil",rc)
    if ( rc == 1 ) then
        call register_dataEntry(LIS_MOC_LSM_COUNT, LIS_MOC_CARBON_DEEPSOIL, &
            LIS_histData(n)%head_lsm_list,&
            n, 1, ntiles,(/"g/m2"/), 1, (/"-"/),1,1,1,&
            model_patch=.true.)
    endif

    Call ESMF_ConfigFindLabel(modelSpecConfig, "ShallowSoilCarbon:", rc = rc)
    Call get_moc_attributes(modelSpecConfig, LIS_histData(n)%head_lsm_list, &
         "ShallowSoilCarbon", &
         "short-lived_carbon_in_shallow_soil",  &
         "short-lived carbon in shallow soil",rc)
    if ( rc == 1 ) then
        call register_dataEntry(LIS_MOC_LSM_COUNT, LIS_MOC_CARBON_SHALLOWSOIL, &
            LIS_histData(n)%head_lsm_list,&
            n, 1, ntiles,(/"g/m2"/), 1, (/"-"/),1,1,1,&
            model_patch=.true.)
    endif


    Call ESMF_ConfigFindLabel(modelSpecConfig, "RechToGW:", rc = rc)
    Call get_moc_attributes(modelSpecConfig, LIS_histData(n)%head_lsm_list, &
         "RechToGW", &
         "recharge_to_the_water_table_when_groundwater_is_deep",  &
         "recharge to the water table when groundwater is deep",rc)
    if ( rc == 1 ) then
        call register_dataEntry(LIS_MOC_LSM_COUNT, LIS_MOC_QRECTOGW, &
            LIS_histData(n)%head_lsm_list,&
            n, 1, ntiles,(/"m"/), 1, (/"-"/),1,1,1,&
            model_patch=.true.)
    endif

    Call ESMF_ConfigFindLabel(modelSpecConfig, "RechFromGW:", rc = rc)
    Call get_moc_attributes(modelSpecConfig, LIS_histData(n)%head_lsm_list, &
         "RechFromGW", &
         "recharge_from_the_water_table_when_groundwater_is_shallow",  &
         "recharge from the water table when groundwater is shallow",rc)
    if ( rc == 1 ) then
        call register_dataEntry(LIS_MOC_LSM_COUNT, LIS_MOC_QRECFROMGW, &
            LIS_histData(n)%head_lsm_list,&
            n, 1, ntiles,(/"m"/), 1, (/"-"/),1,1,1,&
            model_patch=.true.)
    endif

    Call ESMF_ConfigFindLabel(modelSpecConfig, "SwReflect:", rc = rc)
    Call get_moc_attributes(modelSpecConfig, LIS_histData(n)%head_lsm_list, &
         "SwReflect", &
         "total_reflected_solar_radiation",   &
         "total reflected solar radiation",rc)
    if ( rc == 1 ) then
        call register_dataEntry(LIS_MOC_LSM_COUNT, LIS_MOC_FSR, &
            LIS_histData(n)%head_lsm_list,&
            n, 1, ntiles,(/"W/m2"/), 2, (/"UP", "DN"/),1,1,1,&
            model_patch=.true.)
    endif

    Call ESMF_ConfigFindLabel(modelSpecConfig, "fcev:", rc = rc)
    Call get_moc_attributes(modelSpecConfig, LIS_histData(n)%head_lsm_list, &
         "fcev", &
         "canopy_evaporative_heat_to_atmosphere",   &
         "canopy evaporative heat to atmosphere",rc)
    if ( rc == 1 ) then
        call register_dataEntry(LIS_MOC_LSM_COUNT, LIS_MOC_FCEV, &
            LIS_histData(n)%head_lsm_list,&
            n, 1, ntiles,(/"W/m2"/), 2, (/"UP", "DN"/),1,1,1,&
            model_patch=.true.)
    endif

    Call ESMF_ConfigFindLabel(modelSpecConfig, "fctr:", rc = rc)
    Call get_moc_attributes(modelSpecConfig, LIS_histData(n)%head_lsm_list, &
         "fctr", &
         "transpiration_heat_to_atmosphere",   &
         "transpiration heat to atmosphere",rc)
    if ( rc == 1 ) then
        call register_dataEntry(LIS_MOC_LSM_COUNT, LIS_MOC_FCTR, &
            LIS_histData(n)%head_lsm_list,&
            n, 1, ntiles,(/"W/m2"/), 2, (/"UP", "DN"/),1,1,1,&
            model_patch=.true.)
    endif

    Call ESMF_ConfigFindLabel(modelSpecConfig, "VegT2m:", rc = rc)
    Call get_moc_attributes(modelSpecConfig, LIS_histData(n)%head_lsm_list, &
         "VegT2m", &
         "2-m_air_temperature_over_vegetated_part",  &
         "2-m air temperature over vegetated part",rc)
    if ( rc == 1 ) then
        call register_dataEntry(LIS_MOC_LSM_COUNT, LIS_MOC_VEGE2MT, &
            LIS_histData(n)%head_lsm_list,&
            n, 1, ntiles,(/"K"/), 1, (/"-"/),1,1,1,&
            model_patch=.true.)
    endif

    Call ESMF_ConfigFindLabel(modelSpecConfig, "QairT2m:", rc = rc)
    Call get_moc_attributes(modelSpecConfig, LIS_histData(n)%head_lsm_list, &
         "QairT2m", &
         "2-m_specific_humidity_over_vegetation",  &
         "2-m specific humidity over vegetation",rc)
    if ( rc == 1 ) then
        call register_dataEntry(LIS_MOC_LSM_COUNT, LIS_MOC_VEGE2MQ2, &
            LIS_histData(n)%head_lsm_list,&
            n, 1, ntiles,(/"kg/kg"/), 1, (/"-"/),1,1,1,&
            model_patch=.true.)
    endif

    Call ESMF_ConfigFindLabel(modelSpecConfig, "APAR:", rc = rc)
    Call get_moc_attributes(modelSpecConfig, LIS_histData(n)%head_lsm_list, &
         "APAR", &
         "absorbed_photosynthesis_active_energy_by_canopy",   &
         "absorbed photosynthesis active radiation energy by canopy",rc)
    if ( rc == 1 ) then
        call register_dataEntry(LIS_MOC_LSM_COUNT, LIS_MOC_APAR, &
            LIS_histData(n)%head_lsm_list,&
            n, 1, ntiles,(/"W/m2"/), 2, (/"IN ", "OUT"/),1,1,1,&
            model_patch=.true.)
    endif


    Call ESMF_ConfigFindLabel(modelSpecConfig, "PSCO2:", rc = rc)
    Call get_moc_attributes(modelSpecConfig, LIS_histData(n)%head_lsm_list, &
         "PSCO2", &
         "total_photosynthesis_of_CO2",   &
         "total photosynthesis of CO2",rc)
    if ( rc == 1 ) then
        call register_dataEntry(LIS_MOC_LSM_COUNT, LIS_MOC_PSCO2, &
            LIS_histData(n)%head_lsm_list,&
            n, 1, ntiles,(/"umol/m2s"/), 2, (/"IN ", "OUT"/),1,1,1,&
            model_patch=.true.)
    endif


    Call ESMF_ConfigFindLabel(modelSpecConfig, "SAV:", rc = rc)
    Call get_moc_attributes(modelSpecConfig, LIS_histData(n)%head_lsm_list, &
         "SAV", &
         "solar_radiation_absorbed_by_vegetation",   &
         "solar radiation absorbed by vegetation",rc)
    if ( rc == 1 ) then
        call register_dataEntry(LIS_MOC_LSM_COUNT, LIS_MOC_SAV, &
            LIS_histData(n)%head_lsm_list,&
            n, 1, ntiles,(/"W/m2"/), 2, (/"IN ", "OUT"/),1,1,1,&
            model_patch=.true.)
    endif


    Call ESMF_ConfigFindLabel(modelSpecConfig, "SAG:", rc = rc)
    Call get_moc_attributes(modelSpecConfig, LIS_histData(n)%head_lsm_list, &
         "SAG", &
         "solar_radiation_absorbed_by_ground",   &
         "solar radiation absorbed by ground",rc)
    if ( rc == 1 ) then
        call register_dataEntry(LIS_MOC_LSM_COUNT, LIS_MOC_SAG, &
            LIS_histData(n)%head_lsm_list,&
            n, 1, ntiles,(/"W/m2"/), 2, (/"IN ", "OUT"/),1,1,1,&
            model_patch=.true.)
    endif

    Call ESMF_ConfigFindLabel(modelSpecConfig, "ponding:", rc = rc)
    Call get_moc_attributes(modelSpecConfig, LIS_histData(n)%head_lsm_list, &
         "ponding", &
         "surface_ponding",  &
         "surface ponding",rc)
    if ( rc == 1 ) then
        call register_dataEntry(LIS_MOC_LSM_COUNT, LIS_MOC_PONDING, &
            LIS_histData(n)%head_lsm_list,&
            n, 1, ntiles,(/"mm"/), 1, (/"-"/),1,1,1,&
            model_patch=.true.)
    endif

    Call ESMF_ConfigFindLabel(modelSpecConfig, "ponding2:", rc = rc)
    Call get_moc_attributes(modelSpecConfig, LIS_histData(n)%head_lsm_list, &
         "ponding2", &
         "surface_ponding2",  &
         "surface ponding2",rc)
    if ( rc == 1 ) then
        call register_dataEntry(LIS_MOC_LSM_COUNT, LIS_MOC_PONDING2, &
            LIS_histData(n)%head_lsm_list,&
            n, 1, ntiles,(/"mm"/), 1, (/"-"/),1,1,1,&
            model_patch=.true.)
    endif

    Call ESMF_ConfigFindLabel(modelSpecConfig, "RsShaded:", rc = rc)
    Call get_moc_attributes(modelSpecConfig, LIS_histData(n)%head_lsm_list, &
         "RsShaded", &
         "shaded_stomatal_resistance",  &
         "shaded stomatal resistance",rc)
    if ( rc == 1 ) then
        call register_dataEntry(LIS_MOC_LSM_COUNT, LIS_MOC_RSSHA, &
            LIS_histData(n)%head_lsm_list,&
            n, 1, ntiles,(/"s/m"/), 1, (/"-"/),1,1,1,&
            model_patch=.true.)
    endif

    Call ESMF_ConfigFindLabel(modelSpecConfig, "RsSunlit:", rc = rc)
    Call get_moc_attributes(modelSpecConfig, LIS_histData(n)%head_lsm_list, &
         "RsSunlit", &
         "sunlit_stomatal_resistance",  &
         "sunlit stomatal resistance",rc)
    if ( rc == 1 ) then
        call register_dataEntry(LIS_MOC_LSM_COUNT, LIS_MOC_RSSUN, &
            LIS_histData(n)%head_lsm_list,&
            n, 1, ntiles,(/"s/m"/), 1, (/"-"/),1,1,1,&
            model_patch=.true.)
    endif
    
    Call ESMF_ConfigFindLabel(modelSpecConfig, "WCanoGapFrac:", rc = rc)
    Call get_moc_attributes(modelSpecConfig, LIS_histData(n)%head_lsm_list, &
         "WCanoGapFrac", &
         "within-canopy_gap_fraction_for_beam",  &
         "within-canopy gap fraction for beam",rc)
    if ( rc == 1 ) then
        call register_dataEntry(LIS_MOC_LSM_COUNT, LIS_MOC_WGAP, &
            LIS_histData(n)%head_lsm_list,&
            n, 1, ntiles,(/"-"/), 1, (/"-"/),1,1,1,&
            model_patch=.true.)
    endif

    Call ESMF_ConfigFindLabel(modelSpecConfig, "BCanoGapFrac:", rc = rc)
    Call get_moc_attributes(modelSpecConfig, LIS_histData(n)%head_lsm_list, &
         "BCanoGapFrac", &
         "between-canopy_gap_fraction_for_beam",  &
         "between-canopy gap fraction for beam",rc)
    if ( rc == 1 ) then
        call register_dataEntry(LIS_MOC_LSM_COUNT, LIS_MOC_BGAP, &
            LIS_histData(n)%head_lsm_list,&
            n, 1, ntiles,(/"-"/), 1, (/"-"/),1,1,1,&
            model_patch=.true.)
    endif
    
    call esmf_configfindlabel(modelspecconfig, "ChVeg:", rc = rc)
    call get_moc_attributes(modelspecconfig, lis_histdata(n)%head_lsm_list, &
         "ChVeg", &
         "sensible_heat_exchange_coefficient_over_vegetated_fraction",  &
         "sensible heat exchange coefficient over vegetated fraction",rc)
    if ( rc == 1 ) then
        call register_dataentry(lis_moc_lsm_count, LIS_MOC_CHV, &
            lis_histdata(n)%head_lsm_list,&
            n, 1, ntiles,(/"m/s"/), 1, (/"-"/),1,1,1,&
            model_patch=.true.)
    endif

    call esmf_configfindlabel(modelspecconfig, "ChBare:", rc = rc)
    call get_moc_attributes(modelspecconfig, lis_histdata(n)%head_lsm_list, &
         "ChBare", &
         "sensible_heat_exchange_coefficient_over_bare-ground_fraction",  &
         "sensible heat exchange coefficient over bare-ground fraction",rc)
    if ( rc == 1 ) then
        call register_dataentry(lis_moc_lsm_count, LIS_MOC_CHB, &
            lis_histdata(n)%head_lsm_list,&
            n, 1, ntiles,(/"m/s"/), 1, (/"-"/),1,1,1,&
            model_patch=.true.)
    endif

    Call ESMF_ConfigFindLabel(modelSpecConfig, "QhBare:", rc = rc)
    Call get_moc_attributes(modelSpecConfig, LIS_histData(n)%head_lsm_list, &
         "QhBare", &
         "bare_ground_sensible_heat",   &
         "bare ground sensible heat",rc)
    if ( rc == 1 ) then
        call register_dataEntry(LIS_MOC_LSM_COUNT, LIS_MOC_SHB, &
            LIS_histData(n)%head_lsm_list,&
            n, 1, ntiles,(/"W/m2"/), 2, (/"UP", "DN"/),1,1,1,&
            model_patch=.true.)
    endif


    Call ESMF_ConfigFindLabel(modelSpecConfig, "QhGrnd:", rc = rc)
    Call get_moc_attributes(modelSpecConfig, LIS_histData(n)%head_lsm_list, &
         "QhGrnd", &
         "ground_sensible_heat",   &
         "ground sensible heat",rc)
    if ( rc == 1 ) then
        call register_dataEntry(LIS_MOC_LSM_COUNT, LIS_MOC_SHG, &
            LIS_histData(n)%head_lsm_list,&
            n, 1, ntiles,(/"W/m2"/), 2, (/"UP", "DN"/),1,1,1,&
            model_patch=.true.)
    endif

    Call ESMF_ConfigFindLabel(modelSpecConfig, "QhCano:", rc = rc)
    Call get_moc_attributes(modelSpecConfig, LIS_histData(n)%head_lsm_list, &
         "QhCano", &
         "canopy_sensible_heat",   &
         "canopy sensible heat",rc)
    if ( rc == 1 ) then
        call register_dataEntry(LIS_MOC_LSM_COUNT, LIS_MOC_SHC, &
            LIS_histData(n)%head_lsm_list,&
            n, 1, ntiles,(/"W/m2"/), 2, (/"UP", "DN"/),1,1,1,&
            model_patch=.true.)
    endif


    Call ESMF_ConfigFindLabel(modelSpecConfig, "EvapHBare:", rc = rc)
    Call get_moc_attributes(modelSpecConfig, LIS_histData(n)%head_lsm_list, &
         "EvapBare", &
         "bare_ground_evaporation_heat",   &
         "bare ground evaporation heat",rc)
    if ( rc == 1 ) then
        call register_dataEntry(LIS_MOC_LSM_COUNT, LIS_MOC_EVB, &
            LIS_histData(n)%head_lsm_list,&
            n, 1, ntiles,(/"W/m2"/), 2, (/"UP", "DN"/),1,1,1,&
            model_patch=.true.)
    endif


    Call ESMF_ConfigFindLabel(modelSpecConfig, "EvapHGrnd:", rc = rc)
    Call get_moc_attributes(modelSpecConfig, LIS_histData(n)%head_lsm_list, &
         "EvapHGrnd", &
         "ground_evaporation_heat",   &
         "ground evaporation heat",rc)
    if ( rc == 1 ) then
        call register_dataEntry(LIS_MOC_LSM_COUNT, LIS_MOC_EVG, &
            LIS_histData(n)%head_lsm_list,&
            n, 1, ntiles,(/"W/m2"/), 2, (/"UP", "DN"/),1,1,1,&
            model_patch=.true.)
    endif


    Call ESMF_ConfigFindLabel(modelSpecConfig, "GrndHBare:", rc = rc)
    Call get_moc_attributes(modelSpecConfig, LIS_histData(n)%head_lsm_list, &
         "GrndHBare", &
         "bare_ground_heat_flux",   &
         "bare ground heat flux",rc)
    if ( rc == 1 ) then
        call register_dataEntry(LIS_MOC_LSM_COUNT, LIS_MOC_GHB, &
            LIS_histData(n)%head_lsm_list,&
            n, 1, ntiles,(/"W/m2"/), 2, (/"UP", "DN"/),1,1,1,&
            model_patch=.true.)
    endif

    Call ESMF_ConfigFindLabel(modelSpecConfig, "GrndHVeg:", rc = rc)
    Call get_moc_attributes(modelSpecConfig, LIS_histData(n)%head_lsm_list, &
         "GrndHVeg", &
         "vegetated_ground_heat_flux",   &
         "vegetated ground heat flux",rc)
    if ( rc == 1 ) then
        call register_dataEntry(LIS_MOC_LSM_COUNT, LIS_MOC_GHV, &
            LIS_histData(n)%head_lsm_list,&
            n, 1, ntiles,(/"W/m2"/), 2, (/"UP", "DN"/),1,1,1,&
            model_patch=.true.)
    endif


    Call ESMF_ConfigFindLabel(modelSpecConfig, "IRC:", rc = rc)
    Call get_moc_attributes(modelSpecConfig, LIS_histData(n)%head_lsm_list, &
         "IRC", &
         "canopy_net_long_wave_radiation",   &
         "canopy net long wave radiation",rc)
    if ( rc == 1 ) then
        call register_dataEntry(LIS_MOC_LSM_COUNT, LIS_MOC_IRC, &
            LIS_histData(n)%head_lsm_list,&
            n, 1, ntiles,(/"W/m2"/), 2, (/"UP", "DN"/),1,1,1,&
            model_patch=.true.)
    endif


    Call ESMF_ConfigFindLabel(modelSpecConfig, "IRV:", rc = rc)
    Call get_moc_attributes(modelSpecConfig, LIS_histData(n)%head_lsm_list, &
         "IRV", &
         "vegetated_ground_net_long_wave_radiation",   &
         "vegetated ground net long wave radiation",rc)
    if ( rc == 1 ) then
        call register_dataEntry(LIS_MOC_LSM_COUNT, LIS_MOC_IRV, &
            LIS_histData(n)%head_lsm_list,&
            n, 1, ntiles,(/"W/m2"/), 2, (/"UP", "DN"/),1,1,1,&
            model_patch=.true.)
    endif

    Call ESMF_ConfigFindLabel(modelSpecConfig, "IRB:", rc = rc)
    Call get_moc_attributes(modelSpecConfig, LIS_histData(n)%head_lsm_list, &
         "IRB", &
         "bare_ground_net_long_wave_radiation",   &
         "bare ground net long wave radiation",rc)
    if ( rc == 1 ) then
        call register_dataEntry(LIS_MOC_LSM_COUNT, LIS_MOC_IRB, &
            LIS_histData(n)%head_lsm_list,&
            n, 1, ntiles,(/"W/m2"/), 2, (/"UP", "DN"/),1,1,1,&
            model_patch=.true.)
    endif


    Call ESMF_ConfigFindLabel(modelSpecConfig, "HeatTR:", rc = rc)
    Call get_moc_attributes(modelSpecConfig, LIS_histData(n)%head_lsm_list, &
         "HeatTR", &
         "transpiration_heat",   &
         "transpiration heat",rc)
    if ( rc == 1 ) then
        call register_dataEntry(LIS_MOC_LSM_COUNT, LIS_MOC_HTR, &
            LIS_histData(n)%head_lsm_list,&
            n, 1, ntiles,(/"W/m2"/), 2, (/"UP", "DN"/),1,1,1,&
            model_patch=.true.)
    endif


    Call ESMF_ConfigFindLabel(modelSpecConfig, "HeatEVC:", rc = rc)
    Call get_moc_attributes(modelSpecConfig, LIS_histData(n)%head_lsm_list, &
         "HeatEVC", &
         "canopy_evaporation_heat",   &
         "canopy evaporation heat", rc)
    if ( rc == 1 ) then
        call register_dataEntry(LIS_MOC_LSM_COUNT, LIS_MOC_HEVC, &
            LIS_histData(n)%head_lsm_list,&
            n, 1, ntiles,(/"W/m2"/), 2, (/"UP", "DN"/),1,1,1,&
            model_patch=.true.)
    endif


    Call ESMF_ConfigFindLabel(modelSpecConfig, "ChLeaf:", rc = rc)
    Call get_moc_attributes(modelSpecConfig, LIS_histData(n)%head_lsm_list, &
         "ChLeaf", &
         "leaf_exchange_coefficient",  &
         "leaf exchange coefficient",rc)
    if ( rc == 1 ) then
        call register_dataEntry(LIS_MOC_LSM_COUNT, LIS_MOC_CHLEAF, &
            LIS_histData(n)%head_lsm_list,&
            n, 1, ntiles,(/"m/s"/), 1, (/"-"/),1,1,1,&
            model_patch=.true.)
    endif

    Call ESMF_ConfigFindLabel(modelSpecConfig, "ChUC:", rc = rc)
    Call get_moc_attributes(modelSpecConfig, LIS_histData(n)%head_lsm_list, &
         "ChUC", &
         "under_canopy_exchange_coefficient",  &
         "under canopy exchange coefficient",rc)
    if ( rc == 1 ) then
        call register_dataEntry(LIS_MOC_LSM_COUNT, LIS_MOC_CHUC, &
            LIS_histData(n)%head_lsm_list,&
            n, 1, ntiles,(/"m/s"/), 1, (/"-"/),1,1,1,&
            model_patch=.true.)
    endif


    Call ESMF_ConfigFindLabel(modelSpecConfig, "ChV2:", rc = rc)
    Call get_moc_attributes(modelSpecConfig, LIS_histData(n)%head_lsm_list, &
         "ChV2", &
         "sensible_heat_exchange_coefficient_over_vegetated_fraction",  &
         "sensible heat exchange coefficient over vegetated fraction",rc)
    if ( rc == 1 ) then
        call register_dataEntry(LIS_MOC_LSM_COUNT, LIS_MOC_CHV2, &
            LIS_histData(n)%head_lsm_list,&
            n, 1, ntiles,(/"m/s"/), 1, (/"-"/),1,1,1,&
            model_patch=.true.)
    endif


    Call ESMF_ConfigFindLabel(modelSpecConfig, "ChB2:", rc = rc)
    Call get_moc_attributes(modelSpecConfig, LIS_histData(n)%head_lsm_list, &
         "ChB2", &
         "sensible_heat_exchange_coefficient_over_bare_ground",  &
         "sensible heat exchange coefficient over bare ground",rc)
    if ( rc == 1 ) then
        call register_dataEntry(LIS_MOC_LSM_COUNT, LIS_MOC_CHB2, &
            LIS_histData(n)%head_lsm_list,&
            n, 1, ntiles,(/"m/s"/), 1, (/"-"/),1,1,1,&
            model_patch=.true.)
    endif


    Call ESMF_ConfigFindLabel(modelSpecConfig, "fpice:", rc = rc)
    Call get_moc_attributes(modelSpecConfig, LIS_histData(n)%head_lsm_list, &
         "fpice", &
         "snow_fraction_in_precipitation",  &
         "snow fraction in precipitation",rc)
    if ( rc == 1 ) then
        call register_dataEntry(LIS_MOC_LSM_COUNT, LIS_MOC_FPICE, &
            LIS_histData(n)%head_lsm_list,&
            n, 1, ntiles,(/"-"/), 1, (/"-"/),1,1,1,&
            model_patch=.true.)
    endif
    !<- end NoahMP ->

! Snow model 
    call ESMF_ConfigFindLabel(modelSpecConfig,"ZP_SNOWSWE:",rc=rc)
    call get_moc_attributes(modelSpecConfig, LIS_histData(n)%head_lsm_list, &
         "LayerLiquidWaterEquivalent",&
         "Snow_layer_liquid_Water_Equivalent",&
         "Snow layer liquid Water Equivalent",rc)
    if ( rc == 1 ) then
       call register_dataEntry(LIS_MOC_LSM_COUNT, LIS_MOC_SNOWLIQPROF,&
            LIS_histData(n)%head_lsm_list,&
            n,1,ntiles,(/"kg/m2"/),1,(/"-"/),1,1,1,&
            model_patch=.true.)
    endif

    call ESMF_ConfigFindLabel(modelSpecConfig,"ZP_SNOWHEAT:",rc=rc)
    call get_moc_attributes(modelSpecConfig, LIS_histData(n)%head_lsm_list, &
         "LayerHeatContent",&
         "Snow_layer_Heat_content",&
         "Snow layer Heat content",rc)
    if ( rc == 1 ) then
       call register_dataEntry(LIS_MOC_LSM_COUNT, LIS_MOC_SNOWHEATCONTENTPROF,&
            LIS_histData(n)%head_lsm_list,&
            n,1,ntiles,(/"J/m2"/),1,(/"-"/),1,1,1,&
            model_patch=.true.)
    endif

    call ESMF_ConfigFindLabel(modelSpecConfig,"ZP_SNOWRHO:",rc=rc)
    call get_moc_attributes(modelSpecConfig, LIS_histData(n)%head_lsm_list, &
         "LayerDensity",&
         "Snow_layer_Density",&
         "Snow layer Density",rc)
    if ( rc == 1 ) then
       call register_dataEntry(LIS_MOC_LSM_COUNT, LIS_MOC_SNOWRHOPROF,&
            LIS_histData(n)%head_lsm_list,&
            n,1,ntiles,(/"kg/m3"/),1,(/"-"/),1,1,1,&
            model_patch=.true.)
    endif

    call ESMF_ConfigFindLabel(modelSpecConfig,"ZP_SNOWALB:",rc=rc)
    call get_moc_attributes(modelSpecConfig, LIS_histData(n)%head_lsm_list, &
         "Surface_albedo",&
         "Snow_surface_albedo",&
         "Snow surface albedo",rc)
    if ( rc == 1 ) then
       call register_dataEntry(LIS_MOC_LSM_COUNT, LIS_MOC_SNOWALB,&
            LIS_histData(n)%head_lsm_list,&
            n,1,ntiles,(/"-"/),1,(/"-"/),1,1,1,&
            model_patch=.true.)
    endif

    call ESMF_ConfigFindLabel(modelSpecConfig,"ZP_SNOWGRAN1:",rc=rc)
    call get_moc_attributes(modelSpecConfig, LIS_histData(n)%head_lsm_list, &
         "LayerGrainParameter1",&
         "Snow_layer_grain_parameter1",&
         "Snow layer grain parameter 1",rc)
    if ( rc == 1 ) then
       call register_dataEntry(LIS_MOC_LSM_COUNT, LIS_MOC_SNOWGRAIN1PROF,&
            LIS_histData(n)%head_lsm_list,&
            n,1,ntiles,(/"-"/),1,(/"-"/),1,1,1,&
            model_patch=.true.)
    endif

    call ESMF_ConfigFindLabel(modelSpecConfig,"ZP_SNOWGRAN2:",rc=rc)
    call get_moc_attributes(modelSpecConfig, LIS_histData(n)%head_lsm_list, &
         "LayerGrainParameter 2",&
         "Snow_layer_ grain_parameter2",&
         "Snow layer grain parameter 2",rc)
    if ( rc == 1 ) then
       call register_dataEntry(LIS_MOC_LSM_COUNT, LIS_MOC_SNOWGRAIN2PROF,&
            LIS_histData(n)%head_lsm_list,&
            n,1,ntiles,(/"-"/),1,(/"-"/),1,1,1,&
            model_patch=.true.)
    endif

    call ESMF_ConfigFindLabel(modelSpecConfig,"ZP_SNOWHIST:",rc=rc)
    call get_moc_attributes(modelSpecConfig, LIS_histData(n)%head_lsm_list, &
         "LayerHistoricalParameter",&
         "Snow_layer_historical_parameter",&
         "Snow layer Historical parameter (-) in {0-5}",rc)
    if ( rc == 1 ) then
       call register_dataEntry(LIS_MOC_LSM_COUNT, LIS_MOC_SNOWHISTPROF,&
            LIS_histData(n)%head_lsm_list,&
            n,1,ntiles,(/"-"/),1,(/"-"/),1,1,1,&
            model_patch=.true.)
    endif

    call ESMF_ConfigFindLabel(modelSpecConfig,"ZP_SNOWAGE:",rc=rc)
    call get_moc_attributes(modelSpecConfig, LIS_histData(n)%head_lsm_list, &
         "AgeSinceSnowfall",&
         "Snow_layer_age_since_snowfall",&
         "Snow layer age since snowfall",rc)
    if ( rc == 1 ) then
       call register_dataEntry(LIS_MOC_LSM_COUNT, LIS_MOC_SNOWAGEPROF,&
            LIS_histData(n)%head_lsm_list,&
            n,1,ntiles,(/"day"/),1,(/"-"/),1,1,1,&
            model_patch=.true.)
    endif

    call ESMF_ConfigFindLabel(modelSpecConfig,"ZP_SNOWLIQ:",rc=rc)
    call get_moc_attributes(modelSpecConfig, LIS_histData(n)%head_lsm_list, &
         "LiquidWaterContent",&
         "Snow_layer_liquid_water_content",&
         "Snow layer liquid water content",rc)
    if ( rc == 1 ) then
       call register_dataEntry(LIS_MOC_LSM_COUNT, LIS_MOC_SNOWLIQCONTENTPROF,&
            LIS_histData(n)%head_lsm_list,&
            n,1,ntiles,(/"m"/),1,(/"-"/),1,1,1,&
            model_patch=.true.)
    endif

    call ESMF_ConfigFindLabel(modelSpecConfig,"ZP_SNOWTEMP:",rc=rc)
    call get_moc_attributes(modelSpecConfig, LIS_histData(n)%head_lsm_list, &
         "LayerTemperature",&
         "Snowlayer_temperature",&
         "Snow layer temperature",rc)
    if ( rc == 1 ) then
       call register_dataEntry(LIS_MOC_LSM_COUNT, LIS_MOC_SNOWTEMPPROF,&
            LIS_histData(n)%head_lsm_list,&
            n,1,ntiles,(/"K"/),1,(/"-"/),1,1,1,&
            model_patch=.true.)
    endif

    call ESMF_ConfigFindLabel(modelSpecConfig,"ZP_SNOWDZ:",rc=rc)
    call get_moc_attributes(modelSpecConfig, LIS_histData(n)%head_lsm_list, &
         "LayerThickness",&
         "Snow_layer_thickness",&
         "Snow layer thickness",rc)
    if ( rc == 1 ) then
       call register_dataEntry(LIS_MOC_LSM_COUNT, LIS_MOC_SNOWHIGHTPROF,&
            LIS_histData(n)%head_lsm_list,&
            n,1,ntiles,(/"m"/),1,(/"-"/),1,1,1,&
            model_patch=.true.)
    endif

    call ESMF_ConfigFindLabel(modelSpecConfig,"ZP_THRUFAL:",rc=rc)
    call get_moc_attributes(modelSpecConfig, LIS_histData(n)%head_lsm_list, &
         "LiquidWaterLeavesSnowpack",&
         "Rate_that_liquid_water_leaves_snowpack",&
         "Rate that liquid water leaves snowpack",rc)
    if ( rc == 1 ) then
       call register_dataEntry(LIS_MOC_LSM_COUNT, LIS_MOC_SNOWQS,&
            LIS_histData(n)%head_lsm_list,&
            n,1,ntiles,(/"kg/m2s"/),1,(/"OUT"/),1,1,1,&
            model_patch=.true.)
    endif

    call ESMF_ConfigFindLabel(modelSpecConfig,"ZP_GRNDFLUX:",rc=rc)
    call get_moc_attributes(modelSpecConfig, LIS_histData(n)%head_lsm_list, &
         "SoilsnowHeatFlux",&
         "Soilsnow_interface_heat_flux",&
         "Soilsnow interface heat flux",rc)
    if ( rc == 1 ) then
       call register_dataEntry(LIS_MOC_LSM_COUNT, LIS_MOC_SNOWSOILHEATFLUX,&
            LIS_histData(n)%head_lsm_list,&
            n,1,ntiles,(/"W/m2"/),1,(/"-"/),1,1,1,&
            model_patch=.true.)
    endif

    call ESMF_ConfigFindLabel(modelSpecConfig,"ZP_SNDRIFT:",rc=rc)
    call get_moc_attributes(modelSpecConfig, LIS_histData(n)%head_lsm_list, &
         "BlowingSnowSublimation",&
         "Blowing_snow_sublimation",&
         "Blowing snow sublimation",rc)
    if ( rc == 1 ) then
       call register_dataEntry(LIS_MOC_LSM_COUNT, LIS_MOC_BLOWINGSNOWSUBLIM,&
            LIS_histData(n)%head_lsm_list,&
            n,1,ntiles,(/"kg/m2s"/),1,(/"UP"/),1,1,1,&
            model_patch=.true.)
    endif

    call ESMF_ConfigFindLabel(modelSpecConfig,"ZP_RI:",rc=rc)
    call get_moc_attributes(modelSpecConfig, LIS_histData(n)%head_lsm_list, &
         "RichardsonNumber",&
         "Richardson_number",&
         "Richardson number",rc)
    if ( rc == 1 ) then
       call register_dataEntry(LIS_MOC_LSM_COUNT, LIS_MOC_SNOWRECHARD,&
            LIS_histData(n)%head_lsm_list,&
            n,1,ntiles,(/"-"/),1,(/"-"/),1,1,1,&
            model_patch=.true.)
    endif

    call ESMF_ConfigFindLabel(modelSpecConfig,"ZP_EMISNOW:",rc=rc)
    call get_moc_attributes(modelSpecConfig, LIS_histData(n)%head_lsm_list, &
         "SnowSurfaceEmissivity",&
         "Snow_surface_emissivity",&
         "Snow surface emissivity",rc)
    if ( rc == 1 ) then
       call register_dataEntry(LIS_MOC_LSM_COUNT, LIS_MOC_SNOWEMISS,&
            LIS_histData(n)%head_lsm_list,&
            n,1,ntiles,(/"-"/),1,(/"-"/),1,1,1,&
            model_patch=.true.)
    endif

    call ESMF_ConfigFindLabel(modelSpecConfig,"ZP_CDSNOW:",rc=rc)
    call get_moc_attributes(modelSpecConfig, LIS_histData(n)%head_lsm_list, &
         "DragCoefficientForMomentum",&
         "Drag_coefficient_for_momentum_over_snow",&
         "Drag coefficient for momentum over snow",rc)
    if ( rc == 1 ) then
       call register_dataEntry(LIS_MOC_LSM_COUNT, LIS_MOC_SNOWCM,&
            LIS_histData(n)%head_lsm_list,&
            n,1,ntiles,(/"-"/),1,(/"-"/),1,1,1,&
            model_patch=.true.)
    endif

    call ESMF_ConfigFindLabel(modelSpecConfig,"ZP_USTARSNOW:",rc=rc)
    call get_moc_attributes(modelSpecConfig, LIS_histData(n)%head_lsm_list, &
         "FrictionVelocityOverSnow",&
         "Friction_velocity_over_snow",&
         "Friction velocity over snow",rc)
    if ( rc == 1 ) then
       call register_dataEntry(LIS_MOC_LSM_COUNT, LIS_MOC_SNOWSHEARVLOCITY,&
            LIS_histData(n)%head_lsm_list,&
            n,1,ntiles,(/"m/s"/),1,(/"-"/),1,1,1,&
            model_patch=.true.)
    endif

    call ESMF_ConfigFindLabel(modelSpecConfig,"ZP_CHSNOW:",rc=rc)
    call get_moc_attributes(modelSpecConfig, LIS_histData(n)%head_lsm_list, &
         "DragCoefficientForHeat",&
         "Drag_coefficient_for_heat_over_snow",&
         "Drag coefficient for heat over snow",rc)
    if ( rc == 1 ) then
       call register_dataEntry(LIS_MOC_LSM_COUNT, LIS_MOC_SNOWHEATDRAG,&
            LIS_histData(n)%head_lsm_list,&
            n,1,ntiles,(/"-"/),1,(/"-"/),1,1,1,&
            model_patch=.true.)
    endif

    call ESMF_ConfigFindLabel(modelSpecConfig,"ZP_SNOWHMASS:",rc=rc)
    call get_moc_attributes(modelSpecConfig, LIS_histData(n)%head_lsm_list, &
         "HeatContentChangeDuetoMassChanges",&
         "Heat_content_change_due_to_mass_changes_in_snowpack",&
         "Heat content change due to mass changes in snowpack",rc)
    if ( rc == 1 ) then
       call register_dataEntry(LIS_MOC_LSM_COUNT, LIS_MOC_SNOWDELTAHEAT,&
            LIS_histData(n)%head_lsm_list,&
            n,1,ntiles,(/"J/m2"/),1,(/"-"/),1,1,1,&
            model_patch=.true.)
    endif

    call ESMF_ConfigFindLabel(modelSpecConfig,"ZP_QS:",rc=rc)
    call get_moc_attributes(modelSpecConfig, LIS_histData(n)%head_lsm_list, &
         "SurfaceHumidity",&
         "surface_humidity",&
         "surface humidity",rc)
    if ( rc == 1 ) then
       call register_dataEntry(LIS_MOC_LSM_COUNT, LIS_MOC_SNOWSURFACEQ,&
            LIS_histData(n)%head_lsm_list,&
            n,1,ntiles,(/"kg/kg"/),1,(/"-"/),1,1,1,&
            model_patch=.true.)
    endif

!  snow model 


    !<- RUC addition ->
    ! RUC  density of frozen precipitation (kg m{-3})
    call ESMF_ConfigFindLabel(modelSpecConfig,"Density_FrzRain:",rc=rc)
    call get_moc_attributes(modelSpecConfig, LIS_histData(n)%head_lsm_list,&
         "Density_FrzRain",&
         "frozen_rain_density",&
         "frozen rain density",rc)
    if ( rc == 1 ) then
       call register_dataEntry(LIS_MOC_LSM_COUNT,LIS_MOC_FRZPREC_DEN,&
            LIS_histData(n)%head_lsm_list,&
            n,1,ntiles,(/"kg/m3"/),1,(/"-"/),1,1,1)
    endif

    ! RUC   time-step frozen precipitation (kg m{-2})
    call ESMF_ConfigFindLabel(modelSpecConfig,"TimeStep_FrzRain:",rc=rc)
    call get_moc_attributes(modelSpecConfig, LIS_histData(n)%head_lsm_list,&
         "TimeStep_FrzRain",&
         "Time_Step_Frozen_Rain",&
         "time step frozen rain",rc)
    if ( rc == 1 ) then
       call register_dataEntry(LIS_MOC_LSM_COUNT, LIS_MOC_FRZPREC,&
            LIS_histData(n)%head_lsm_list,&
            n,1,ntiles,(/"kg/m2"/),1,(/"-"/),1,1,1)
    endif


    !  RUC: effective cloud water mixing ratio at the surface 
    call ESMF_ConfigFindLabel(modelSpecConfig,"MixRatio_QCG:",rc=rc)
    call get_moc_attributes(modelSpecConfig, LIS_histData(n)%head_lsm_list,&
         "MixRatio_QCG",&
         "effective_cloud_water_mixing_ratio_at_the_surface",&
         "effective cloud water mixing ratio at the surface",rc)
    if ( rc == 1 ) then
       call register_dataEntry(LIS_MOC_LSM_COUNT,LIS_MOC_QCG,&
            LIS_histData(n)%head_lsm_list,&
            n,1,ntiles,(/"kg/kg"/),1,(/"-"/),1,1,1,&
            model_patch=.true.)
    endif

    !  RUC:  effective mixing ratio at the surface ( kg kg{-1} )
    call ESMF_ConfigFindLabel(modelSpecConfig,"MixRatio_QVG:",rc=rc)
    call get_moc_attributes(modelSpecConfig, LIS_histData(n)%head_lsm_list,&
         "MixRatio_QVG",&
         "effective_mixing_ratio_at_the_surface",&
         "effective mixing ratio at the surface",rc)
    if ( rc == 1 ) then
       call register_dataEntry(LIS_MOC_LSM_COUNT,LIS_MOC_QVG,&
            LIS_histData(n)%head_lsm_list,&
            n,1,ntiles,(/"kg/kg"/),1,(/"-"/),1,1,1,&
            model_patch=.true.)
    endif

    ! RUC:  surface water vapor mixing ratio at satration (kg/kg) 
    call ESMF_ConfigFindLabel(modelSpecConfig,"MixRatio_QSG:",rc=rc)
    call get_moc_attributes(modelSpecConfig, LIS_histData(n)%head_lsm_list,&
         "MixRatio_QSG",&
         "surface_water_vapor_mixing_ratio_at_satration",&
         "surface water vapor mixing ratio at satration",rc)
    if ( rc == 1 ) then
       call register_dataEntry(LIS_MOC_LSM_COUNT,LIS_MOC_QCG,&
            LIS_histData(n)%head_lsm_list,&
            n,1,ntiles,(/"kg/kg"/),1,(/"-"/),1,1,1,&
            model_patch=.true.)
    endif

   ! RUC  specific humidity at the surface [kg/kg]
    call ESMF_ConfigFindLabel(modelSpecConfig,"Qair_sfc:",rc=rc)
    call get_moc_attributes(modelSpecConfig, LIS_histData(n)%head_lsm_list, &
         "Qair_sfc",&
         "specific_humidity_at_the_surface",&
         "specific humidity at the surface",rc)
    if ( rc == 1 ) then
       call register_dataEntry(LIS_MOC_LSM_COUNT,LIS_MOC_QSFC,&
            LIS_histData(n)%head_lsm_list,&
            n,1,ntiles,(/"kg/kg"/),1,(/"-"/),2,1,1,&
            model_patch=.true.)
    endif


    ! RUC  snow temperature at 7.5 cm depth (k)
    call ESMF_ConfigFindLabel(modelSpecConfig,"SnowT7.5cm:",rc=rc)
    call get_moc_attributes(modelSpecConfig, LIS_histData(n)%head_lsm_list, &
         "SnowT7.5cm",&
         "snow_temperature_at_7.5_cm_depth",&
         "snow temperature at 7.5 cm depth",rc)
    if ( rc == 1 ) then
       call register_dataEntry(LIS_MOC_LSM_COUNT,LIS_MOC_SNNOT75CM,&
            LIS_histData(n)%head_lsm_list,&
            n,1,ntiles,(/"K"/),1,(/"-"/),1,1,1,&
            model_patch=.true.)
    endif
    
    ! RUC  dewfall (or frostfall for t<273.15) ( m )
    call ESMF_ConfigFindLabel(modelSpecConfig,"Dew_Frost:",rc=rc)
    call get_moc_attributes(modelSpecConfig, LIS_histData(n)%head_lsm_list,&
         "Dew_Frost",&
         "dew_or_frost",&
         "dew or frost",rc)
    if ( rc == 1 ) then
       call register_dataEntry(LIS_MOC_LSM_COUNT,LIS_MOC_DEW_FROST,&
         LIS_histData(n)%head_lsm_list,&
            n,1,ntiles,(/"m"/),1,(/"-"/),2,1,1)
    endif

    ! RUC  throughfall of precipitation from canopy (kg m{-2} s{-1})
    call ESMF_ConfigFindLabel(modelSpecConfig,"Throughfall_Prcp:",rc=rc)
    call get_moc_attributes(modelSpecConfig, LIS_histData(n)%head_lsm_list,&
         "Throughfall_Prcp",&
         "throughfall_of_precipitation_from_canopy",&
         "throughfall of precipitation from canopy",rc)
    if ( rc == 1 ) then
       call register_dataEntry(LIS_MOC_LSM_COUNT, LIS_MOC_DRIP,&
         LIS_histData(n)%head_lsm_list,&
            n,1,ntiles,(/"kg/m2s"/),1,(/"-"/),2,1,1)
    endif

    ! RUC  snow heat flux (w/m^2: negative, if downward from surface)
    call ESMF_ConfigFindLabel(modelSpecConfig,"Qh_Snow:",rc=rc)
    call get_moc_attributes(modelSpecConfig, LIS_histData(n)%head_lsm_list,&
         "Qh_Snow",&
         "snow_heat_flux",&
         "snow heat flux",rc)
    if ( rc == 1 ) then
       call register_dataEntry(LIS_MOC_LSM_COUNT,LIS_QH_SNOW,&
         LIS_histData(n)%head_lsm_list,&
            n,1,ntiles,(/"W/m2"/),1,(/"-"/),2,1,1)
    endif

    ! RUC  run total snowfall accumulation (kg m{-2})
    call ESMF_ConfigFindLabel(modelSpecConfig,"RunTotal_Snowf:",rc=rc)
    call get_moc_attributes(modelSpecConfig, LIS_histData(n)%head_lsm_list, &
         "RunTotal_Snowf",&
         "Run_Total_Snow_Fall",&
         "run total snow fall",rc)
    if ( rc == 1 ) then
       call register_dataEntry(LIS_MOC_LSM_COUNT, LIS_MOC_ACC_SNOWF,&
            LIS_histData(n)%head_lsm_list,&
            n,1,ntiles,(/"kg/m2"/),1,(/"-"/),1,1,1,&
            model_patch=.true.)
    endif
    
    ! RUC  run total frozen precipitation accumulation (kg m{-2})
    call ESMF_ConfigFindLabel(modelSpecConfig,"RunTotal_FrzRain:",rc=rc)
    call get_moc_attributes(modelSpecConfig, LIS_histData(n)%head_lsm_list, &
         "RunTotal_FrzRain",&
         "Run_Total_Frozen_Precipitation",&
         "run total frozen precipitation",rc)
    if ( rc == 1 ) then
       call register_dataEntry(LIS_MOC_LSM_COUNT, LIS_MOC_ACC_FRZPREC,&
            LIS_histData(n)%head_lsm_list,&
            n,1,ntiles,(/"kg/m2"/),1,(/"-"/),1,1,1,&
            model_patch=.true.)
    endif

    ! RUC  run total evaporation flux accumulation (kg m{-2})
    call ESMF_ConfigFindLabel(modelSpecConfig,"RunTotal_Evap:",rc=rc)
    call get_moc_attributes(modelSpecConfig, LIS_histData(n)%head_lsm_list, &
         "RunTotal_Evap",&
         "Run_Total_Evaporation_Flux",&
         "run total evaporation flux",rc)
    if ( rc == 1 ) then
       call register_dataEntry(LIS_MOC_LSM_COUNT, LIS_MOC_ACC_EVAP,&
            LIS_histData(n)%head_lsm_list,&
            n,1,ntiles,(/"kg/m2"/),1,(/"-"/),1,1,1,&
            model_patch=.true.)
    endif

    ! RUC  snow depth threshold ( m )
    call ESMF_ConfigFindLabel(modelSpecConfig,"SnowThresh:",rc=rc)
    call get_moc_attributes(modelSpecConfig, LIS_histData(n)%head_lsm_list, &
         "SnowThresh",&
         "Snow_depth_threshold",&
         "snow depth threshold",rc)
    if ( rc == 1 ) then
       call register_dataEntry(LIS_MOC_LSM_COUNT, LIS_MOC_SNOWTHRESH,&
            LIS_histData(n)%head_lsm_list,&
            n,1,ntiles,(/"m"/),1,(/"-"/),1,1,1,&
            model_patch=.true.)
    endif
    
    !<- end of RUC addition -> 

!   <- AWRAL ->
    call ESMF_ConfigFindLabel(modelSpecConfig,"sr:",rc=rc)
    call get_moc_attributes(modelSpecConfig, LIS_histData(n)%head_lsm_list, &
         "sr",&
         "volume_of_water_in_the_surface_water_store",&
         "volume of water in the surface water store",rc)
    if ( rc == 1 ) then
       call register_dataEntry(LIS_MOC_LSM_COUNT,LIS_MOC_SR, &
            LIS_histData(n)%head_lsm_list,&
            n,1,ntiles,(/"mm"/),1,("-"),2,1,1,&
            model_patch=.true.)
    endif
     
    call ESMF_ConfigFindLabel(modelSpecConfig,"sg:",rc=rc)
    call get_moc_attributes(modelSpecConfig, LIS_histData(n)%head_lsm_list, &
         "sg",&
         "groundwater_storage_in_the_unconfined_aquifer",&
         "groundwater storage in the unconfined aquifer",rc)
    if ( rc == 1 ) then
       call register_dataEntry(LIS_MOC_LSM_COUNT,LIS_MOC_SG, &
            LIS_histData(n)%head_lsm_list,&
            n,1,ntiles,(/"mm"/),1,("-"),2,1,1,&
            model_patch=.true.)
    endif

    call ESMF_ConfigFindLabel(modelSpecConfig,"s0:",rc=rc)
    call get_moc_attributes(modelSpecConfig, LIS_histData(n)%head_lsm_list, &
         "s0",&
         "water_storage_in_the_surface_soil_layer_for_each_hru",&
         "water storage in the surface soil layer for each hru",rc)
    if ( rc == 1 ) then
       call register_dataEntry(LIS_MOC_LSM_COUNT,LIS_MOC_S0_HRU, &
            LIS_histData(n)%head_lsm_list,&
            n,1,ntiles,(/"mm"/),1,("-"),2,1,1,&
            model_patch=.true.)
    endif

    call ESMF_ConfigFindLabel(modelSpecConfig,"ss:",rc=rc)
    call get_moc_attributes(modelSpecConfig, LIS_histData(n)%head_lsm_list, &
         "ss",&
         "water_content_of_the_shallow_soil_store_for_each_hru",&
         "water content of the shallow soil store for each hru",rc)
    if ( rc == 1 ) then
       call register_dataEntry(LIS_MOC_LSM_COUNT,LIS_MOC_SS_HRU, &
            LIS_histData(n)%head_lsm_list,&
            n,1,ntiles,(/"mm"/),1,("-"),2,1,1,&
            model_patch=.true.)
    endif

    call ESMF_ConfigFindLabel(modelSpecConfig,"sd:",rc=rc)
    call get_moc_attributes(modelSpecConfig, LIS_histData(n)%head_lsm_list, &
         "sd",&
         "water_content_of_the_deep_soil_store_for_each_hru",&
         "water content of the deep soil store for each hru",rc)
    if ( rc == 1 ) then
       call register_dataEntry(LIS_MOC_LSM_COUNT,LIS_MOC_SD_HRU, &
            LIS_histData(n)%head_lsm_list,&
            n,1,ntiles,(/"mm"/),1,("-"),2,1,1,&
            model_patch=.true.)
    endif

    call ESMF_ConfigFindLabel(modelSpecConfig,"mleaf:",rc=rc)
    call get_moc_attributes(modelSpecConfig, LIS_histData(n)%head_lsm_list, &
         "mleaf",&
         "leaf_biomass_for_each_hru",&
         "leaf biomass for each hru",rc)
    if ( rc == 1 ) then
       call register_dataEntry(LIS_MOC_LSM_COUNT,LIS_MOC_MLEAF_HRU, &
            LIS_histData(n)%head_lsm_list,&
            n,1,ntiles,(/"kg/m2"/),1,("-"),2,1,1,&
            model_patch=.true.)
    endif

    call ESMF_ConfigFindLabel(modelSpecConfig,"e0:",rc=rc)
    call get_moc_attributes(modelSpecConfig, LIS_histData(n)%head_lsm_list, &
         "e0",&
         "potential_evaporation",&
         "potential evaporation",rc)
    if ( rc == 1 ) then
       call register_dataEntry(LIS_MOC_LSM_COUNT,LIS_MOC_E0, &
            LIS_histData(n)%head_lsm_list,&
            n,1,ntiles,(/"mm"/),1,("-"),2,1,1,&
            model_patch=.true.)
    endif

    call ESMF_ConfigFindLabel(modelSpecConfig,"etot:",rc=rc)
    call get_moc_attributes(modelSpecConfig, LIS_histData(n)%head_lsm_list, &
         "etot",&
         "actual_evapotranspiration",&
         "actual evapotranspiration",rc)
    if ( rc == 1 ) then
       call register_dataEntry(LIS_MOC_LSM_COUNT,LIS_MOC_ETOT, &
            LIS_histData(n)%head_lsm_list,&
            n,1,ntiles,(/"mm"/),1,("-"),2,1,1,&
            model_patch=.true.)
    endif

    call ESMF_ConfigFindLabel(modelSpecConfig,"dd:",rc=rc)
    call get_moc_attributes(modelSpecConfig, LIS_histData(n)%head_lsm_list, &
         "dd",&
         "vertical_drainage_from_the_bottom_of_the_deep_soil_layer",&
         "vertical drainage from the bottom of the deep soil layer",rc)
    if ( rc == 1 ) then
       call register_dataEntry(LIS_MOC_LSM_COUNT,LIS_MOC_DD, &
            LIS_histData(n)%head_lsm_list,&
            n,1,ntiles,(/"mm"/),1,("-"),2,1,1,&
            model_patch=.true.)
    endif

    call ESMF_ConfigFindLabel(modelSpecConfig,"s0_avg:",rc=rc)
    call get_moc_attributes(modelSpecConfig, LIS_histData(n)%head_lsm_list, &
         "s0_avg",&
         "water_storage_in_the_surface_soil_layer",&
         "water storage in the surface soil layer",rc)
    if ( rc == 1 ) then
       call register_dataEntry(LIS_MOC_LSM_COUNT,LIS_MOC_S0, &
            LIS_histData(n)%head_lsm_list,&
            n,1,ntiles,(/"mm"/),1,("-"),2,1,1,&
            model_patch=.true.)
    endif

    call ESMF_ConfigFindLabel(modelSpecConfig,"ss_avg:",rc=rc)
    call get_moc_attributes(modelSpecConfig, LIS_histData(n)%head_lsm_list, &
         "ss_avg",&
         "water_content_of_the_shallow_soil_store",&
         "water content of the shallow soil store",rc)
    if ( rc == 1 ) then
       call register_dataEntry(LIS_MOC_LSM_COUNT,LIS_MOC_SS, &
            LIS_histData(n)%head_lsm_list,&
            n,1,ntiles,(/"mm"/),1,("-"),2,1,1,&
            model_patch=.true.)
    endif

    call ESMF_ConfigFindLabel(modelSpecConfig,"sd_avg:",rc=rc)
    call get_moc_attributes(modelSpecConfig, LIS_histData(n)%head_lsm_list, &
         "sd_avg",&
         "water_content_of_the_deep_soil_store",&
         "water content of the deep soil store",rc)
    if ( rc == 1 ) then
       call register_dataEntry(LIS_MOC_LSM_COUNT,LIS_MOC_SD, &
            LIS_histData(n)%head_lsm_list,&
            n,1,ntiles,(/"mm"/),1,("-"),2,1,1,&
            model_patch=.true.)
    endif
   
    call ESMF_ConfigFindLabel(modelSpecConfig,"qtot:",rc=rc)
    call get_moc_attributes(modelSpecConfig, LIS_histData(n)%head_lsm_list, &
         "qtot",&
         "total_discharge_to_stream",&
         "total discharge to stream",rc)
    if ( rc == 1 ) then
       call register_dataEntry(LIS_MOC_LSM_COUNT,LIS_MOC_QTOT, &
            LIS_histData(n)%head_lsm_list,&
            n,1,ntiles,(/"mm"/),1,("-"),2,1,1,&
            model_patch=.true.)
    endif
!   <- end of AWRAL addition -> 
   
    call ESMF_ConfigDestroy(modelSpecConfig,rc=rc)

    allocate(LIS_histData(n)%ptr_into_lsm_list(LIS_MOC_LSM_COUNT))
    allocate(LIS_histData(n)%ptr_into_rtm_list(LIS_MOC_RTM_COUNT))
    allocate(LIS_histData(n)%ptr_into_irrig_list(LIS_MOC_IRRIG_COUNT))

    call set_ptr_into_list(LIS_MOC_LSM_COUNT, &
         LIS_histData(n)%head_lsm_list, &
         LIS_histData(n)%ptr_into_lsm_list)

    call set_ptr_into_list(LIS_MOC_RTM_COUNT, &
         LIS_histData(n)%head_rtm_list, &
         LIS_histData(n)%ptr_into_rtm_list)

    call set_ptr_into_list(LIS_MOC_IRRIG_COUNT, &
         LIS_histData(n)%head_irrig_list, &
         LIS_histData(n)%ptr_into_irrig_list)

    call LIS_resetOutputVars(n,1) !for LSM
    call LIS_resetOutputVars(n,3) !for RTM
    call LIS_resetOutputVars(n,4) !for Irrigation


end subroutine LIS_histDataInit


!BOP
!  !ROUTINE: LIS_routingHistDataInit
! \label{LIS_routingHistDataInit}
! 
! !INTERFACE: 
  subroutine LIS_routingHistDataInit(n, ntiles)
! !USES: 

    implicit none

! !ARGUMENTS: 
    integer,  intent(IN)   :: n 
    integer,  intent(IN)   :: ntiles
! 
! !DESCRIPTION: 
!  This routine initializes the required linked lists to hold the selected
!  list of LSM variables
!
!   The arguments are: 
!   \begin{description}
!    \item[n]  index of the nest \newline
!    \item[ntiles]  size of the tilespace \newline
!   \end{description}
!
!   The routines invoked are: 
!   \begin{description}
!    \item[get\_moc\_attributes] (\ref{get_moc_attributes}) \newline
!      adds history output objects to the linked lists and sets the
!      user-definable elements
!    \item[register\_dataEntry] (\ref{register_dataEntry}) \newline
!      completes the setting of the elements in the history output objects
!      and allocates the data structures related to the variable being output
!    \item[LIS\_resetOutputVars] (\ref{LIS_resetOutputVars}) \newline
!      resets the arrays storing the variable values. 
!   \end{description}
!EOP
    type(ESMF_Config) :: modelSpecConfig
    logical           :: file_exists
    integer           :: rc

    integer           :: grib_depthlvl
    integer           :: grib_snowlvl

    !hkb--GRIB2 specific Depth below land surface = 106
    !hkb--GRIB2 specific Snow level = 114
    if (LIS_rc%wout == "grib2") then
       grib_depthlvl = 106
       grib_snowlvl  = 114
    else
       grib_depthlvl = 112
       grib_snowlvl  = 112
    endif

    LIS_histData(n)%head_routing_list => null()

    LIS_MOC_ROUTING_COUNT = 0

    inquire(file=LIS_rc%outputSpecFile(n),exist=file_exists)
    if(.not.file_exists) then 
       write(LIS_logunit,*) '[ERR] Model output attributes file does not exist...'
       write(LIS_logunit,*) '[ERR] Program stopping... '
       call LIS_endrun()
    endif

    modelSpecConfig = ESMF_ConfigCreate(rc=rc)
    call ESMF_ConfigLoadFile(modelSpecConfig,trim(LIS_rc%outputSpecFile(n)), &
         rc=rc)     

    call ESMF_ConfigFindLabel(modelSpecConfig,"Streamflow:",rc=rc)
    call get_moc_attributes(modelSpecConfig, LIS_histData(n)%head_routing_list,&
         "Streamflow",&
         "streamflow",&
         "streamflow",rc)
    if ( rc == 1 ) then
       call register_dataEntry(LIS_MOC_ROUTING_COUNT,LIS_MOC_STREAMFLOW,&
            LIS_histData(n)%head_routing_list,&
            n,1,ntiles,(/"m3/s"/),1,(/"-"/),1,1,1,model_patch=.true.)
    endif

    call ESMF_ConfigFindLabel(modelSpecConfig,"RiverStor:",rc=rc)
    call get_moc_attributes(modelSpecConfig, LIS_histData(n)%head_routing_list,&
         "RiverStor",&
         "River_Water_Storage",&
         "River Water Storage",rc)
    if ( rc == 1 ) then
       call register_dataEntry(LIS_MOC_ROUTING_COUNT,LIS_MOC_RIVSTO,&
            LIS_histData(n)%head_routing_list,&
            n,1,ntiles,(/"m3"/),1,(/"-"/),1,1,1,model_patch=.true.)
    endif

    call ESMF_ConfigFindLabel(modelSpecConfig,"RiverDepth:",rc=rc)
    call get_moc_attributes(modelSpecConfig, LIS_histData(n)%head_routing_list,&
         "RiverDepth",&
         "River_Depth",&
         "River Depth",rc)
    if ( rc == 1 ) then
       call register_dataEntry(LIS_MOC_ROUTING_COUNT,LIS_MOC_RIVDPH,&
            LIS_histData(n)%head_routing_list,&
            n,1,ntiles,(/"m"/),1,(/"-"/),1,1,1,model_patch=.true.)
    endif

    call ESMF_ConfigFindLabel(modelSpecConfig,"RiverVelocity:",rc=rc)
    call get_moc_attributes(modelSpecConfig, LIS_histData(n)%head_routing_list,&
         "RiverFlowVelocity",&
         "River_Flow_Velocity",&
         "River Flow Velocity",rc)
    if ( rc == 1 ) then
       call register_dataEntry(LIS_MOC_ROUTING_COUNT,LIS_MOC_RIVVEL,&
            LIS_histData(n)%head_routing_list,&
            n,1,ntiles,(/"m/s"/),1,(/"-"/),1,1,1,model_patch=.true.)
    endif

    call ESMF_ConfigFindLabel(modelSpecConfig,"FloodQ:",rc=rc)
    call get_moc_attributes(modelSpecConfig, LIS_histData(n)%head_routing_list,&
         "FloodQ",&
         "Floodplain_Water_Discharge",&
         "Floodplain Water Discharge",rc)
    if ( rc == 1 ) then
       call register_dataEntry(LIS_MOC_ROUTING_COUNT,LIS_MOC_fldout,&
            LIS_histData(n)%head_routing_list,&
            n,1,ntiles,(/"m3/s"/),1,(/"-"/),1,1,1,model_patch=.true.)
    endif

    call ESMF_ConfigFindLabel(modelSpecConfig,"FloodEvap:",rc=rc)
    call get_moc_attributes(modelSpecConfig, LIS_histData(n)%head_routing_list,&
         "FloodEvap",&
         "Floodplain_evaporation",&
         "Floodplain evaporation",rc)
    if ( rc == 1 ) then
       call register_dataEntry(LIS_MOC_ROUTING_COUNT,LIS_MOC_fldevap,&
            LIS_histData(n)%head_routing_list,&
            n,1,ntiles,(/"kg/m2s"/),1,(/"-"/),1,1,1,model_patch=.true.)
    endif

    call ESMF_ConfigFindLabel(modelSpecConfig,"FloodStor:",rc=rc)
    call get_moc_attributes(modelSpecConfig, LIS_histData(n)%head_routing_list,&
         "FloodStor",&
         "Floodplain_Water_Storage",&
         "Floodplain Water Storage",rc)
    if ( rc == 1 ) then
       call register_dataEntry(LIS_MOC_ROUTING_COUNT,LIS_MOC_fldsto,&
            LIS_histData(n)%head_routing_list,&
            n,1,ntiles,(/"m3"/),1,(/"-"/),1,1,1,model_patch=.true.)
    endif

    call ESMF_ConfigFindLabel(modelSpecConfig,"FloodDepth:",rc=rc)
    call get_moc_attributes(modelSpecConfig, LIS_histData(n)%head_routing_list,&
         "FloodDepth",&
         "Floodplain_Depth",&
         "Floodplain Depth",rc)
    if ( rc == 1 ) then
       call register_dataEntry(LIS_MOC_ROUTING_COUNT,LIS_MOC_flddph,&
            LIS_histData(n)%head_routing_list,&
            n,1,ntiles,(/"m"/),1,(/"-"/),1,1,1,model_patch=.true.)
    endif

    call ESMF_ConfigFindLabel(modelSpecConfig,"FloodVelocity:",rc=rc)
    call get_moc_attributes(modelSpecConfig, LIS_histData(n)%head_routing_list,&
         "FloodVelocity",&
         "Floodplain Flow Velocity",&
         "Floodplain_Flow_Velocity",rc)
    if ( rc == 1 ) then
       call register_dataEntry(LIS_MOC_ROUTING_COUNT,LIS_MOC_fldvel,&
            LIS_histData(n)%head_routing_list,&
            n,1,ntiles,(/"m/s"/),1,(/"-"/),1,1,1,model_patch=.true.)
    endif

    call ESMF_ConfigFindLabel(modelSpecConfig,"FloodedFrac:",rc=rc)
    call get_moc_attributes(modelSpecConfig, LIS_histData(n)%head_routing_list,&
         "FloodedFrac",&
         "Flooded Fraction",&
         "Flooded_Fraction",rc)
    if ( rc == 1 ) then
       call register_dataEntry(LIS_MOC_ROUTING_COUNT,LIS_MOC_fldfrc,&
            LIS_histData(n)%head_routing_list,&
            n,1,ntiles,(/"-"/),1,(/"-"/),1,1,1,model_patch=.true.)
    endif

    call ESMF_ConfigFindLabel(modelSpecConfig,"FloodedArea:",rc=rc)
    call get_moc_attributes(modelSpecConfig, LIS_histData(n)%head_routing_list,&
         "FloodedArea",&
         "Flooded Area",&
         "Flooded_Area",rc)
    if ( rc == 1 ) then
       call register_dataEntry(LIS_MOC_ROUTING_COUNT,LIS_MOC_fldare,&
            LIS_histData(n)%head_routing_list,&
            n,1,ntiles,(/"m2"/),1,(/"-"/),1,1,1,model_patch=.true.)
    endif

    call ESMF_ConfigFindLabel(modelSpecConfig,"SurfElev:",rc=rc)
    call get_moc_attributes(modelSpecConfig, LIS_histData(n)%head_routing_list,&
         "SurfElev",&
         "Surface Water Elevation",&
         "Surface_Water_Elevation",rc)
    if ( rc == 1 ) then
       call register_dataEntry(LIS_MOC_ROUTING_COUNT,LIS_MOC_sfcelv,&
            LIS_histData(n)%head_routing_list,&
            n,1,ntiles,(/"m"/),1,(/"-"/),1,1,1,model_patch=.true.)
    endif

    call ESMF_ConfigFindLabel(modelSpecConfig,"RunoffStor:",rc=rc)
    call get_moc_attributes(modelSpecConfig, LIS_histData(n)%head_routing_list,&
         "RunoffStor",&
         "Runoff Reservoir Storage",&
         "Runoff_Reservoir_Storage",rc)
    if ( rc == 1 ) then
       call register_dataEntry(LIS_MOC_ROUTING_COUNT,LIS_MOC_rnfsto,&
            LIS_histData(n)%head_routing_list,&
            n,1,ntiles,(/"mm"/),1,(/"-"/),1,1,1,model_patch=.true.)
    endif

    call ESMF_ConfigFindLabel(modelSpecConfig,"BaseflowStor:",rc=rc)
    call get_moc_attributes(modelSpecConfig, LIS_histData(n)%head_routing_list,&
         "BaseflowStor",&
         "Baseflow Reservoir Storage",&
         "Baseflow_Reservoir_Storage",rc)
    if ( rc == 1 ) then
       call register_dataEntry(LIS_MOC_ROUTING_COUNT,LIS_MOC_bsfsto,&
            LIS_histData(n)%head_routing_list,&
            n,1,ntiles,(/"mm"/),1,(/"-"/),1,1,1,model_patch=.true.)
    endif


    call ESMF_ConfigFindLabel(modelSpecConfig,"RunoffDWI:",rc=rc)
    call get_moc_attributes(modelSpecConfig, LIS_histData(n)%head_routing_list,&
         "RunoffDWI",&
         "Runoff Deep Water Infiltration",&
         "Runoff_Deep_Water_Infiltration",rc)
    if ( rc == 1 ) then
       call register_dataEntry(LIS_MOC_ROUTING_COUNT,LIS_MOC_RNFDWI,&
            LIS_histData(n)%head_routing_list,&
            n,1,ntiles,(/"mm"/),1,(/"-"/),1,1,1,model_patch=.true.)
    endif

    call ESMF_ConfigFindLabel(modelSpecConfig,"BaseflowDWI:",rc=rc)
    call get_moc_attributes(modelSpecConfig, LIS_histData(n)%head_routing_list,&
         "BaseflowDWI",&
         "Baseflow Deep Water Infiltration",&
         "Baseflow_Deep_Water_Infiltration",rc)
    if ( rc == 1 ) then
       call register_dataEntry(LIS_MOC_ROUTING_COUNT,LIS_MOC_BSFDWI,&
            LIS_histData(n)%head_routing_list,&
            n,1,ntiles,(/"mm"/),1,(/"-"/),1,1,1,model_patch=.true.)
    endif

    call ESMF_ConfigFindLabel(modelSpecConfig,"SWS:",rc=rc)
    call get_moc_attributes(modelSpecConfig, LIS_histData(n)%head_routing_list,&
         "SWS",&
         "Surface Water Storage",&
         "Surface_Water_Storage",rc)
    if ( rc == 1 ) then
       call register_dataEntry(LIS_MOC_ROUTING_COUNT,LIS_MOC_SURFWS,&
            LIS_histData(n)%head_routing_list,&
            n,1,ntiles,(/"mm"/),1,(/"-"/),1,1,1,model_patch=.true.)
    endif

    call ESMF_ConfigFindLabel(modelSpecConfig,"EvapWater:",rc=rc)
    call get_moc_attributes(modelSpecConfig, LIS_histData(n)%head_routing_list,&
         "EvapWater",&
         "Evaporation_open_water",&
         "Evaporation_open_water",rc)
    if ( rc == 1 ) then
       call register_dataEntry(LIS_MOC_ROUTING_COUNT,LIS_MOC_ewat,&
            LIS_histData(n)%head_routing_list,&
            n,1,ntiles,(/"kg/m2s"/),1,(/"-"/),1,1,1,model_patch=.true.)
    endif

    call ESMF_ConfigFindLabel(modelSpecConfig,"EvapDif:",rc=rc)
    call get_moc_attributes(modelSpecConfig, LIS_histData(n)%head_routing_list,&
         "EvapDif",&
         "Differential_evaporation",&
         "Differential_evaporation",rc)
    if ( rc == 1 ) then
       call register_dataEntry(LIS_MOC_ROUTING_COUNT,LIS_MOC_edif,&
            LIS_histData(n)%head_routing_list,&
            n,1,ntiles,(/"kg/m2s"/),1,(/"-"/),1,1,1,model_patch=.true.)
    endif
    
    call ESMF_ConfigDestroy(modelSpecConfig,rc=rc)

    allocate(LIS_histData(n)%ptr_into_routing_list(LIS_MOC_ROUTING_COUNT))

    call set_ptr_into_list(LIS_MOC_ROUTING_COUNT, &
         LIS_histData(n)%head_routing_list, &
         LIS_histData(n)%ptr_into_routing_list)

    call LIS_resetOutputVars(n,2) !for ROUTING


  end subroutine LIS_routingHistDataInit
!BOP
!
! !ROUTINE: get_moc_attributes
!  \label{get_moc_attributes}
!
! !INTERFACE:
subroutine get_moc_attributes(modelSpecConfig, head_dataEntry, short_name, &
                              standard_name, long_name, status)
!
! !DESCRIPTION:
! This routine reads the model output configuration attributes for
! the given history output variable.
!
! For each user-selected history output variable, this routine allocates
! the history output object for the given history output linked list, and it
! then assigns the user-definable attributes.
!
!EOP

! !USES:
   use ESMF 

   implicit none

! !ARGUMENTS:
! \begin{description}
!    \item[modelSpecConfig]
!       ESMF handle to the Model Output Configuration file
!    \item[head\_dataEntry]
!       head of the history output linked list to configure
!    \item[short\_name]
!       short name for the output variable (will be used in the
!       stats file)
!    \item[standard\_name]
!       CF-style name for the output variable
!    \item[long\_name]
!       descriptive long name for the output variable
!    \item[status]
!       input: flag indicating if the entry for the output variable \newline
!              exists in the configuration (0-yes, 1-no)
!       output: flag indicating whether the output variable was selected \newline
!               in the configuration (0-no, 1-yes)
! \end{description}
   type(ESMF_Config), intent(inout)     :: modelSpecConfig
   type(LIS_metadataEntry), pointer, intent(out) :: head_dataEntry
   character(len=*), intent(in)         :: short_name
   character(len=*), intent(in)         :: standard_name
   character(len=*), intent(in)         :: long_name
   integer, intent(inout)               :: status
   
   integer                              :: selectOpt
   character(len=20)                    :: cfunit
   integer                              :: rc

   type(LIS_metadataEntry), pointer     :: current, dataEntry
   
   ! status is an in/out argument.
   !
   ! Its input value is set by a call to ESMF_ConfigFindLabel, and it
   ! indicates whether a label was found in the modelSpecConfig.
   !
   ! Its output value indicates whether the output variable associated
   ! with the label was selected for output. 0 = no; 1 = yes.

   if ( status == ESMF_SUCCESS ) then ! found label in modelSpecConfig

      call ESMF_ConfigGetAttribute(modelSpecConfig,selectOpt,&
           default=0,rc=rc)

      if ( selectOpt == 1 ) then

         status = 1 ! output variable was selected

         allocate(dataEntry)
         if ( .not. associated(head_dataEntry) ) then
            head_dataEntry => dataEntry
         else
            current => head_dataEntry
            do while ( associated(current%next) )
               current => current%next
            enddo
            current%next => dataEntry
         endif
         dataEntry%next => null()

         dataEntry%selectOpt = selectOpt

         call ESMF_ConfigGetAttribute(modelSpecConfig,dataEntry%units,rc=rc)
         call convertToCFunits(dataEntry%units, cfunit)

         dataEntry%units = trim(cfunit)

         call ESMF_ConfigGetAttribute(modelSpecConfig,dataEntry%dir,rc=rc)
         call ESMF_ConfigGetAttribute(modelSpecConfig,dataEntry%timeAvgOpt,rc=rc)
         call ESMF_ConfigGetAttribute(modelSpecConfig,dataEntry%minMaxOpt,rc=rc)
         call ESMF_ConfigGetAttribute(modelSpecConfig,dataEntry%stdOpt,rc=rc)
         call ESMF_ConfigGetAttribute(modelSpecConfig,dataEntry%vlevels,rc=rc)
         call ESMF_ConfigGetAttribute(modelSpecConfig,dataEntry%varId_def,rc=rc)
         call ESMF_ConfigGetAttribute(modelSpecConfig,dataEntry%gribSF,rc=rc)
         call ESMF_ConfigGetAttribute(modelSpecConfig,dataEntry%gribDis,rc=rc)
         call ESMF_ConfigGetAttribute(modelSpecConfig,dataEntry%gribCat,rc=rc)
      
         dataEntry%short_name=trim(short_name)
         dataEntry%standard_name=trim(standard_name)
         dataEntry%long_name=trim(long_name)
      else
         status = 0 ! output variable was not selected
      endif
   else
      status = 0 ! label was not found in modelSpecConfig, therefore
                 ! the output variable was not selected
   endif
   
end subroutine get_moc_attributes


!BOP
! 
! !ROUTINE: allocate_dataEntry
! \label{allocate_dataEntry}
! 
! !INTERFACE: 
  subroutine allocate_dataEntry(dataEntry,nunits,ntiles,unittypes,ndirs,&
       dirtypes, model_patch)

    implicit none
! !ARGUMENTS: 
    type(LIS_metadataEntry), pointer :: dataEntry
    integer                 :: nunits
    integer                 :: ntiles
    character(len=*)        :: unittypes(nunits)
    integer                 :: ndirs
    character(len=*)        :: dirtypes(ndirs)
    logical                 :: model_patch
! 
! !DESCRIPTION: 
!  This routine initializes the datastructures required for the 
!  specified output variable. 
!EOP
    integer                 :: i 
    character(len=20)       :: cfunit

    if(dataEntry%selectOpt.ne.0) then 
       if(dataEntry%timeAvgOpt.eq.2) then 
          allocate(dataEntry%modelOutput(2,ntiles,dataEntry%vlevels))
       else
          allocate(dataEntry%modelOutput(1,ntiles,dataEntry%vlevels))
       endif
       allocate(dataEntry%count(ntiles,dataEntry%vlevels))
       dataEntry%modelOutput = 0 
       dataEntry%count = 0
       dataEntry%diagFlag = 0 

       dataEntry%nunits = nunits
       allocate(dataEntry%unittypes(nunits))       

       do i=1,nunits
          call convertToCFunits(unittypes(i),cfunit)
          dataEntry%unittypes(i) = cfunit
       enddo

       dataEntry%ndirs = ndirs
       allocate(dataEntry%dirtypes(ndirs))       
       do i=1,ndirs
          dataEntry%dirtypes(i) = dirtypes(i)
       enddo

       if(dataEntry%minMaxOpt.ne.0) then 
          allocate(dataEntry%minimum(ntiles,dataEntry%vlevels))
          allocate(dataEntry%maximum(ntiles,dataEntry%vlevels))
          ! Initialize the minimux and maximum fields to implausible values.
          dataEntry%minimum = LIS_MOC_MAX_NUM
          dataEntry%maximum = LIS_MOC_MIN_NUM
       endif
    endif
  end subroutine allocate_dataEntry

!BOP
! 
! !ROUTINE: convertToCFunits
! \label{convertToCFunits}
!
! !INTERFACE: 
  subroutine convertToCFunits(unit,cfunit)
!
! !DESCRIPTION: 
!   This routine converts the LIS specified units to CF compliant
!   unit specifications. 
! 
!EOP

    implicit none

    character(len=*)  :: unit
    character(len=*), intent(out)  :: cfunit
    cfunit = ""
    if(unit.eq."W/m2") then 
       cfunit = "W m-2"
    elseif(unit.eq."J/m2") then 
       cfunit = "J m-2"
    elseif(unit.eq."kg/m2") then 
       cfunit = "kg m-2"
    elseif(unit.eq."kg/m2s") then 
       cfunit = "kg m-2 s-1"
    elseif(unit.eq."kg/m2s2") then 
       cfunit = "kg m-2 s-2"
    elseif(unit.eq."kg/m3") then 
       cfunit = "kg m-3"
    elseif(unit.eq."m3/m3") then 
       cfunit = "m^3 m-3"
    elseif(unit.eq."m/s") then 
       cfunit = "m s-1"
    elseif(unit.eq."s/m") then 
       cfunit = "s m-1"
    elseif(unit.eq."m3/s") then 
       cfunit = "m3 s-1"
    elseif(unit.eq."N/m2") then 
       cfunit = "N m-2"
    elseif(unit.eq."g/m2") then 
       cfunit = "g m-2"
    elseif(unit.eq."g/m2s") then 
       cfunit = "g m-2 s-1"
    elseif(unit.eq."kg/kg") then 
       cfunit = "kg kg-1"
    elseif(unit.eq."g/g") then 
       cfunit = "g g-1"
    elseif(unit.eq."umol/m2s") then 
       cfunit = "umol m-2 s-1"
    elseif(unit.eq."mm/hr") then 
       cfunit = "mm hr-1"
    elseif(unit.eq."km/day") then 
       cfunit = "km day-1"
    elseif(unit.eq."J/kg") then 
       cfunit = "J kg-1"
    else
       cfunit = unit
    endif
  end subroutine convertToCFunits

!BOP
! !ROUTINE: LIS_diagnoseSurfaceOutputVar
! \label{LIS_diagnoseSurfaceOutputVar}
! 
! !INTERFACE: 
  subroutine LIS_diagnoseSurfaceOutputVar(n, t, index, vlevel, value, unit,&
                                          direction, valid_min, valid_max, &
                                          surface_type)
    use  LIS_coreMod, only : LIS_domain
    implicit none
! !ARGUMENTS:
    integer, intent(in)           :: n
    integer, intent(in)           :: t
    integer, intent(in)           :: index
    integer, intent(in)           :: vlevel
    real   , intent(in)           :: value
    character(len=*), intent(in)  :: unit
    character(len=*)              :: direction
    real,    intent(in), optional :: valid_min
    real,    intent(in), optional :: valid_max
    integer, intent(in), optional :: surface_type
! 
! !DESCRIPTION: 
!  This routine is the user callable interface to the LIS\_diagnoseOutputVar
!  routine.
!
!  See LIS\_diagnoseOutputVar for more details.
!EOP    
    integer                     :: tid
    logical                     :: model_patch

    if(present(surface_type)) then 
       tid = LIS_surface(n,surface_type)%tile(t)%tile_id
       model_patch = .true. 
    else
       tid = t
       model_patch = .false. 
    endif
    
    call LIS_diagnoseOutputVar(LIS_histData(n)%head_lsm_list,   &
         LIS_MOC_LSM_COUNT, LIS_histData(n)%ptr_into_lsm_list,&
         n, tid, index, vlevel, value, unit,&
         direction,valid_min,valid_max,model_patch)
    
  end subroutine LIS_diagnoseSurfaceOutputVar

!BOP
! !ROUTINE: LIS_diagnoseRoutingOutputVar
! \label{LIS_diagnoseRoutingOutputVar}
! 
! !INTERFACE: 
  subroutine LIS_diagnoseRoutingOutputVar(n, t, index, vlevel, value, unit,&
                                          direction,valid_min,valid_max)
    implicit none
! !ARGUMENTS:
    integer, intent(in)           :: n    
    integer, intent(in)           :: t
    integer, intent(in)           :: index
    integer, intent(in)           :: vlevel
    real   , intent(in)           :: value
    character(len=*), intent(in)  :: unit
    character(len=*)              :: direction
    real,    intent(in), optional :: valid_min
    real,    intent(in), optional :: valid_max
! 
! !DESCRIPTION: 
!  This routine is the user callable interface to the LIS\_diagnoseOutputVar
!  routine.
!
!  See LIS\_diagnoseOutputVar for more details.
!EOP    

    real    :: vmin, vmax
    integer :: gindex
    type(LIS_metadataEntry), pointer :: dataEntry
    logical :: model_patch
    integer         :: tid

    model_patch = .true.
   
    if ( index /= -9999 ) then

       if(PRESENT(valid_min)) then 
          vmin = valid_min
       else
          vmin = -1.0E+15
       endif
       
       if(PRESENT(valid_max)) then 
          vmax = valid_max
       else
          vmax = 1.0E+15
       endif
       
       dataEntry => LIS_histData(n)%ptr_into_routing_list(index)%dataEntryPtr
       gindex = LIS_routing(n)%tile(t)%index

       call diagnoseRoutingDataEntry(n,dataEntry,                             &
            t,vlevel,value,unit,direction,vmin,vmax)

    endif

  end subroutine LIS_diagnoseRoutingOutputVar

!BOP
! !ROUTINE: LIS_diagnoseRTMOutputVar
! \label{LIS_diagnoseRTMOutputVar}
! 
! !INTERFACE: 
  subroutine LIS_diagnoseRTMOutputVar(n, t, index, vlevel, value, unit,&
                                      direction,valid_min,valid_max)
    use  LIS_coreMod, only : LIS_domain
    implicit none
! !ARGUMENTS:
    integer, intent(in)           :: n    
    integer, intent(in)           :: t
    integer, intent(in)           :: index
    integer, intent(in)           :: vlevel
    real   , intent(in)           :: value
    character(len=*), intent(in)  :: unit
    character(len=*)              :: direction
    real,    intent(in), optional :: valid_min
    real,    intent(in), optional :: valid_max
! 
! !DESCRIPTION: 
!  This routine is the user callable interface to the LIS\_diagnoseOutputVar
!  routine.
!
!  See LIS\_diagnoseOutputVar for more details.
!EOP    
  call LIS_diagnoseOutputVar(LIS_histData(n)%head_rtm_list, &
       LIS_MOC_RTM_COUNT, LIS_histData(n)%ptr_into_rtm_list,&
       n, t, index, vlevel, value, unit,  &
       direction,valid_min,valid_max)
    
  end subroutine LIS_diagnoseRTMOutputVar

!BOP
! !ROUTINE: LIS_diagnoseIrrigationOutputVar
! \label{LIS_diagnoseIrrigationOutputVar}
! 
! !INTERFACE: 
  subroutine LIS_diagnoseIrrigationOutputVar(n, t, index, vlevel, value, unit,&
                                      direction,valid_min,valid_max)
    use  LIS_coreMod, only : LIS_domain
    implicit none
! !ARGUMENTS:
    integer, intent(in)           :: n    
    integer, intent(in)           :: t
    integer, intent(in)           :: index
    integer, intent(in)           :: vlevel
    real   , intent(in)           :: value
    character(len=*), intent(in)  :: unit
    character(len=*)              :: direction
    real,    intent(in), optional :: valid_min
    real,    intent(in), optional :: valid_max
! 
! !DESCRIPTION: 
!  This routine is the user callable interface to the LIS\_diagnoseOutputVar
!  routine.
!
!  See LIS\_diagnoseOutputVar for more details.
!EOP    
    call LIS_diagnoseOutputVar(LIS_histData(n)%head_irrig_list, &
         LIS_MOC_IRRIG_COUNT, LIS_histData(n)%ptr_into_irrig_list,&
         n, t, index, vlevel, value, unit,  &
         direction,valid_min,valid_max)
    
end subroutine LIS_diagnoseIrrigationOutputVar

!BOP
! !ROUTINE: LIS_diagnoseOutputVar
! \label{LIS_diagnoseOutputVar}
! 
! !INTERFACE: 
  subroutine LIS_diagnoseOutputVar(head_dataEntry,&
                                   count, ptr_into_list,&
                                   n, t, index, vlevel, value, unit,&
                                   direction,valid_min,valid_max,&
                                   model_patch)
    use  LIS_coreMod, only : LIS_domain
    use  LIS_logMod, only : LIS_logunit, LIS_endrun
    implicit none
! !ARGUMENTS:
    type(LIS_metadataEntry), pointer, intent(in) :: head_dataEntry
    integer, intent(in)           :: count
    type(dep), dimension(count), intent(in) :: ptr_into_list
    integer, intent(in)           :: n    
    integer, intent(in)           :: t
    integer, intent(in)           :: index
    integer, intent(in)           :: vlevel
    real   , intent(in)           :: value
    character(len=*), intent(in)  :: unit
    character(len=*)              :: direction
    real,    intent(in), optional :: valid_min
    real,    intent(in), optional :: valid_max
    logical, intent(in), optional :: model_patch
! 
! !DESCRIPTION: 
!  This routine maps the LSM, routing, or RTM specific variable to the 
!  appropriate variable in the given history output linked list, and it also
!  enables time averaging of the variable, if specified. 
! 
!   The arguments are: 
!   \begin{description}
!   \item[head\_dataEntry]  head of the given history linked list \newline
!   \item[n]  index of the nest \newline
!   \item[t]  index of the specified variable in the tile space \newline
!   \item[index]  the index of the specified variable in the generic (ALMA)
!                 variable list \newline
!   \item[vlevel] vertical dimension of the variable, if any \newline
!   \item[value]  value of the specified variable \newline
!   \end{description}
!EOP    
    real    :: vmin, vmax
    integer :: gindex
    type(LIS_metadataEntry), pointer :: dataEntry
    logical :: mpatch

    if ( index /= -9999 ) then

       if(PRESENT(valid_min)) then 
          vmin = valid_min
       else
          vmin = -1.0E+15
       endif
       
       if(PRESENT(valid_max)) then 
          vmax = valid_max
       else
          vmax = 1.0E+15
       endif
       
       if(PRESENT(model_patch)) then 
          mpatch = model_patch
       else
          mpatch = .false.
       endif

!#if 0
!    dataEntry => head_dataEntry
!
!    do while ( associated(dataEntry) )
!       if ( dataEntry%index == index ) then
!          exit
!       endif
!       dataEntry => dataEntry%next
!    enddo
!
!    if ( associated(dataEntry) ) then
!       if ( dataEntry%selectOpt /= 0 ) then
!          gindex = LIS_domain(n)%tile(t)%index
!          call diagnoseDataEntry(n,dataEntry,                               &
!                                 t,vlevel,value,unit,direction,vmin,vmax, &
!                                 LIS_domain(n)%grid(gindex)%ntiles,       &
!                                 LIS_domain(n)%grid(gindex)%subgrid_tiles,&
!                                 mpatch)
!       endif
!    endif
!#else
       dataEntry => ptr_into_list(index)%dataEntryPtr
       gindex = LIS_domain(n)%tile(t)%index
       call diagnoseDataEntry(n,dataEntry,                             &
            t,vlevel,value,unit,direction,vmin,vmax, &
            LIS_domain(n)%grid(gindex)%ntiles,       &
            LIS_domain(n)%grid(gindex)%subgrid_tiles,&
            mpatch)
!#endif

    endif
    
  end subroutine LIS_diagnoseOutputVar


!BOP
! 
! !ROUTINE: diagnoseDataEntry
! \label{diagnoseDataEntry}
! 
! !INTERFACE:
  subroutine diagnoseDataEntry(n,dataentry, t, vlevel,in_value, unit, &
                               direction, vmin, vmax, nsiblings, &
                               siblings,model_patch)
! !USES: 

    implicit none
! !ARGUMENTS:     
    integer                 :: n 
    type(LIS_metadataEntry) :: dataEntry
    integer                 :: t
    integer                 :: vlevel
    real, intent(in)        :: in_value
    character(len=*)        :: unit
    character(len=*)        :: direction
    real                    :: vmin
    real                    :: vmax
    integer, intent(in)     :: nsiblings
    integer, intent(in), dimension(nsiblings) :: siblings
    logical                 :: model_patch

! 
! !DESCRIPTION: 
!  This routine maps a single output variable to the appropriate variable 
!  in the generic list of the LIS history writer. 
!EOP
    integer                 :: i
    logical                 :: unit_status
    logical                 :: dir_status
    real                    :: mfactor
    real                    :: value
       
    unit_status = .false.
    do i=1,dataEntry%nunits
       if(unit.eq.dataEntry%unittypes(i)) then 
          unit_status = .true. 
          exit
       endif
    enddo
    
    dir_status = .false. 
    do i=1,dataEntry%ndirs
       if(direction.eq.dataEntry%dirtypes(i)) then 
          dir_status = .true. 
          exit
       endif
    enddo
    
    if(unit_status.and.dir_status) then 
       if(unit.eq.dataEntry%units) then
          ! it is assumed that there will be only two 
          ! directions. 
          if(direction.eq.dataEntry%dir) then 
             mfactor = 1.0
          else
             mfactor = -1.0
          endif
          
          if(in_value.ne.LIS_rc%udef) then 
             ! Correct the direction of value
             value = in_value * mfactor
          else
             value = in_value
          endif
          
          if(mfactor.eq.1) then 
             dataEntry%valid_min = vmin
             dataEntry%valid_max = vmax
          else
             dataEntry%valid_min = vmax
             dataEntry%valid_max = vmin
          endif
          if(value.ne.LIS_rc%udef) then 
             ! accumulate values and record instantaneous values
             if(dataEntry%timeAvgOpt.eq.2) then 
                dataEntry%modelOutput(1,t,vlevel) = &
                     dataEntry%modelOutput(1,t,vlevel) + value
                dataEntry%modelOutput(2,t,vlevel) = value
                !$OMP CRITICAL 
                dataEntry%count(t,vlevel) = &
                     dataEntry%count(t,vlevel)+1
                !$OMP END CRITICAL 
                ! accumulate values
             elseif(dataEntry%timeAvgOpt.eq.1 .or. &
                  dataEntry%timeAvgOpt.eq.3) then 
                dataEntry%modelOutput(1,t,vlevel) = &
                     dataEntry%modelOutput(1,t,vlevel) + value
                !$OMP CRITICAL 
                dataEntry%count(t,vlevel) = &
                     dataEntry%count(t,vlevel)+1
                !$OMP END CRITICAL 
                ! record instantaneous values
             else 
                dataEntry%modelOutput(1,t,vlevel) = value
                dataEntry%count(t,vlevel) = 1
             endif
             
             if ( dataEntry%minMaxOpt /= 0 ) then
                if ( value < dataEntry%minimum(t,vlevel) ) then
                   do i = 1, nsiblings
                      dataEntry%minimum(siblings(i),vlevel) = value
                   enddo
                endif
                if ( value > dataEntry%maximum(t,vlevel) ) then
                   do i = 1, nsiblings
                      dataEntry%maximum(siblings(i),vlevel) = value
                   enddo
                endif
             endif
          endif
          dataEntry%diagflag = 1 
          
       endif
    endif
    if(.not.unit_status) then 
       write(LIS_logunit,*) '[ERR] ',trim(dataEntry%units),&
            ' for field ',trim(dataEntry%standard_name),' is not defined '
       write(LIS_logunit,*) '[ERR] for diagnostic output...'
       write(LIS_logunit,*) '[ERR] supported unit types: ',dataEntry%unittypes
       write(LIS_logunit,*) '[ERR] Program stopping ..'
       call LIS_endrun()       
    endif
    if(.not.dir_status) then 
       write(LIS_logunit,*) '[ERR] ',trim(dataEntry%dir),&
            ' for field ',trim(dataEntry%standard_name),' is not defined '
       write(LIS_logunit,*) '[ERR] for diagnostic output...'
       write(LIS_logunit,*) '[ERR] supported direction types: ',&
            dataEntry%dir
       write(LIS_logunit,*) '[ERR] Program stopping ..'
       call LIS_endrun()       
    endif
  end subroutine diagnoseDataEntry

!BOP
! 
! !ROUTINE: diagnoseRoutingDataEntry
! \label{diagnoseRoutingDataEntry}
! 
! !INTERFACE:
  subroutine diagnoseRoutingDataEntry(n,dataentry, t, vlevel,in_value, unit, &
                               direction, vmin, vmax)
! !USES: 

    implicit none
! !ARGUMENTS:     
    integer                 :: n 
    type(LIS_metadataEntry) :: dataEntry
    integer                 :: t
    integer                 :: vlevel
    real, intent(in)        :: in_value
    character(len=*)        :: unit
    character(len=*)        :: direction
    real                    :: vmin
    real                    :: vmax

! 
! !DESCRIPTION: 
!  This routine maps a single output variable to the appropriate variable 
!  in the generic list of the LIS history writer. 
!EOP
    integer                 :: i
    logical                 :: unit_status
    logical                 :: dir_status
    real                    :: mfactor
    real                    :: value
       
    unit_status = .false.
    do i=1,dataEntry%nunits
       if(unit.eq.dataEntry%unittypes(i)) then 
          unit_status = .true. 
          exit
       endif
    enddo
    
    dir_status = .false. 
    do i=1,dataEntry%ndirs
       if(direction.eq.dataEntry%dirtypes(i)) then 
          dir_status = .true. 
          exit
       endif
    enddo
    
    if(unit_status.and.dir_status) then 
       if(unit.eq.dataEntry%units) then
          ! it is assumed that there will be only two 
          ! directions. 
          if(direction.eq.dataEntry%dir) then 
             mfactor = 1.0
          else
             mfactor = -1.0
          endif
          
          if(in_value.ne.LIS_rc%udef) then 
             ! Correct the direction of value
             value = in_value * mfactor
          else
             value = in_value
          endif
          
          if(mfactor.eq.1) then 
             dataEntry%valid_min = vmin
             dataEntry%valid_max = vmax
          else
             dataEntry%valid_min = vmax
             dataEntry%valid_max = vmin
          endif
          if(value.ne.LIS_rc%udef) then 
             ! accumulate values and record instantaneous values
             if(dataEntry%timeAvgOpt.eq.2) then 
                dataEntry%modelOutput(1,t,vlevel) = &
                     dataEntry%modelOutput(1,t,vlevel) + value
                dataEntry%modelOutput(2,t,vlevel) = value
                !$OMP CRITICAL 
                dataEntry%count(t,vlevel) = &
                     dataEntry%count(t,vlevel)+1
                !$OMP END CRITICAL 
                ! accumulate values
             elseif(dataEntry%timeAvgOpt.eq.1 .or. &
                  dataEntry%timeAvgOpt.eq.3) then 
                dataEntry%modelOutput(1,t,vlevel) = &
                     dataEntry%modelOutput(1,t,vlevel) + value
                !$OMP CRITICAL 
                dataEntry%count(t,vlevel) = &
                     dataEntry%count(t,vlevel)+1
                !$OMP END CRITICAL 
                ! record instantaneous values
             else 
                dataEntry%modelOutput(1,t,vlevel) = value
                dataEntry%count(t,vlevel) = 1
             endif
             
          endif
          dataEntry%diagflag = 1 
          
       endif
    endif
    if(.not.unit_status) then 
       write(LIS_logunit,*) '[ERR] ',trim(dataEntry%units),&
            ' for field ',trim(dataEntry%standard_name),' is not defined '
       write(LIS_logunit,*) '[ERR] for diagnostic output...'
       write(LIS_logunit,*) '[ERR] supported unit types: ',dataEntry%unittypes
       write(LIS_logunit,*) '[ERR] Program stopping ..'
       call LIS_endrun()       
    endif
    if(.not.dir_status) then 
       write(LIS_logunit,*) '[ERR] ',trim(dataEntry%dir),&
            ' for field ',trim(dataEntry%standard_name),' is not defined '
       write(LIS_logunit,*) '[ERR] for diagnostic output...'
       write(LIS_logunit,*) '[ERR] supported direction types: ',&
            dataEntry%dir
       write(LIS_logunit,*) '[ERR] Program stopping ..'
       call LIS_endrun()       
    endif
  end subroutine diagnoseRoutingDataEntry
!BOP
! !ROUTINE: LIS_resetOutputVars
! \label{LIS_resetOutputVars}
! 
! !INTERFACE: 
  subroutine LIS_resetOutputVars(n,group)
! !ARGUMENTS:
    integer, intent(in) :: n 
    integer, intent(in) :: group
! 
! !DESCRIPTION: 
!   This routine resets the specified variables to enable time averaging 
!    for the next history output step. 
!
!   It also resets the minimum and maximum fields.
!   
!   The arguments are: 
!   \begin{description}
!   \item[n]  index of the nest \newline
!   \item[group]  output group (1- LSM, 2-ROUTING, 3-RTM) \newline
!   \end{description}
!EOP
    integer :: index
    type(LIS_metadataEntry), pointer :: dataEntry 

    if(group.eq.1) then !LSM output
       dataEntry => LIS_histData(n)%head_lsm_list
    elseif(group.eq.2) then !ROUTING
       dataEntry => LIS_histData(n)%head_routing_list
    elseif(group.eq.3) then !RTM
       dataEntry => LIS_histData(n)%head_rtm_list
    elseif(group.eq.4) then !Irrig
       dataEntry => LIS_histData(n)%head_irrig_list
    endif

    do while ( associated(dataEntry) )
       if(dataEntry%selectOpt.ne.0) then 
          call resetOutputVar(dataEntry)
       endif
       dataEntry => dataEntry%next
    enddo

  end subroutine LIS_resetOutputVars


!BOP
! !ROUTINE: resetOutputVar
! \label{resetOutputVar}
! 
! !INTERFACE: 
  subroutine resetOutputVar(dataEntry)

  implicit none

! !ARGUMENTS:
   type(LIS_metadataEntry), pointer :: dataEntry

! !DESCRIPTION: 
!   This routine resets the specified variable to enable time averaging 
!   for the next history output step. 
!
!   It also resets the minimum and maximum fields.
!
! The arguments are:
!   \begin{description}
!   \item[dataEntry] data structure to reset
!   \end{description}
!EOP
      dataEntry%modelOutput = 0.0
      dataEntry%count = 0 
      dataEntry%diagFlag = 0 

      if ( dataEntry%minMaxOpt .ne. 0 ) then
         dataEntry%minimum = LIS_MOC_MAX_NUM
         dataEntry%maximum = LIS_MOC_MIN_NUM
      endif

  end subroutine resetOutputVar

          
!BOP
! !ROUTINE: LIS_rescaleCount
! \label{LIS_rescaleCount}
! 
! !INTERFACE: 
  subroutine LIS_rescaleCount(n,group)
! 
    use LIS_mpiMod

     implicit none
! !ARGUMENTS:
     integer, intent(in) :: n, group

! !DESCRIPTION: 
!   This routine rescales the count.  dataEntry%count records
!   how many time the corresponding variable has been diagnosed.
!   This count is incremented each time the diagnose routine is called
!   in terms of both time and space.  Say variable var has 10 tiles, and
!   it is diagnosed for 3 model time-steps, then its count will be 30.
!   Thus count must be rescaled by the number of tiles to get the desired
!   number of model time-step calls.
!
!   count is used to time-average output.  count is not used when writing
!   accumulated output.  count is 1 when diagnosing instantaneous output.
!
!   The arguments are: 
!   \begin{description}
!   \item[n]  index of the nest \newline
!   \item[group]  output group (1 = LSM; 2 = ROUTING; 3 = RTM) \newline
!   \end{description}
!EOP

     type(LIS_metadataEntry), pointer :: dataEntry 
     integer :: count
     integer :: k, m
     integer :: ierr
     
     if(group.eq.1) then !LSM output
        dataEntry => LIS_histData(n)%head_lsm_list
     elseif(group.eq.2) then !ROUTING
        dataEntry => LIS_histData(n)%head_routing_list
     elseif(group.eq.3) then !RTM
        dataEntry => LIS_histData(n)%head_rtm_list
     elseif(group.eq.4) then !Irrigation
        dataEntry => LIS_histData(n)%head_irrig_list
     endif

     do while ( associated(dataEntry) )
        if(dataEntry%selectOpt.ne.0) then 
           do k=1,dataEntry%vlevels
!#if (defined SPMD)
!              call mpi_reduce(sum(dataEntry%count(:,k)),&
!                   count, 1, MPI_INTEGER, MPI_SUM, 0, &
!                   LIS_mpi_comm,ierr)
!#else
!              count = sum(dataEntry%count(:,k))
!#endif
#if (defined SPMD)
              call mpi_reduce(dataEntry%diagFlag,&
                   count, 1, MPI_INTEGER, MPI_SUM, 0, &
                   LIS_mpi_comm,ierr)
#else
              count = dataEntry%diagflag
#endif
              if(LIS_masterproc) then 
                 if(count.eq.0) then 
                    write(LIS_logunit,*) '[ERR] ',dataEntry%short_name,&
                         ' field is not defined'
                    write(LIS_logunit,*) '[ERR] for diagnostic output...'
                    write(LIS_logunit,*) '[ERR] Please exclude it from the model output attributes table'
                    write(LIS_logunit,*) '[ERR] Program stopping ..'
                    call LIS_endrun()
                 endif
              endif
           enddo

#if 0        
           ! Rescale the count when the timeAvgOpt indicates to use
           ! time averaging.
           ! If timeAvgOpt indicates instantaneous-only or accumulate
           ! then there is no need to rescale the count

           if ( (dataEntry%timeAvgOpt == 1) .or. &
                (dataEntry%timeAvgOpt == 2) ) then 
              do k=1,dataEntry%vlevels
                 do m=1,LIS_rc%max_model_types
                    if(dataEntry%count(m,k).gt.0) then 
                       dataEntry%count(m,k) = dataEntry%count(m,k) / &
                                              LIS_rc%npatch(n,m)
                   endif
                 enddo
              enddo
           endif
#endif
           
        endif
        dataEntry => dataEntry%next
     enddo

  end subroutine LIS_rescaleCount


!BOP
! !ROUTINE: register_dataEntry
! \label{register_dataEntry}
! 
! !INTERFACE: 
  subroutine register_dataEntry(count,lis_moc_index,head_dataEntry,&
                                n,nunits,ntiles,&
                                unittypes,ndirs,dirtypes,form,gribsfc,griblvl,&
                                model_patch)
  implicit none
! !ARGUMENTS:
    integer                 :: count
    integer                 :: lis_moc_index
    type(LIS_metadataEntry), pointer :: head_dataEntry
    integer                 :: n
    integer                 :: nunits
    integer                 :: ntiles
    character(len=*)        :: unittypes(nunits)
    integer                 :: ndirs
    character(len=*)        :: dirtypes(ndirs)
    integer                 :: form
    integer                 :: gribsfc
    integer                 :: griblvl
    logical, optional       :: model_patch
! 
! !DESCRIPTION: 
!  This routine completes the assignment of elements of the history
!  output linked list object corresponding to the variable given by
!  lis\_moc\_index.
!
!   The arguments are: 
!   \begin{description}
!   \item[lis\_moc\_index] variable to process
!   \item[head\_dataEntry] head of the given history output linked list
!   \item[n] nest
!   \item[nunits] number of units associated with this variable
!   \item[ntiles] number of tiles
!   \item[unittypes] types of units associated with this variable
!   \item[ndirs] number of direction types associated with this variable
!   \item[dirtypes] types of direction types associated with this variable
!   \item[form] form for stats file
!   \item[gribsfc] type of GRIB surface
!   \item[griblvl] type of GRIB level
!   \end{description}
!
!   The routines invoked are: 
!   \begin{description}
!    \item[allocate\_dataEntry] (\ref{allocate_dataEntry}) \newline
!      allocates the data structures related to the variable being output
!   \end{description}
!EOP
!   
      type(LIS_metadataEntry), pointer :: dataEntry
      logical                          :: model_patch_tmp
      integer                          :: i, ierr

      if(present(model_patch)) then 
         model_patch_tmp = model_patch
      else
         model_patch_tmp = .false.
      endif

      count = count + 1
      lis_moc_index = count

      dataEntry => head_dataEntry
      do while ( associated(dataEntry%next) )
         dataEntry => dataEntry%next
      enddo

      dataEntry%index   = lis_moc_index
      dataEntry%form    = form
      dataEntry%gribSfc = gribsfc
      dataEntry%gribLvl = griblvl

      call allocate_dataEntry(dataEntry,nunits,ntiles,unittypes, &
                              ndirs,dirtypes, model_patch_tmp)

      ierr = -1
      do i = 1,dataEntry%ndirs
         if ( dataEntry%dir == dataEntry%dirtypes(i) ) then 
            ierr = i
            exit
         endif
      enddo

      if ( ierr == -1 ) then 
         write(LIS_logunit,*) '[ERR] register_dataEntry: ', &
                              dataEntry%standard_name,       &
                              ' with direction type of ',    &
                              dataEntry%dir,                 &
                              ' is not defined'
         write(LIS_logunit,*) '[ERR] for diagnostic output.'
         write(LIS_logunit,*) '[ERR] Acceptable options are:'
         do i = 1,dataEntry%ndirs
            write(LIS_logunit,*) '[ERR] ',trim(dataEntry%dirtypes(i))
         enddo
         write(LIS_logunit,*) '[ERR] Program stopping.'
         call LIS_endrun()
      endif          

      ierr = -1
      do i = 1,dataEntry%nunits
         if ( dataEntry%units == dataEntry%unittypes(i) ) then 
            ierr = i
            exit
         endif
      enddo    

      if ( ierr == -1 ) then 
         write(LIS_logunit,*) '[ERR] register_dataEntry: ', &
                              dataEntry%standard_name,       &
                              ' in units of ',               &
                              dataEntry%units,               &
                              ' is not defined'
         write(LIS_logunit,*) '[ERR] for diagnostic output.'
         write(LIS_logunit,*) '[ERR] Program stopping.'
         do i = 1,dataEntry%nunits
            write(LIS_logunit,*) '[ERR] Acceptable options are:'
            write(LIS_logunit,*) '[ERR] ',trim(dataEntry%unittypes(i))
         enddo    
         call LIS_endrun()
      endif

  end subroutine register_dataEntry

!BOP
! !ROUTINE: set_ptr_into_list
! \label{set_ptr_into_list}
! 
! !INTERFACE: 
  subroutine set_ptr_into_list(count, head, array)
     implicit none
! !ARGUMENTS:
     integer                          :: count
     type(LIS_metadataEntry), pointer :: head
     type(dep), dimension(count)      :: array
! 
! !DESCRIPTION: 
!  This routine takes an array of pointers and sets each element of the
!  array to point directly to its corresponding element in the given
!  history output linked list.  This allows for direct access to the
!  elements in the history output linked list.
!
!   The arguments are: 
!   \begin{description}
!   \item[count] number of elements in the given history output linked list
!   \item[head] head of the given history output linked list
!   \item[array] array of pointers to point directly to the elements of \newline
!                the given history output linked list
!   \end{description}
!EOP
!   

     type(LIS_metadataEntry), pointer :: dataEntry
     integer :: i

     dataEntry => head
     do i = 1, count
        array(i)%dataEntryPtr => dataEntry
        dataEntry => dataEntry%next
     enddo

  end subroutine set_ptr_into_list

end module LIS_histDataMod<|MERGE_RESOLUTION|>--- conflicted
+++ resolved
@@ -454,7 +454,10 @@
   PUBLIC :: LIS_MOC_JULES_FSAT
   PUBLIC :: LIS_MOC_JULES_FWETL 
   public :: LIS_MOC_JULES_ESOIL     
-<<<<<<< HEAD
+  ! For JULES 5.0 PS41
+  public :: LIS_MOC_SNOW_SOOT
+  public :: LIS_MOC_GRND_SNOW
+  public :: LIS_MOC_SURFT_SNOW
   
 ! Crocus snow model 
   public ::   LIS_MOC_SNOWLIQPROF
@@ -480,16 +483,9 @@
   public ::   LIS_MOC_SNOWSURFACEQ
   !public ::   LIS_MOC_SNOWWIND_DIR
 
-=======
-  ! For JULES 5.0 PS41
-  public :: LIS_MOC_SNOW_SOOT
-  public :: LIS_MOC_GRND_SNOW
-  public :: LIS_MOC_SURFT_SNOW
-
   integer :: LIS_MOC_SNOW_SOOT = -9999
   integer :: LIS_MOC_GRND_SNOW = -9999
   integer :: LIS_MOC_SURFT_SNOW = -9999
->>>>>>> a27d7641
   integer :: LIS_MOC_JULES_STHZW = -9999
   integer :: LIS_MOC_JULES_STHU = -9999
   integer :: LIS_MOC_JULES_STHU_MIN = -9999
