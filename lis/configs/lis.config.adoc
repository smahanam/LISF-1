--- conflicted
+++ resolved
@@ -5464,16 +5464,14 @@
 |"`GALWEM_RAD`"          | use radiation fields from GALWEM
 |====
 
-<<<<<<< HEAD
+`AGRMET GALWEM radiation data directory:` specifies the location of the GALWEM
+radiation data files.
+
 `AGRMET number of gauge networks to use:` specifies nonnegative number
 of gauge networks to use, to be identified in separate config entry.
 
 `AGRMET gauge networks to use::` specifies list of names of gauge
 networks to be used. (One line of names per domain.)
-=======
-`AGRMET GALWEM radiation data directory:` specifies the location of the GALWEM
-radiation data files.
->>>>>>> 41756cab
 
 .Example _lis.config_ entry
 ....
@@ -5546,16 +5544,12 @@
 AGRMET CMORPH dy:
 AGRMET use GFS precip:     1
 AGRMET use GALWEM precip:  0
-<<<<<<< HEAD
-AGRMET radiation derived from: 'cloud types'
+AGRMET radiation derived from: 'GALWEM_RAD'
+AGRMET GALWEM radiation data directory: GALWEM_Rad
 AGRMET number of gauge networks to use: 7
 AGRMET gauge networks to use::
 AMIL CANA FAA ICAO WMO HADS NWSLI
 ::
-=======
-AGRMET radiation derived from: 'GALWEM_RAD'
-AGRMET GALWEM radiation data directory: GALWEM_Rad
->>>>>>> 41756cab
 ....
 
 
