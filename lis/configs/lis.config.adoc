// This is the full lis.config file.  It contains all the user-configurable
// options plus documentation.
//
// Please add any updates to the LIS code regarding configuration options
// to this file --- including documentation.
//
// Lines in the lis.config file must be placed in between
//    ....
//    ....
// markers.
//
// Documentation for development-only configuration options should be placed
// in between
//    ifdef::devonly[]
//    endif::devonly[]
// markers.
//
// To include this file in the Users' Guide:
// 1) Checkout the latest copy of this file from the repository.
// 2) Place it with the source for the Users' Guide.
// 3) Rename it lis.config.adoc

//:sectnums:
//:math:
//:mathematical-format: svg
//:imagesoutdir: images
//:stem: latexmath
//:emdash: —
//:endash: –
//:devonly!:

[[sec_lisconfigfile,LIS config File]]
== LIS config File

This section describes the options in the _lis.config_ file.

ifdef::devonly[]
Not all options described here are available in the public
version of LIS.
endif::devonly[]



[[ssec_driveropts,Overall driver options]]
=== Overall driver options


`Running mode:` specifies the running mode used in LIS.
Acceptable values are:
|====
|Value                    | Description

|"`retrospective`"        | Retrospective mode
|"`RTM forward`"          | RTM forward mode
|"`AGRMET ops`"           | AFWA AGRMET mode
|"`WRF coupling`"         | Coupled WRF mode
|"`GCE coupling`"         | Coupled GCE mode
ifdef::devonly[]
|"`GFS coupling`"         | Coupled GFS mode
endif::devonly[]
|"`parameter estimation`" | Parameter estimation mode
|"`ensemble smoother`"    | Ensemble smoother mode
|"`forecast`"             | Forecast simulation mode
|====

.Example _lis.config_ entry
....
Running mode: retrospective
....


ifdef::devonly[]

`Map projection of the LIS domain:` specifies the
map projection of the LIS domain used for the run.
Acceptable values are:

|====
|Value    | Description

|latlon   | Lat/Lon projection with SW to NE data ordering
|mercator | Mercator projection with SW to NE data ordering
|lambert  | Lambert conformal projection with SW to NE data ordering
|gaussian | Gaussian domain
|polar    | Polar stereographic projection with SW to NE data ordering
|UTM      | UTM domain
|hrap     | Hydrologic Rainfall Analysis Project (HRAP) grid
|           coordinate system
|====

.Example _lis.config_ entry
....
Map projection of the LIS domain: latlon
....
endif::devonly[]


`Number of nests:` specifies the number of nests used for the run.
Values 1 or higher are acceptable. The maximum number of nests is
limited by the amount of available memory on the system.
The specifications for different nests are done using white spaces
as the delimiter. Please see below for further explanations. Note
that all nested domains should run on the same projection and same
land surface model.

.Example _lis.config_ entry
....
Number of nests: 1
....


`Number of surface model types:` specifies the number of surface
model types used for the run.
Values of 1 through `LIS_rc%max_model_types`
(currently equal to 3)
are acceptable.

.Example _lis.config_ entry
....
Number of surface model types: 1
....


`Surface model types:` specifies the surface model types
used for the run.
Acceptable values are:

|====
|Value   |  Description

|LSM     | land surface model
|Lake    | lake model
|Glacier | glacier model
|Openwater | open water surface type
|====

.Example _lis.config_ entry
....
Surface model types: LSM
....


`Surface model output interval:` specifies the surface model
output interval.

See Section <<ssec_timeinterval>> for a description
of how to specify a time interval.

.Example _lis.config_ entry
....
Surface model output interval: 3hr
....


`Land surface model:` specifies the land surface model to run.
Acceptable values are:

|====
|Value       | Description

|none        | template lsm
|Noah.2.7.1  | Noah version 2.7.1
|Noah.3.2    | Noah version 3.2
|Noah.3.3    | Noah version 3.3
|Noah.3.6    | Noah version 3.6
|Noah.3.9    | Noah version 3.9
|Noah-MP.3.6 | Noah-MP version 3.6
|Noah-MP.4.0.1 | Noah-MP version 4.0.1
|RUC.3.7     | RUC version 3.7
|CLM.2       | CLM version 2.0
|VIC.4.1.1   | VIC version 4.1.1
|VIC.4.1.2   | VIC version 4.1.2.l
|Mosaic      | Mosaic
|HySSiB      | Hy-SSiB
|GeoWRSI.2   | GeoWRSI version 2.0
|JULES.5.0   | JULES version 5.0
|CABLE.1.4b  | CABLE version 1.4b
ifdef::devonly[]
|FASST       | FASST
endif::devonly[]
|"`CLSM F2.5`"  | Catchment Fortuna-2_5
|RDHM.3.5.6  | RDHM 3.5.6 (SAC-HTET and SNOW-17)
|AWRAL.6.0.0 | AWRA-L version 6.0.0
|====

.Example _lis.config_ entry
....
Land surface model: Noah.2.7.1
....


`Number of subLSMs:` specifies the number of sub-level LSMs
or specialized models that may interface with other LSMs in LIS.
Entry here can be set to 1 with having a surface model type
specified, such as "LSM", and set to 1.

.Example _lis.config_ entry
....
Number of subLSMs:             1
....

`subLSM models:` specifies the sub-level land surface model to run.
Acceptable values are:

|====
|Value       | Description

|none        | template lsm
|Crocus8.1   | Crocus version 8.1 snow model
|SnowModel   | Glen Liston's SnowModel snow model
|====

.Example _lis.config_ entry
....
subLSM models:            "Crocus8.1"
....


`Lake model:` specifies the lake model to run.
Acceptable values are:

|====
|Value     | Description

|FLAKE.1.0 | FLAKE version 1.0
|====

.Example _lis.config_ entry
....
Lake model:
....


`Open water model:` specifies the open water model to run.
Acceptable values are:

|====
|Value                   | Description

|"`template open water`" | template open water model
|====

.Example _lis.config_ entry
....
Open water model:
....


`land slide model:` specifies the land slide model to run.
Acceptable values are:

|====
|Value      | Description

|"`GLS`"    | GLS model
|"`TRIGRS`" | TRIGRS model
|====

.Example _lis.config_ entry
....
land slide model:
....


`Number of subLSMs:` specifies the number of subLSMs to run.
Acceptable values are: 0 : no subLSM; 1 : One subLSM


`subLSM models:` specifies the subLSMs to run.
Acceptable values are:

|====
|Value      | Description

| Crocus8.1 | Crocus snow model model
|====

Note: To run a standalone version of the Crocus, the user needs to set:
`Land surface model:  "none"`

`Number of met forcing sources:` specifies the
number of met forcing datasets to be used. Acceptable
values are 0 or higher.

.Example _lis.config_ entry
....
Number of met forcing sources: 1
....


`Met forcing chosen ensemble member:` specifies the desired
ensemble member from a given forcing data source to be assigned
across all LIS ensemble members.  This option is enabled only if
the met forcing data source contains its own ensembles.

.Example _lis.config_ entry
....
Met forcing chosen ensemble member:
....


`Blending method for forcings:` specifies the
blending method to combine forcings when one or more forcing datasets are used.
Acceptable values are:

|====
|Value    | Description

|overlay  | Datasets are overlaid on top of each other in the order they are specified.
            For example, the forcing dataset in the second column is overlaid on top of
            the forcing dataset in the first column.  In other words, the forcing data
            specified in the second column will be used in place of forcing data that
            is specified in the first column, for locations within the spatial extent
            of the second column`'s forcing data.  As an example, a user could specify
            a forcing dataset with a global extent in the first column and a forcing
            dataset with a regional extent in the second column.  All locations within
            the regional extent of the second column`'s forcing data will use that data
            as forcing, while locations outside of this regional extent will use data
            from the global extent of the first column`'s forcing data.  This continues
            for the number of met forcing sources specified, with the right-most column
            having the higher priority to be used as forcing, given its spatial extent.
            #Choose this method when using just one forcing dataset.#

|ensemble | Each forcing dataset is assigned to a separate ensemble member.
|====

.Example _lis.config_ entry
....
Blending method for forcings: overlay
....


`Met forcing sources:` specifies the met forcing
data sources for the run. The values should be specified in a column
format.
Acceptable values for the sources are:

|====
|Value                         | Description

|"`none`"                      | None
|"`GDAS`"                      | GDAS
|"`GEOS5 forecast`"            | GEOS5 Forecast
|"`GEFS forecast`"             | GEFS Forecast
|"`ECMWF`"                     | ECMWF
|"`GSWP1`"                     | GSWP1
|"`GSWP2`"                     | GSWP2
|"`AGRMET`"                    | AGRMET
|"`PRINCETON`"                 | Princeton
|"`NLDAS2`"                    | NLDAS2
|"`GLDAS`"                     | GLDAS
|"`GFS`"                       | GFS
|"`MERRA2`"                    | MERRA2
|"`GEOS-IT`"                   | GEOS-IT
|"`CMAP`"                      | CMAP
|"`TRMM 3B42RT`"               | TRMM 3B42RT
|"`TRMM 3B42RTV7`"             | TRMM 3B42RTV7
|"`TRMM 3B42V6`"               | TRMM 3B42V6
|"`TRMM 3B42V7`"               | TRMM 3B42V7
|"`CPC CMORPH`"                | CMORPH from CPC
|"`GPM IMERG`"                 | GPM IMERG data from NASA
|"`CPC STAGEII`"               | STAGEII from CPC
|"`CPC STAGEIV`"               | STAGEIV from CPC
|"`NARR`"                      | North American Regional Reanalysis
|"`RFE2(daily)`"               | Daily rainfall estimator
|"`RFE2(GDAS bias-corrected)`" | RFE2 data bias corrected to GDAS
|"`CHIRPS2`"                   | UCSB CHIRPS v2.0 precipitation dataset
|"`SCAN`"                      | SCAN
ifdef::devonly[]
|"`D2PCPOKL`"                  | D2PCPOKL
endif::devonly[]
|"`AGRMET radiation`"          | AGRMET radiation
|"`Bondville`"                 | Bondville site data
ifdef::devonly[]
|"`TRIGRS test`"               | test data for TRIGRS model
endif::devonly[]
|"`SNOTEL`"                    | SNOTEL data
|"`VIC processed forcing`"     | VIC processed forcing
|"`PALS station forcing`"      | PALS station forcing
|"`PET USGS`"                  | USGS PET 1.0 deg
|"`NAM242`"                    | NAM 242 AWIPS Grid \-- Over Alaska
|"`WRFout`"                    | WRF output
|"`WRFoutv2`"                  | NCAR-WRF 4km output
|"`WRFoutv2`"                  | NCAR-WRF 4km output forcing
|"`WRF AK`"                    | NCAR-WRF Alaska domain forcing 
|"`LDT-generated`"             | LDT-generated forcing files
|"`CLIM-Standard`"             | Forcing climatologies (LDT-generated)
|"`GenEnsFcst`"                | Generic ensemble forecast reader
|"`PPTEnsFcst`"                | Precipitation-only ensemble forecast reader
|"`AWAP`"                      | AWAP precipitation data
|"`GDAS T1534`"                | NCEP-specific GDAS T1534 forcing data
|"`ERA5`"                      | ERA5 reanalysis meteorology
|"`AWRAL processed forcing`"   | AWRA-L processed forcing
|"`PLUMBER2`"                  | PLUMBER2 forcing
|"`GDDP`"                      | NEX GDDP forcing
|"`COAMPSout`"                 | COAMPS output forcing
|"`GALWEM forecast`"           | GALWEM 17km or 0.25deg deterministic forecast reader
|"`GALWEM-GE forecast`"        | GALWEM-GE forecast reader
|====

.Example _lis.config_ entry
....
Met forcing sources: GDAS
....


`Topographic correction method (met forcing):` specifies whether
to use elevation correction for base forcing.
Acceptable values are:

|====
|Value          | Description

|"`none`"         | Do not apply topographic correction for forcing
|"`lapse-rate`"   | Use lapse rate correction for forcing
|"`slope-aspect`" | Apply slope-aspect correction for forcing
|"`lapse-rate and slope-aspect`" | Apply both lapse-rate and slope-aspect corrections
|"`micromet`"     | Apply Glen Liston's MicroMet corrections to forcing fields
|====

.Example _lis.config_ entry
....
Topographic correction method (met forcing):  "lapse-rate"
....


`Enable spatial downscaling of precipitation:` specifies whether
to use spatial downscaling of precipitation.
Acceptable values are:

|====
|Value | Description

|0     | Do not enable spatial downscaling
|1     | Enable spatial downscaling
|====

.Example _lis.config_ entry
....
Enable spatial downscaling of precipitation: 0
....


`Spatial interpolation method (met forcing):`
specifies the type of interpolation scheme to
apply to the met forcing data.
Acceptable values are:

|====
|Value               | Description

|"`bilinear`"        | bilinear scheme
|"`budget-bilinear`" | conservative scheme
|"`neighbor`"        | neighbour scheme
|====

Bilinear interpolation uses 4 neighboring points to compute the
interpolation weights. The conservative approach uses 25 neighboring
points. If the conservative option is turned on, it is used to
interpolate the precipitation field only (to conserve water).
Other fields will still be interpolated with the bilinear option.

.Example _lis.config_ entry
....
Spatial interpolation method (met forcing): bilinear
....


`Spatial upscaling method (met forcing):`
specifies the type of upscaling scheme to
apply to the met forcing data.
Acceptable values are:

|====
|Value               | Description

|"`average`"         | averaging scheme
|====

Please note that not all met forcing readers support upscaling
of the met forcing data.

.Example _lis.config_ entry
....
Spatial upscaling method (met forcing): average
....


`Temporal interpolation method (met forcing):`
specifies the type of temporal interpolation scheme to
apply to the met forcing data.
Acceptable values are:

|====
|Value     | Description

|linear    | linear scheme
|trilinear | uber next scheme
|====

The linear temporal interpolation method computes the temporal weights
based on two points. Ubernext computes weights based on three points.
Currently the ubernext option is implemented only for the GSWP forcing.

.Example _lis.config_ entry
....
Temporal interpolation method (met forcing): linear
....


`Enable new zterp correction (met forcing):`
specifies whether to enable the new zterp correction.
Acceptable values are:

|====
|Value         | Description

|.false. | do not enable
|.true.  | enable
|====

Defaults to `.false.`.

This is a scalar option, not per nest.

This new zterp correction addresses an issue that potentially can occur
at sunrise/sunset for some forcing datasets when running at small time
steps (like 15mn).  In some isolated cases, SWdown may have a large
unrealistic spike.  This correction removes the spike.  It also can
affect SWdown around sunrise/sunset by up 200 W/m2.  Users are advised
to run their own tests and review SWdown to determine which setting is
best for them.

For comparison against older LIS runs, set this option
to `.false.`.

.Example _lis.config_ entry
....
Enable new zterp correction (met forcing): .false.
....


[[ssec_runtimeopts,Runtime options]]
=== Runtime options

`Forcing variables list file:` specifies the file containing
the list of forcing variables to be used. Please refer to the
sample forcing_variables.txt (Section <<sec_forcingvars>>)
file for a complete specification description.

.Example _lis.config_ entry
....
Forcing variables list file:     ./input/forcing_variables.txt
....


`Output methodology:` specifies whether to write output as a
1-D array containing only land points or as a 2-D array containing
both land and water points. 1-d tile space includes the subgrid
tiles and ensembles. 1-d grid space includes a vectorized, land-only
grid-averaged set of values.
Acceptable values are:

|====
|Value          | Description

|"`none`"         | Do not write output
|"`1d tilespace`" | Write output in a 1-D tile domain
|"`2d gridspace`" | Write output in a 2-D grid domain
|"`1d gridspace`" | Write output in a 1-D grid domain
|"`2d ensemble gridspace`" | Write individual ensemble member output
|                            in a 2-D grid domain
|====

When writing output using the "`2d gridspace`" setting with ensembles enabled,
LIS will average the ensemble members into one field to write into the
output file; when using the "`2d ensemble gridspace`" option, LIS will
write each ensemble member into the output file.

Note that the "`2d ensemble gridspace`" setting requires setting
the `Output data format:` option to "`netcdf`".

.Example _lis.config_ entry
....
Output methodology: "2d gridspace"
....


`Output model restart files:` specifies whether to write
model restart files.
Acceptable values are:

|====
|Value | Description

|0     | Do not write restart files
|1     | Write restart files
|====

.Example _lis.config_ entry
....
Output model restart files:   1
....


`Output data format:` specifies the format of the model output data.
Acceptable values are:

|====
|Value      | Description

|"`binary`" | Write output in binary format
|"`distributed binary`" | Write output in distributed binary format where each processor writes outputs for the respective local domain
|"`grib1`"  | Write output in GRIB-1 format
|"`grib2`"  | Write output in GRIB-2 format
|"`netcdf`" | Write output in netCDF format
|====

.Example _lis.config_ entry
....
Output data format: netcdf
....


`Output naming style:` specifies the style of the model output
names and their organization.
Acceptable values are:

|====
|Value                 | Description

|"`2 level hierarchy`" | 2 levels of hierarchy
|"`3 level hierarchy`" | 3 levels of hierarchy
|"`4 level hierarchy`" | 4 levels of hierarchy
|"`WMO convention`"    | WMO convention for weather codes
|====

.Example _lis.config_ entry
....
Output naming style: "3 level hierarchy"
....

`Enable output statistics:` specifies whether to write the ASCII
statistics file for the output data.
Acceptable values are:

|====
|Value                 | Description

|.true.  | Enable writing of the statistics file
|.false. | Disable writing of the statistics file
|====

Defaults to `.false.`.

.Example _lis.config_ entry
....
Enable output statistics: .true.
....

`Output GRIB Table Version:` specifies GRIB table version.

`Output GRIB Center Id:` specifies GRIB center id.

`Output GRIB Subcenter Id:` specifies GRIB sub-center id.

`Output GRIB Grid Id:` specifies GRIB grid id.

`Output GRIB Process Id:` specifies GRIB process id.

`Output GRIB Packing Type:` specifies the algorithm
used to pack data into the GRIB message.
Acceptable values are:

|====
|grid_simple | grid_simple
|grid_jpeg   | grid_jpeg (GRIB-2 only) [red]#Do not use.# +
               There is an open issue regarding
               packing constant data with grid_jpeg.
|====

Though untested, there are more packingType available as listed at
https://confluence.ecmwf.int/display/ECC/GRIB+Keys

.Example _lis.config_ entry
....
Output GRIB Table Version: 130
Output GRIB Center Id:     173
Output GRIB Subcenter Id:    4
Output GRIB Grid Id:        11
Output GRIB Process Id:      1
Output GRIB Packing Type:  grid_simple
....


For GRIB-2 try:

.Example _lis.config_ entry
....
Output GRIB Table Version:  13
Output GRIB Center Id:     173
Output GRIB Subcenter Id:    4
Output GRIB Grid Id:         0
Output GRIB Process Id:      1
Output GRIB Packing Type:  grid_simple
....


`Start mode:` specifies if a restart mode is being used.
Acceptable values are:

|====
|Value     | Description

|restart   | A restart mode is being used
|coldstart | A cold start mode is being used, no restart file read
|====

When the cold start option is specified, the program is initialized
using the LSM-specific initial conditions (typically assumed uniform
for all tiles). When a restart mode is used, it is assumed that a
corresponding restart file is provided depending upon which LSM is
used. The user also needs to make sure that the ending time of the
simulation is greater than model time when the restart file was
written.

.Example _lis.config_ entry
....
Start mode: coldstart
....


The start time is specified in the following format:

|====
|Variable | Value | Description

| `Starting year:`   | integer 2001 {endash} present | specifying starting year
| `Starting month:`  | integer 1 {endash} 12       | specifying starting month
| `Starting day:`    | integer 1 {endash} 31       | specifying starting day
| `Starting hour:`   | integer 0 {endash} 23       | specifying starting hour
| `Starting minute:` | integer 0 {endash} 59       | specifying starting minute
| `Starting second:` | integer 0 {endash} 59       | specifying starting second
|====

.Example _lis.config_ entry
....
Starting year:                             2002
Starting month:                            10
Starting day:                              29
Starting hour:                             1
Starting minute:                           0
Starting second:                           0
....


The end time is specified in the following format:

|====
|Variable | Value | Description

| `Ending year:`   | integer 2001 {endash} present | specifying ending year
| `Ending month:`  | integer 1 {endash} 12         | specifying ending month
| `Ending day:`    | integer 1 {endash} 31         | specifying ending day
| `Ending hour:`   | integer 0 {endash} 23         | specifying ending hour
| `Ending minute:` | integer 0 {endash} 59         | specifying ending minute
| `Ending second:` | integer 0 {endash} 59         | specifying ending second
|====

.Example _lis.config_ entry
....
Ending year:                               2002
Ending month:                              10
Ending day:                                31
Ending hour:                               1
Ending minute:                             0
Ending second:                             0
....


`LIS time window interval:` specifies the interval at which the
LIS run loop cycles, used in the "`ensemble smoother`" running mode.

.Example _lis.config_ entry
....
LIS time window interval:
....


`Undefined value:` specifies the undefined value.
The default is set to -9999.

.Example _lis.config_ entry
....
Undefined value: -9999
....


`Output directory:` specifies the name of the top-level output
directory.
Acceptable values are any 40 character string.
The default value is set to OUTPUT.
For simplicity, throughout the rest of this document, this top-level
output directory shall be referred to by its default name,
_$WORKING/LIS/OUTPUT_.

.Example _lis.config_ entry
....
Output directory: OUTPUT
....


`Diagnostic output file:` specifies the name of run time
diagnostic file.
Acceptable values are any 40 character string.

.Example _lis.config_ entry
....
Diagnostic output file: lislog
....


`Number of ensembles per tile:` specifies the number of
ensembles of tiles to be used. The value should be greater than
or equal to 1.

.Example _lis.config_ entry
....
Number of ensembles per tile: 1
....


The following options are used for subgrid tiling based on vegetation

`Maximum number of surface type tiles per grid:` defines the
maximum surface type tiles per grid (this can be as many as the total
number of vegetation types).

.Example _lis.config_ entry
....
Maximum number of surface type tiles per grid: 1
....


`Minimum cutoff percentage (surface type tiles):` defines the
smallest percentage of a cell for which to create a tile.
The percentage value is expressed as a fraction.

.Example _lis.config_ entry
....
Minimum cutoff percentage (surface type tiles): 0.05
....


`Maximum number of soil texture tiles per grid:` defines the
maximum soil texture tiles per grid (this can be as many as the total
number of soil texture types).

.Example _lis.config_ entry
....
Maximum number of soil texture tiles per grid: 1
....


`Minimum cutoff percentage (soil texture tiles):` defines the
smallest percentage of a cell for which to create a tile.
The percentage value is expressed as a fraction.

.Example _lis.config_ entry
....
Minimum cutoff percentage (soil texture tiles): 0.05
....


`Maximum number of soil fraction tiles per grid:` defines the
maximum soil fraction tiles per grid (this can be as many as the total
number of soil fraction types).

.Example _lis.config_ entry
....
Maximum number of soil fraction tiles per grid: 1
....


`Minimum cutoff percentage (soil fraction tiles):` defines the
smallest percentage of a cell for which to create a tile.
The percentage value is expressed as a fraction.

.Example _lis.config_ entry
....
Minimum cutoff percentage (soil fraction tiles): 0.05
....


`Maximum number of elevation bands per grid:` defines the
maximum elevation bands per grid (this can be as many as the total
number of elevation band types).

.Example _lis.config_ entry
....
Maximum number of elevation bands per grid: 1
....


`Minimum cutoff percentage (elevation bands):` defines the
smallest percentage of a cell for which to create a tile.
The percentage value is expressed as a fraction.

.Example _lis.config_ entry
....
Minimum cutoff percentage (elevation bands): 0.05
....


`Maximum number of slope bands per grid:` defines the
maximum slope bands per grid (this can be as many as the total
number of slope band types).

.Example _lis.config_ entry
....
Maximum number of slope bands per grid: 1
....


`Minimum cutoff percentage (slope bands):` defines the
smallest percentage of a cell for which to create a tile.
The percentage value is expressed as a fraction.

.Example _lis.config_ entry
....
Minimum cutoff percentage (slope bands): 0.05
....


`Maximum number of aspect bands per grid:` defines the
maximum aspect bands per grid (this can be as many as the total
number of aspect band types).

.Example _lis.config_ entry
....
Maximum number of aspect bands per grid: 1
....


`Minimum cutoff percentage (aspect bands):` defines the
smallest percentage of a cell for which to create a tile.
The percentage value is expressed as a fraction.

.Example _lis.config_ entry
....
Minimum cutoff percentage (aspect bands): 0.05
....


This section specifies the 2-d layout of the processors in a
parallel processing environment. There are two ways that the user
can specify the 2-d layout.

One way is the user can specify the number of
processors along the east-west dimension and north-south dimension
using `Number of processors along x:` and `Number of processors
along y:`, respectively. Note that the layout of processors should
match the total number of processors used. For example, if 8
processors are used, the layout can be specified as 1x8, 2x4, 4x2, or
8x1.  *When choosing this way, the option
`Decompose by processes:` must be set to `.false.`.*
This way is useful when you must match a specific layout.

The other way is the user can allow LIS to create a load-balanced
layout based on the number of processes.  For example, if 8
processors are used, LIS will create a 4x2 layout where each
process contains roughly the same amount of land-based grid-cells.
When this way is chosen, LIS ignores both the
`Number of processors along x:` and the
`Number of processors along y:` options.
This way is useful when your running domain contains a large
number of ocean-based grid-cells, which would result in many
under-utilized processes when using a specified layout.

Acceptable values for `Decompose by processes` are:

|====
|Value   | Description
|.false. | Do not decompose by processes.
           Use `Number of processors along x:` and
           `Number of processors along y:` to create
           the specified layout.
|.true.  | Do decompose by processes.
|====

Defaults to `.false.`.

Further, this section also allows the specification of halos
around the domains on each processor using `Halo size along x:`
and `Halo size along y:`.

.Example _lis.config_ entry
....
Decompose by processes:          .false.
Number of processors along x:    2
Number of processors along y:    2
Halo size along x: 0
Halo size along y: 0
....


`Routing model:` specifies the routing model to run.
Acceptable values are:

|====
|Value             | Description

|none              | do not use a routing model
|"`NLDAS router`"  | use the NLDAS router
|"`HYMAP router`"  | use the HyMAP router
|"`HYMAP2 router`" | use the HyMAP2 router
|"`RAPID router`" | use the RAPID router
|====


`External runoff data source:` Specifices the data source to be 
used for reading the surface runoff and baseflow fields for 
offline routing. 

Acceptable values are:

|====
|Value                                                             | Description

|"`LIS runoff output`"                                             | Use LIS outputs
|[.line-through]#"`GLDAS1 runoff data`"# [red]#Disabled#           | [.line-through]#Use the GLDAS1 outputs#
|[.line-through]#"`GLDAS2 runoff data`"# [red]#Disabled#           | [.line-through]#Use the GLDAS2 outputs#
|[.line-through]#"`NLDAS2 runoff data`"# [red]#Disabled#           | [.line-through]#Use the NLDAS2 outputs#
|[.line-through]#"`MERRA2 runoff data`"# [red]#Disabled#           | [.line-through]#Use the MERR2 outputs#
|[.line-through]#"`ERA interim land runoff data`"# [red]#Disabled# | [.line-through]#Use ERA-Interim-Land outputs#
|[.line-through]#"`GWB MIP runoff data`"# [red]#Disabled#          | [.line-through]#Use the Global Water Budget (GWB) model intercomparison project outputs#
|====
// See pull request #966 for context about the disabled external runoff data sources listed above.

`Number of application models:` specifies the number
of application models to run.

.Example _lis.config_ entry
....
Routing model: none
External runoff data source: "LIS runoff output"
Radiative transfer model: none
Number of application models: 0
....


[[ssec_fcst,Forecast runmode]]
=== Forecast runmode

This section specifies the choice of forecast options.

`Forecast forcing source mode:` specifies the
forecast run-mode and source option (e.g., ensemble
streamflow prediction, or ESP), and
depends on the number of forcing datasets selected.
Acceptable values are:

|====
|Value                | Description

|"`ESP conventional`" | ESP conventional method
|"`ESP boot`"         | ESP bootstrapping method
|====

.Example _lis.config_ entry
....
Forecast forcing source mode:      "ESP conventional"
....


`ESP conventional start time of the forcing archive:` specifies the
ESP conventional forcing start date (YYYY MM DD).

`ESP conventional end time of the forcing archive:` specifies the
ESP conventional forcing end date (YYYY MM DD).

`ESP conventional include targeted forecast year:` is an option
if the user wants to include the year from the historical archive
that is the same target year being forecasted.  This is to 
provide a check of the climatology, but it is not recommended
for hindcast evaluations.

.Example _lis.config_ entry
....
ESP conventional start time of the forcing archive: 1982 1 1
ESP conventional end time of the forcing archive:   2010 1 1
ESP conventional include targeted forecast year:     1 1
....


`ESP boot sampling time window interval:` specifies the ESP
bootstrapping ("`boot`") temporal sampling window.

`ESP boot start time of the forcing archive:` specifies the
ESP bootstrapping ("`boot`") forcing start date (YYYY MM DD).

`ESP boot end time of the forcing archive:` specifies the
ESP bootstrapping ("`boot`") forcing end date (YYYY MM DD).
  

.Example _lis.config_ entry
....
ESP boot sampling time window interval:      "10da"
ESP boot start time of the forcing archive:  1982  1 1
ESP boot end time of the forcing archive:    2010  1 1
....


`Forecast forcing start mode:` specifies the
type of forecast start mode, either coldstart or
restart.  If restart is specified, a restart file
name needs to be supplied.

.Example _lis.config_ entry
....
Forecast forcing start mode:           "coldstart"
....


`Forecast forcing restart filename:` specifies the
restart filename.

.Example _lis.config_ entry
....
Forecast forcing restart filename:     "LIS_RST_CLSMF25_201005050000.d01.nc"
....


[[ssec_dataassim,Data assimilation]]
=== Data assimilation

This section specifies the choice of data assimilation options.

`Number of data assimilation instances:` specifies the
number of data assimilation instances. Valid values are
0 (no assimilation) or higher.

.Example _lis.config_ entry
....
Number of data assimilation instances: 0
....


`Data assimilation algorithm:` specifies the choice of data
assimilation algorithms.
Acceptable values are:

|====
|Value                | Description

|"`none`"             | None
|"`Direct insertion`" | Direct Insertion
|"`EnKF`"             | GMAO EnKF data assimilation
|"`EnKS`"             | GRACE ensemble Kalman filter data assimilation
|====

.Example _lis.config_ entry
....
Data assimilation algorithm: none
....


`Data assimilation set:` specifies the "`assimilation set`",
which is the instance related to the assimilation
of a particular observation.
Acceptable values are:

|====
|Value                          | Description

|"`none`"                       | none
|"`Synthetic SM`"               | Synthetic soil moisture
|"`Synthetic SWE`"              | Synthetic SWE
|"`Synthetic LST`"              | Synthetic LST
|"`Synthetic(Multilayer) sm`"   | Synthetic multi-soil moisture observation types
|"`Synthetic L-band Tb`"        | Synthetic L-band brightness temperature observations
|"`ISCCP LST`"                  | ISCCP LST
|"`AMSR-E(NASA) soil moisture`" | AMSRE L3 soil moisture daily gridded data (HDF format)
|"`AMSR-E(LPRM) soil moisture`" | AMSRE L3 soil moisture daily gridded data (HDF format)
|"`ESA CCI soil moisture`"      | ESA CCI soil moisture
|"`Windsat`"                    | Windsat
|"`Windsat C-band`"             | Windsat C-band
|"`ANSA SWE`"                   | ANSA SWE
|"`ANSA SCF`"                   | ANSA SCF
|"`ANSA snow depth`"            | ANSA snow depth
|"`SMMR snow depth`"            | SMMR snow depth
|"`SMMI snow depth`"            | SMMI snow depth
|"`AMSR-E SWE`"                 | AMSR-E SWE
|"`PMW snow`"                   | PMW-based SWE or snow depth
|"`MODIS SCF`"                  | MODIS SCF
|"`GRACE TWS`"                  | GRACE TWS
|"`SMOPS-ASCAT soil moisture`"  | SMOPS-ASCAT soil moisture
|"`ASCAT (TUW) soil moisture`"  | ASCAT (TUW) soil moisture
|"`GCOMW AMSR2 L3 snow depth`"  | AMSR2 (GCOMW) L3 snow depth
|"`GCOMW AMSR2 L3 soil moisture`" | AMSR2 (GCOMW) soil moisture
|"`SMAP(NASA) soil moisture`"   | NASA SMAP soil moisture
|"`SMAP(NRT) soil moisture`"    | Near-real time SMAP soil moisture
|"`PILDAS SM`"                  | PILDAS soil moisture
|"`SMOS L2 soil moisture`"      | SMOS L2 soil moisture
|"`SMOS(NESDIS) soil moisture`" | NESDIS SMOS soil moisture
|"`SNODEP`"                     | AFWA SNODEP
|"`USAFSI`"                     | USAF Snow and Ice Analysis
|"`SMAP(NASA) vegetation optical depth`"  | NASA L-band vegetation optical depth 
|"`MCD15A2H LAI`"               | MODIS MCD15A2H v006 LAI product
|"`SMOS NRT NN soil moisture`"  | SMOS Level 2 Soil Moisture Near Real Time Neural Network
|"`THySM`"                      | Thermal Hydraulic disaggregation of Soil Moisture
|"`SNODAS`"                     | SNODAS snow depth
|====

.Example _lis.config_ entry
....
Data assimilation set: none
....


`Data assimilation exclude analysis increments:` specifies whether
the analysis increments
are to be skipped. This option is typically used along with the dynamic
bias estimation algorithm. The user can choose to apply only the bias
increments or both the bias increments and analysis increments.
Acceptable values are:

|====
|Value | Description

|0     |  Apply analysis increments
|1     |  Do not apply analysis increments
|====

.Example _lis.config_ entry
....
Data assimilation exclude analysis increments:     0
....


`Data assimilation output interval for diagnostics:` specifies
the output diagnostics interval.

See Section <<ssec_timeinterval>> for a description
of how to specify a time interval.

.Example _lis.config_ entry
....
Data assimilation output interval for diagnostics: 1da
....


`Data assimilation number of observation types:` specifies the
number of observation species/types used in the assimilation.

.Example _lis.config_ entry
....
Data assimilation number of observation types: 0
....


`Data assimilation output ensemble spread:` specifies whether to output
the ensemble spread.
Acceptable values are:

|====
|Value | Description

|0     |  Do not output the ensemble members
|1     |  Output the ensemble members
|====

.Example _lis.config_ entry
....
Data assimilation output ensemble spread: 0
....


`Data assimilation output processed observations:` specifies
whether the processed, quality-controlled
observations are to be written (Note that a corresponding observation
plugin routine needs to be implemented).
Acceptable values are:

|====
|Value | Description

|0     |  Do not output the processed observations
|1     |  Output the processed observations
|====

.Example _lis.config_ entry
....
Data assimilation output processed observations: 0
....


`Data assimilation output innovations:` specifies whether
a binary output of the normalized innovations is to be written.
Acceptable values are:

|====
|Value | Description

|0     |  Do not output the innovations
|1     |  Output the innovations
|====

.Example _lis.config_ entry
....
Data assimilation output innovations: 0
....


`Data assimilation use a trained forward model:` specifies whether
to use a trained forward model.
Acceptable values are:

|====
|Value | Description

|0     |  Do not use a trained forward model
|1     |  Use a trained forward model
|====

`Data assimilation trained forward model output file:` specifies
the name of the output file for the trained forward model.
The training is done by LDT, and thus, this file is produced by LDT.

.Example _lis.config_ entry
....
Data assimilation use a trained forward model: 0
Data assimilation trained forward model output file: none
....


`Data assimilation scaling strategy:` specifies the scaling strategy.
Acceptable values are:

|====
| Value              | Description

| none               | Do not use any scaling
| "`Linear scaling`" | Apply a linear scaling strategy
| "`CDF matching`"   | Scales observations using CDF matching
|====

.Example _lis.config_ entry
....
Data assimilation scaling strategy: none
....


`Data assimilation observation domain file:` specifies the observation
domain file, which will be used as the domain to compute the 
innovations. 

.Example _lis.config_ entry
....
Data assimilation observation domain file: ascat_cdf_domain.nc
....


=== Bias estimation

`Bias estimation algorithm:` specifies the dynamic bias estimation
algorithm to use.
Acceptable values are:

|====
|Value                        | Description

|"`none`"                     | No dynamic bias estimation
|"`Adaptive bias correction`" | NASA GMAO dynamic bias estimation
|====

.Example _lis.config_ entry
....
Bias estimation algorithm: none
....


`Bias estimation attributes file:` ASCII file that
specifies the attributes of the bias estimation. A
sample file is shown below, which lists the variable
name first. This is followed by the nparam value
(0-no bias correction, 1- constant bias correction without
diurnal cycle, 3- diurnal sine/cosine bias correction,
5 - semi-diurnal sine/cosine bias correction,
2-"`time of day`" bias correction with 2 separate bias
estimates per day, 4 - "`time of day`" bias correction with
4 separate estimates per day, 8 - "`time of day`" bias
correction with 8 separate bias estimates per day),
tconst (which describes the time scale relative to the
temporal spacing of the observations), and trelax
(which specifies temporal relaxation parameter, in seconds)

.Example bias estimation attributes file
[%hardbreaks]
#nparam  tconst trelax
Soil Temperature
1.0    0.05    86400.0

.Example _lis.config_ entry
....
Bias estimation attributes file:
....


`Bias estimation restart output frequency:` Specifies the frequency
of bias restart files.

See Section <<ssec_timeinterval>> for a description
of how to specify a time interval.

.Example _lis.config_ entry
....
Bias estimation restart output frequency: 1da
....


`Bias estimation start mode:` This option specifies whether the
bias parameters are to be read from a checkpoint file.
Acceptable values are:

|====
|Value | Description

|none  | Do not use a bias restart file
|read  | Use a bias restart file
|====

.Example _lis.config_ entry
....
Bias estimation start mode: none
....


`Bias estimation restart file:` Specifies the restart file to be
used for initializing bias parameters

.Example _lis.config_ entry
....
Bias estimation restart file: none
....


`Perturbations start mode:` specifies if the perturbations settings
should be read from a restart file.
Acceptable values are:

|====
|Value     | Description

|coldstart | None (cold start)
|restart   | Use restart file
|====

.Example _lis.config_ entry
....
Perturbations start mode: coldstart
....


`Apply perturbation bias correction:` specifies whether
to apply the Ryu et al. algorithm, (JHM 2009), to forcing and
model states to avoid undesirable biases resulting from perturbations.
Acceptable values are:

|====
|Value | Description

|0     | Do not apply
|1     | Apply
|====

.Example _lis.config_ entry
....
Apply perturbation bias correction:
....


`Perturbations restart output interval:` specifies the
perturbations restart output writing interval.

See Section <<ssec_timeinterval>> for a description
of how to specify a time interval.

.Example _lis.config_ entry
....
Perturbations restart output interval: 1da
....


`Perturbations restart filename:` specifies the name of the
restart file, which is used to initialize perturbation settings
if a cold start option is not employed.

.Example _lis.config_ entry
....
Perturbations restart filename: none
....


`Forcing perturbation algorithm:` specifies the algorithm for
perturbing the forcing variables.
Acceptable values are:

|====
|Value           | Description

|"`none`"        | None
|"`GMAO scheme`" | GMAO perturbation algorithm
|====

.Example _lis.config_ entry
....
Forcing perturbation algorithm: none
....


`Forcing perturbation frequency:` specifies the forcing
perturbation interval.

See Section <<ssec_timeinterval>> for a description
of how to specify a time interval.

.Example _lis.config_ entry
....
Forcing perturbation frequency: 1hr
....


`Forcing attributes file:` ASCII file that
specifies the attributes of the forcing (for perturbations)
A sample file is shown below, which lists 3 forcing
variables. For each variable, the name of the variable is
specified first, followed by the min and max values in the
next line. This is repeated for each additional variable.

.Example forcing attributes file
[%hardbreaks]
#varmin  varmax
Incident Shortwave Radiation Level 001
0.0      1300.0
Incident Longwave Radiation Level 001
-50.0    800.0
Rainfall Rate Level 001
0.0      0.001

.Example _lis.config_ entry
....
Forcing attributes file: none
....


`Forcing perturbation attributes file:` ASCII file that
specifies the attributes of the forcing perturbations.
A sample file is shown below, which lists 3 forcing
variables. There are three lines of specifications for
each variable. The first line specifies the name of the
variable. The second line specifies the perturbation type
(0-additive, 1-multiplicative) and the perturbation type
for standard deviation (0-additive, 1-multiplicative). The
third line specifies the following values in that order:
standard deviation of perturbations, coefficient of
standard deviation (if perturbation type for standard
deviation is 1),standard normal max, whether to enable
zero mean in perturbations, temporal correlation scale
(in seconds), x and y -correlations and finally the cross
correlations with other variables.

.Example forcing perturbation attributes file
[%hardbreaks]
#ptype   std    std_max   zeromean  tcorr  xcorr ycorr ccorr
Incident Shortwave Radiation Level 001
1  0
0.50     2.5     1     86400     0     0     1.0  -0.5  -0.8
Incident Longwave Radiation Level 001
0  1
50.0     0.2     2.5   1   86400  0    0    -0.5   1.0  0.5
Rainfall Rate Level 001
1  0
0.50     2.5     1       86400  0     0     0.8   0.5  1.0

.Example _lis.config_ entry
....
Forcing perturbation attributes file: none
....


`State perturbation algorithm:` specifies the algorithm for
perturbing the state prognostic variables.
Acceptable values are:

|====
|Value           | Description

|"`none`"        | None
|"`GMAO scheme`" | GMAO perturbation algorithm
|====

.Example _lis.config_ entry
....
State perturbation algorithm: none
....


`State perturbation frequency:` specifies the prognostic variable
perturbation interval.

See Section <<ssec_timeinterval>> for a description
of how to specify a time interval.

.Example _lis.config_ entry
....
State perturbation frequency: 1hr
....


`State attributes file:` ASCII file that specifies
the attributes of the prognostic variables.
A sample file is shown below, which lists 2 model state
variables. For each variable, the name of the variable is
specified first, followed by the min and max values in the
next line. This is repeated for each additional variable.

.Example state attributes file
[%hardbreaks]
#name  varmin  varmax
SWE
0.0   100.0
Snowdepth
0.0   100.0

.Example _lis.config_ entry
....
State attributes file: none
....


`State perturbation attributes file:` ASCII file that specifies
the attributes of the prognostic variable perturbations.
A sample file is provided below, which follows the same format
as that of the forcing perturbations attributes file:

.Example state perturbation attributes file
[%hardbreaks]
#perttype  std    std_max   zeromean  tcorr  xcorr ycorr ccorr
SWE
1    0
0.01   2.5       1        10800   0    0    1.0  0.9
Snowdepth
1    0
0.02    2.5       1        10800   0    0    0.9  1.0

.Example _lis.config_ entry
....
State perturbation attributes file: none
....


`Observation perturbation algorithm:` specifies the algorithm
for perturbing the observations.
Acceptable values are:

|====
|Value           | Description

|"`none`"        | None
|"`GMAO scheme`" | GMAO perturbation algorithm
|====

.Example _lis.config_ entry
....
Observation perturbation algorithm: none
....


`Observation perturbation frequency:` specifies the observation
perturbation interval.

See Section <<ssec_timeinterval>> for a description
of how to specify a time interval.

.Example _lis.config_ entry
....
Observation perturbation frequency: 1hr
....


`Observation attributes file:` ASCII file that
specifies the attributes of the observation variables.
A sample file is provided below, which follows the same format
as that of the forcing attributes file and state attributes file.

.Example observation attributes file
[%hardbreaks]
#error rate varmin  varmax
ANSA SWE
10.0   0.01   500

.Example _lis.config_ entry
....
Observation attributes file: none
....


`Observation perturbation attributes file:` ASCII file that
specifies the attributes of the observation variable perturbations.
A sample file is provided below, which follows the same format
as that of the forcing perturbations attributes file:

.Example observation perturbation attributes file
[%hardbreaks]
#perttype  std    std_max   zeromean  tcorr  xcorr ycorr ccorr
ANSA SWE
0     10      2.5        1        10800       0    0    1

.Example _lis.config_ entry
....
Observation perturbation attributes file: none
....


`IMS data directory:` specifies the location of the IMS data.

.Example _lis.config_ entry
....
IMS data directory:
....


[[sssec_syntheticsm,Synthetic Soil Moisture Assimilation]]
==== Synthetic Soil Moisture Assimilation

`Synthetic soil moisture data directory:` specifies the
directory for the synthetic soil moisture data.

`Synthetic soil moisture model CDF file:` specifies the name
of the model CDF file (observations will be scaled into this
climatology)

`Synthetic soil moisture observation CDF file:` specifies the name
of the observation CDF file.

`Synthetic soil moisture number of bins in the CDF:`
specifies the number of bins in the CDF.

.Example _lis.config_ entry
....
Synthetic soil moisture data directory:       ./input/dainput/SynSM/
Synthetic soil moisture model CDF file:       lsm.cdf.nc
Synthetic soil moisture observation CDF file: obs_cdf.nc
Synthetic soil moisture number of bins in the CDF:
....


[[sssec_pildassm,PILDAS Soil Moisture Assimilation]]
==== PILDAS Soil Moisture Assimilation

`PILDAS soil moisture data directory:` specifies the
directory for the PILDAS soil moisture data.

`PILDAS use scaled standard deviation model:` specifies
whether the observation error standard deviation is to be scaled using model
and observation standard deviation.

`PILDAS soil moisture model CDF file:` specifies the name
of the model CDF file (observations will be scaled into this
climatology)

`PILDAS soil moisture observation CDF file:` specifies the name
of the observation CDF file.

`PILDAS soil moisture number of bins in the CDF:`
specifies the number of bins in the CDF.

.Example _lis.config_ entry
....
PILDAS soil moisture data directory:       ./input/...
PILDAS use scaled standard deviation model: 1
PILDAS soil moisture model CDF file:       lsm.cdf.nc
PILDAS soil moisture observation CDF file: obs_cdf.nc
PILDAS soil moisture number of bins in the CDF:
....



[[sssec_syntheticmultism,Synthetic Soil Moisture (multiple observation types) Assimilation]]
==== Synthetic Soil Moisture (multiple observation types) Assimilation


`Synthetic multi-sm data directory:` specifies the
directory for the synthetic soil moisture data (multi-levels).

.Example _lis.config_ entry
....
Synthetic multi-sm data directory: ./input/dainput/SynSM/
....


[[sssec_syntheticswe,Synthetic SWE Assimilation]]
==== Synthetic SWE Assimilation

`Synthetic SWE data directory:` specifies the directory
for the synthetic snow water equivalent data.

.Example _lis.config_ entry
....
Synthetic SWE data directory:           ./input/dainput/SynSWE/
....


[[sssec_syntheticlst,Synthetic LST Assimilation]]
==== Synthetic LST Assimilation

`Synthetic LST data directory:` specifies the directory
for the synthetic land surface temperature data

.Example _lis.config_ entry
....
Synthetic LST data directory:           ./input/dainput/SynLST/
....


[[sssec_syntheticlbandtb,Synthetic L-band Tb Assimilation]]
==== Synthetic L-band Tb Assimilation

`Synthetic L-band Tb data directory:` specifies the directory
for the synthetic brightness temperature data

.Example _lis.config_ entry
....
Synthetic L-band Tb data directory:           ./input/dainput/SynTb/
....


[[sssec_syntheticsndda,Synthetic SND Assimilation]]
==== Synthetic SND Assimilation

`Synthetic SND data directory:` specifies the directory
for the synthetic snow depth data.

.Example _lis.config_ entry
....
Synthetic SND data directory:
....


[[sssec_isccptskinda,ISCCP Tskin Assimilation]]
==== ISCCP Tskin Assimilation

`ISCCP Tskin data directory:` specifies the directory for the
International Satellite Cloud Climatology Project (ISCCP) LST data.

`ISCCP Tskin scale data:` specifies if the LST observations
are to be scaled or not (0 {emdash} no scaling, 1 {emdash} scale data).

`ISCCP Tskin model mean data file:` specifies the name of the
file containing the monthly mean values from the LSM.

`ISCCP Tskin model std data file:` specifies the name of the
file containing the monthly standard deviation values from the LSM.

`ISCCP Tskin obs mean data file:` specifies the name of the
file containing the monthly mean values of the observations.

`ISCCP Tskin obs std data file:` specifies the name of the
file containing the monthly standard deviation values of the
observations.

.Example _lis.config_ entry
....
ISCCP Tskin data directory: '../ISCCP/'
ISCCP Tskin scale data:     0
ISCCP Tskin model mean data file: ../SND_Input/noah_mean
ISCCP Tskin model std data file: ../SND_Input/noah_std
ISCCP Tskin obs mean data file: ../SND_Input/isccp_obs_mean
ISCCP Tskin obs std data file: ../SND_Input/isccp_obs_std
....


[[sssec_nasaamsreda,AMSR-E (NASA) soil moisture assimilation]]
==== AMSR-E (NASA) soil moisture assimilation

`NASA AMSR-E soil moisture data directory:` specifies the directory
for the AMSR-E (NASA/NSIDC) soil moisture data.

`NASA AMSR-E soil moisture scale observations:` specifies if the
observations are to be rescaled (using CDF matching).

`NASA AMSR-E soil moisture model CDF file:` specifies the
name of the model CDF file (observations will be scaled into this
climatology).

`NASA AMSR-E soil moisture observation CDF file:` specifies the
name of the observation CDF file.

`NASA AMSR-E soil moisture number of bins in the CDF:` specifies the
number of bins in the CDF.

.Example _lis.config_ entry
....
NASA AMSR-E soil moisture data directory:       'input'
NASA AMSR-E soil moisture scale observations:   1
NASA AMSR-E soil moisture model CDF file:       lsm_cdf.nc
NASA AMSR-E soil moisture observation CDF file: obs_cdf.nc
NASA AMSR-E soil moisture number of bins in the CDF: 100
....


[[sssec_lprmamsreda,AMSR-E (LPRM) soil moisture assimilation]]
==== AMSR-E (LPRM) soil moisture assimilation

`AMSR-E(LPRM) soil moisture data directory:` specifies the
directory for the AMSR-E (LPRM) soil moisture data.

`AMSR-E(LPRM) soil moisture use raw data:` specifies if the
the raw fields (in wetness units) or scaled fields
(in volumetric units) are to be used.

`AMSR-E(LPRM) use scaled standard deviation model:` specifies if
the observation error standard deviation is to be scaled using
model and observation standard deviation.

`AMSR-E(LPRM) model CDF file:` specifies the
name of the model CDF file (observations will be scaled into this
climatology).

`AMSR-E(LPRM) observation CDF file:` specifies the
name of the observation CDF file.

`AMSR-E(LPRM) soil moisture number of bins in the CDF:`
specifies the number of bins in the CDF.

.Example _lis.config_ entry
....
AMSR-E(LPRM) soil moisture data directory:       'input'
AMSR-E(LPRM) soil moisture use raw data:          0
AMSR-E(LPRM) use scaled standard deviation model: 1
AMSR-E(LPRM) model CDF file:                      lsm_cdf.nc
AMSR-E(LPRM) observation CDF file:                obs_cdf.nc
AMSR-E(LPRM) soil moisture number of bins in the CDF: 100
....


[[sssec_windsatsmda,WindSat soil moisture assimilation]]
==== WindSat soil moisture assimilation

`WindSat soil moisture data directory:` specifies the directory
for the WindSat soil moisture data.

`WindSat scale observations:` specifies if the
observations are to be rescaled (using CDF matching).

`WindSat model CDF file:` specifies the
name of the model CDF file (observations will be scaled into this
climatology).

`WindSat observation CDF file:` specifies the
name of the observation CDF file.

`WindSat number of bins in the CDF:` specifies the
number of bins in the CDF.

.Example _lis.config_ entry
....
WindSat soil moisture data directory:       'input'
WindSat scale observations:                  1
WindSat model CDF file:                      lsm_cdf.nc
WindSat observation CDF file:                obs_cdf.nc
WindSat number of bins in the CDF:           100
....


[[sssec_windsatcbandsmda,WindSat C-band soil moisture assimilation]]
==== WindSat C-band soil moisture assimilation

`WindSat C-band soil moisture data directory:` specifies the
directory for the WindSat C-band soil moisture data.

`WindSat C-band scale observations:` specifies if the
observations are to be rescaled (using CDF matching).

`WindSat C-band model CDF file:` specifies the
name of the model CDF file (observations will be scaled into this
climatology).

`WindSat C-band observation CDF file:` specifies the
name of the observation CDF file.

`WindSat C-band number of bins in the CDF:`
specifies the number of bins in the CDF.

.Example _lis.config_ entry
....
WindSat C-band soil moisture data directory:       'input'
WindSat C-band scale observations:                  1
WindSat C-band model CDF file:                      lsm_cdf.nc
WindSat C-band observation CDF file:                obs_cdf.nc
WindSat C-band number of bins in the CDF: 100
....


[[sssec_snodepda,SNODEP Assimilation]]
==== SNODEP Assimilation

`SNODEP data directory:` specifies the directory for the
SNODEP data.

`SNODEP mesh resolution:` specifies the resolution of the
SNODEP mesh (8 or 16).

`SNODEP naming convention:` specifies the naming convention of the
SNODEP data.
Acceptable values are:

|====
|Value     | Description

|"`LIS`"   | YYYYMMDD/SNODEP/SNODEP_16_NH_YYYYMMDDHH.GR1
|"`other`" | SNODEP_16_NH_YYYYMMDDHH.GR1
|====

.Example _lis.config_ entry
....
SNODEP data directory:                  ./FORCING/AFWA1
SNODEP mesh resolution:                 8
SNODEP naming convention:               LIS
....


[[sssec_usafsida,USAFSI Assimilation]]
==== USAFSI Assimilation

`USAFSI data directory:` specifies the directory for the
USAFSI data.

`USAFSI netcdf filename prefix:` specifies the prefix of 
the USAFSI dataset. If prefix is "`usafsi`", file name will
be "`usafsi_yyyymmddhh.nc.`"

.Example _lis.config_ entry
....
USAFSI data directory:                  ./FORCING/USAFSI
USAFSI netcdf filename prefix:         usafsi
....

[[sssec_ansasweda,ANSA SWE Assimilation]]
==== ANSA SWE Assimilation

`ANSA SWE data directory:` specifies the directory for the
ANSA SWE data.

`ANSA SWE lower left lat:` specifies the lower left latitude
of the ANSA domain. (cylindrical latitude/longitude projection)

`ANSA SWE lower left lon:` specifies the lower left longitude
of the ANSA domain. (cylindrical latitude/longitude projection)

`ANSA SWE upper right lat:` specifies the upper right latitude
of the ANSA domain. (cylindrical latitude/longitude projection)

`ANSA SWE upper right lon:` specifies the upper right longitude
of the ANSA domain. (cylindrical latitude/longitude projection)

`ANSA SWE resolution (dx):` specifies the resolution of the
of the ANSA domain along the east-west direction.

`ANSA SWE resolution (dy):` specifies the resolution of the
of the ANSA domain along the north-south direction.

.Example _lis.config_ entry
....
ANSA SWE data directory:                  ./ANSASWE
ANSA SWE lower left lat:                  -89.875
ANSA SWE lower left lon:                  -179.875
ANSA SWE upper right lat:                  89.875
ANSA SWE upper right lon:                 179.875
ANSA SWE resolution (dx):                  0.25
ANSA SWE resolution (dy):                  0.25
....


[[sssec_ansascfda,ANSA Snow Covered Fraction (SCF) Assimilation]]
==== ANSA Snow Covered Fraction (SCF) Assimilation

`ANSA SCF data directory:` specifies the directory for the
ANSA SCA data.

`ANSA SCF lower left lat:` specifies the lower left latitude
of the ANSA domain. (cylindrical latitude/longitude projection)

`ANSA SCF lower left lon:` specifies the lower left longitude
of the ANSA domain. (cylindrical latitude/longitude projection)

`ANSA SCF upper right lat:` specifies the upper right latitude
of the ANSA domain. (cylindrical latitude/longitude projection)

`ANSA SCF upper right lon:` specifies the upper right longitude
of the ANSA domain. (cylindrical latitude/longitude projection)

`ANSA SCF resolution (dx):` specifies the resolution of the
of the ANSA domain along the east-west direction.

`ANSA SCF resolution (dy):` specifies the resolution of the
of the ANSA domain along the north-south direction.

`ANSA SCF local time for assimilation:` specifies the local time
for performing the ANSA SCF assimilation; LIS will find the closest
time depending on model timestep.

`ANSA SCF field name:` specifies the name of the SCF field to be
assimilated in the ANSA SCF data file.

`ANSA SCF file name convention:` specifies the name convention
of the ANSA SCF file; currently supported: _*YYYYMMDD*_, _*YYYYDOY*_.

`ANSA SCF use triangular-shaped observation error:` specifies
whether to use a triangular-shaped observation error as follows
(De Lannoy et al., 2012):
stem:[std = std*scf\_obs] if stem:[scf\_obs<=50];
stem:[std = std*(100-scf\_obs)] if stem:[scf\_obs>50];
otherwise, stem:[std] remains to be the same as read in from the observation
perturbation attributes file.

`ANSA SCF using EnKF with DI:` specifies whether to used rule-based
direct insertion approach to supplement EnKF when model predicts zero
or full snow cover for all ensemble members. The entries after this
are needed only if 1 is specified here.

`ANSA SCF direct insertion methodology:` specifies which
rule to use when model predicts snow and observation says no snow.
Acceptable values are:

|====
|Value           | Description

| "`standard`"   | use Rodell and Houser (2004)
| "`customized`" | use Liu et al. (2013)
|====

`ANSA SCF amount of SWE (mm) to add to model:` specifies how much
SWE to add to model when observation sees snow while model predicts
no snow.

`ANSA SCF maximum SWE melt rate (mm/day):` specifies the SWE melt rate
if "`customized`" is chosen for the direction insertion methodology.

`ANSA SCF threshold of model SWE to be removed at once:` specifies
the threshold of model SWE to be removed when observation says no snow.

`ANSA SCF length of snowmelt period in days:` specifies the length
of the typical snowmelt period in the region.

`ANSA SCF threshold of observed SCF for snow presence:` specifies
the threshold of observed SCF for indicating snow presence.

`ANSA SCF threshold of observed SCF for snow non-presence:`
specifies the threshold of observed SCF for indicating snow non-presence.

`ANSA SCF threshold of model SWE(mm) for snow non-presence:`
specifies the threshold of model SWE for indicating snow absence.

`ANSA SCF threshold of observed SCF for non-full snow cover:`
specifies the threshold of observed SCF which indicates non-full
snow cover.

.Example _lis.config_ entry
....
ANSA SCF data directory:           ./ANSA_SCF_UCO
ANSA SCF lower left lat:           35.025
ANSA SCF lower left lon:           -112.475
ANSA SCF upper right lat:          43.975
ANSA SCF upper right lon:          -105.525
ANSA SCF resolution (dx):          0.05
ANSA SCF resolution (dy):          0.05
ANSA SCF local time for assimilation:                      10.0
ANSA SCF field name:                                       "/ansa_interpsnow"
ANSA SCF file name convention:                             "ansa_all_YYYYMMDD.h5"
ANSA SCF use triangular-shaped observation error:          1
ANSA SCF using EnKF with DI:                               1
ANSA SCF direct insertion methodology:                     "customized"
ANSA SCF amount of SWE (mm) to add to model:               10
ANSA SCF maximum SWE melt rate (mm/day):                   50
ANSA SCF threshold of model SWE to be removed at once:     20
ANSA SCF length of snowmelt period in days:                15
ANSA SCF threshold of observed SCF for snow presence:      0.4
ANSA SCF threshold of observed SCF for snow non-presence:  0.1
ANSA SCF threshold of model SWE(mm) for snow non-presence: 5
ANSA SCF threshold of observed SCF for non-full snow cover: 0.7
....


[[sssec_ansasnowdepthda,ANSA snow depth Assimilation]]
==== ANSA snow depth Assimilation

`ANSA snow depth data directory:` specifies the directory for the
ANSA snow depth data.

`ANSA snow depth lower left lat:` specifies the lower left latitude
of the ANSA domain. (cylindrical latitude/longitude projection)

`ANSA snow depth lower left lon:` specifies the lower left
longitude of the ANSA domain. (cylindrical latitude/longitude
projection)

`ANSA snow depth upper right lat:` specifies the upper right
latitude of the ANSA domain. (cylindrical latitude/longitude
projection)

`ANSA snow depth upper right lon:` specifies the upper right
longitude of the ANSA domain. (cylindrical latitude/longitude
projection)

`ANSA snow depth resolution (dx):` specifies the resolution
of the ANSA domain along the east-west direction.

`ANSA snow depth resolution (dy):` specifies the resolution
of the ANSA domain along the north-south direction.

`ANSA snow depth use IMS data for snow detection:` specifies whether to use
IMS data for snow detection.
Acceptable values are:

|====
|Value | Description

| 0    | Do not use IMS data
| 1    | Use IMS data
|====

`ANSA snow depth IMS data directory:` specifies the location
of the IMS data directory.

`ANSA snow depth use MODIS (MOD10C1) data for snow detection:`
specifies whether to use MODIS (MOD10C1) data for snow detection.
Acceptable values are:

|====
|Value | Description

| 0    | Do not use MODIS (MOD10C1) data
| 1    | Use MODIS (MOD10C1) data
|====

`ANSA snow depth MOD10C1 data directory:` specifies the location
of MODIS (MOD10C1) data.

.Example _lis.config_ entry
....
ANSA snow depth data directory:                  ./ANSASNWD
ANSA snow depth lower left lat:                  -89.975
ANSA snow depth lower left lon:                  -179.975
ANSA snow depth upper right lat:                  89.975
ANSA snow depth upper right lon:                 179.975
ANSA snow depth resolution (dx):                  0.05
ANSA snow depth resolution (dy):                  0.05
ANSA snow depth use IMS data for snow detection:
ANSA snow depth IMS data directory:
ANSA snow depth use MODIS (MOD10C1) data for snow detection:
ANSA snow depth MOD10C1 data directory:
....


[[sssec_smmrsnowdepthda,SMMR snow depth Assimilation]]
==== SMMR snow depth Assimilation

`SMMR snow depth data directory:` specifies the directory for the
SMMR snow depth data.

.Example _lis.config_ entry
....
SMMR snow depth data directory:                  ./SMMR
....


[[sssec_ssmisnowdepthda,SSMI snow depth Assimilation]]
==== SSMI snow depth Assimilation

`SSMI snow depth data directory:` specifies the directory for the
SSMI snow depth data.

`SSMI snow depth use IMS data for snow detection:` specifies
whether to use IMS data for snow detection.
Acceptable values are:

|====
|Value | Description

| 0    | Do not use IMS data
| 1    | Use IMS data
|====

`SSMI snow depth IMS data directory:` specifies the location of
the IMS data.

`SSMI snow depth use MODIS (MOD10C1) data for snow detection:`
specifies whether to use MODIS (MOD10C1) data for snow detection.
Acceptable values are:

|====
|Value | Description

| 0    | Do not use MODIS (MOD10C1) data
| 1    | Use MODIS (MOD10C1) data
|====

`SSMI snow depth MOD10C1 data directory:` specifies the location
of the MODIS (MOD10C1) data.

.Example _lis.config_ entry
....
SSMI snow depth data directory:                  ./SSMI
SSMI snow depth use IMS data for snow detection:
SSMI snow depth IMS data directory:
SSMI snow depth use MODIS (MOD10C1) data for snow detection:
SSMI snow depth MOD10C1 data directory:
....


[[sssec_amsresweda,AMSR-E SWE Assimilation]]
==== AMSR-E SWE Assimilation

`AMSR-E SWE data directory:` specifies the directory for the
SSMI snow depth data.

.Example _lis.config_ entry
....
AMSR-E SWE data directory:                  ./AMSRE_SWE
....


[[sssec_modisscfda,MODIS snow cover fraction assimilation]]
==== MODIS snow cover fraction assimilation

`MODIS SCF data directory:` specifies the directory for
the MODIS snow cover fraction data.

`MODIS SCF use gap filled product:` specifies whether
the gap-filled product is to be used (1-use, 0-do not use).

`MODIS SCF cloud threshold:` Cloud cover threshold to be
used for screening observations (in percentage).

`MODIS SCF cloud persistence threshold:` Cloud cover persistence
threshold to be used for screening observations (in days).

.Example _lis.config_ entry
....
MODIS SCF data directory: ./MODIS
MODIS SCF use gap filled product: 1
MODIS SCF cloud threshold: 90
MODIS SCF cloud persistence threshold: 3
....


[[sssec_pmwsnowdepthda,PMW snow depth or SWE assimilation]]
==== PMW snow depth or SWE assimilation

`PMW snow data directory:` specifies the directory for the
PMW SWE or snow depth data.

`PMW snow data file format (HDF4, HDF-EOS, HDF5):` specifies
the file format of the PMW snow data. Currently, three options
are supported: HDF4, HDF-EOS, and HDF5

`PMW snow data coordinate system (EASE, LATLON):` specifies
the coordinate system of the PMW snow data. Currently two options
are supported: EASE and LATLON.

`PMW snow data variable (SWE, snow depth):` specifies which variable
to assimilate: SWE or snow depth

`PMW snow data unit (m, cm, mm, inch):` specifies the unit of
the snow data; currently only units of m, cm, mm, inch are supported

`PMW snow data use flag (1=yes, 0=no):` specifies whether to use
the data flags that come along with the PMW snow data in the same file

`PMW snow data flag - number of invalid values:` specifies
the number of invalid values in the flag field of the PMW snow data

`PMW snow data flag - invalid values:` specifies the invalid values
of the flag field of the PMW snow data

`PMW snow data - number of additional invalid values:` specifies
the number of additional invalid values in the actual data field of
the PMW snow data

`PMW snow data - additional invalid values:` specifies the invalid
values of the actual data field of the PMW snow data

`PMW snow data - apply min/max mask:` specifies whether to use
min/max data values for quality control of the PMW snow data

`PMW snow data minimum valid value:` specifies the minimum valid
value of the PMW snow data

`PMW snow data maximum valid value:` specifies the maximum valid
value of the PMW snow data

`PMW snow data scale factor:` specifies the scale factor of
the PMW snow data

`PMW snow data file name convention:` specifies the file name
convention of the PMW snow data; currently only the following two
formats are supported:
_*YYYYMMDD*_  and _*YYYYDOY*_
note that the PMW snow reader assumes that the data files are stored
in corresponding year directory as follows: datadir/YYYY/\*YYYMMDD*

`PMW snow data assimilation local time:` specifies the local time
in hours to apply the assimilation (usually corresponding to the overpass time)

`PMW snow data - apply mask with GVF (1=yes, 0=no):` specifies
whether to use greenness vegetation fraction as mask for assimilation;
1 is suggested unless confidence is high with the PMW snow data (e.g.,
those that are bias corrected against station data) in dense vegetation
area.  If "`1`" is chosen, LIS will not assimilate PMW snow data in
those areas with gvf \textgreater 0.7.

`PMW snow data - apply mask with landcover type (1=yes, 0=no):`
specifies whether to use landcover type as mask for assimilation.
If "`1`" is chosen, LIS will not assimilate PMW snow data in areas
with forest land cover.

`PMW snow data - apply mask with LSM temperature (1=yes, 0=no):`
specifies whether to use model-based temperatures as mask for
assimilation. if "`1`" is chosen, LIS will not assimilate PMW snow
data in areas with a skin temperature or surface soil temperature
higher than 5 degree C according to the LSM. This mask should be
used with care if the LSM temperatures are known to be biased.

The following 8 configuration lines are for HDF5+LANTON datasets only

`PMW snow data lower left lat:` specifies the lower left latitude
of the dataset.

`PMW snow data lower left lon:` specifies the lower left longitude
of the dataset.

`PMW snow data upper right lat:` specifies the upper right latitude
of the dataset.

`PMW snow data upper right lon:` specifies the upper right longitude
of the dataset.

`PMW snow data resolution (dx):` specifies horizontal resolution dx
of the dataset.

`PMW snow data resolution (dy):` specifies vertical resolution dy
of the dataset.

`PMW (HDF5) snow data field name:` specifies the name of the snow
data field in the dataset for assimilation.

`PMW (HDF5) snow data flag field name:` specifies the name of the
snow data
flag field to use as a mask for assimilation; this must be specified if
the `PMW snow data use flag (1=yes, 0=no):` option is set to 1.

The following 4 configuration lines are for HDF4+EASE datasets only

`PMW (HDF4) snow data NL SDS index (-1, 0, 1, 2, ...):`
specifies the index of the SDS of the NL grid in the PMW snow data;
valid index starts from 0; use -1 if no SDS for the NL grid is to be
assimilated.

`PMW (HDF4) snow data SL SDS index (-1, 0, 1, 2, ...):`
specifies the index of the SDS of the SL grid in the PMW snow data;
valid index starts from 0; use -1 if no SDS for the NL grid is to be
assimilated.

`PMW (HDF4) snow data flag NL SDS index (-1, 0, 1, 2, ...):`
specifies the index of the flag SDS of the NL grid in the PMW snow data;
this must be specified if
the `PMW snow data use flag (1=yes, 0=no):` option is set to 1.

`PMW (HDF4) snow data flag SL SDS index (-1, 0, 1, 2, ...):`
specifies the index of the flag SDS of the SL grid in the PMW snow data;
this must be specified if
the `PMW snow data use flag (1=yes, 0=no):` option is set to 1.

The following 6 configuration lines are for HDF-EOS+EASE datasets only

`PMW (HDF-EOS) NL grid name:` specifies the name of the NL grid.

`PMW (HDF-EOS) SL grid name:` specifies the name of the SL grid.

`PMW (HDF-EOS) NL SDS name:` specifies the name of the SDS in the
NL grid.

`PMW (HDF-EOS) SL SDS name:` specifies the name of the SDS in the
SL grid.

`PMW (HDF-EOS) NL snow data flag SDS name:` specifies the name of
the data
flag SDS in the NL grid; this must be specified if
the `PMW snow data use flag (1=yes, 0=no):` option is set to 1.

`PMW (HDF-EOS) SL snow data flag SDS name:` specifies the name of
the data
flag SDS in the SL grid; this must be specified if
the `PMW snow data use flag (1=yes, 0=no):` option is set to 1.

.Example _lis.config_ entry
....
# all datasets
PMW snow data directory:                          "./input/ANSA_OI"
PMW snow data file format (HDF4, HDF-EOS, HDF5):  "HDF5"
PMW snow data coordinate system (EASE, LATLON):   "LATLON"
PMW snow data variable (SWE, snow depth):         "snow depth"
PMW snow data unit (m, cm, mm, inch):             "mm"
PMW snow data use flag (1=yes, 0=no):                1
PMW snow data flag - number of invalid values:       2
PMW snow data flag - invalid values:                 -1  0
PMW snow data - number of additional invalid values: 0
PMW snow data - additional invalid values:           494 496 504 596 508 510
PMW snow data - apply min/max mask:                  1
PMW snow data minimum valid value:                   0
PMW snow data maximum valid value:                   5000
PMW snow data scale factor:                          1.0
PMW snow data file name convention:                  "ansa_all_YYYYMMDD.h5"
PMW snow data assimilation local time:               2.0
PMW snow data - apply mask with GVF (1=yes, 0=no):             0
PMW snow data - apply mask with landcover type (1=yes, 0=no):  0
PMW snow data - apply mask with LSM temperature (1=yes, 0=no): 0

# HDF5 & LATLON datasets only
PMW snow data lower left lat:                     50.025
PMW snow data lower left lon:                    -172.975
PMW snow data upper right lat:                    75.725
PMW snow data upper right lon:                   -130.025
PMW snow data resolution (dx):                   0.05
PMW snow data resolution (dy):                   0.05
PMW (HDF5) snow data field name:                 "ansa_swe_depth"
PMW (HDF5) snow data flag field name:            "ansa_swe_depth_flag"

# HDF4 & EASE datasets only
PMW (HDF4) snow data NL SDS index (-1, 0, 1, 2, ...):       0
PMW (HDF4) snow data SL SDS index (-1, 0, 1, 2, ...):       -1
PMW (HDF4) snow data flag NL SDS index (-1, 0, 1, 2, ...):  1
PMW (HDF4) snow data flag SL SDS index (-1, 0, 1, 2, ...):  -1

# HDF-EOS and EASE datasets only
PMW (HDF-EOS) NL grid name:                  "Northern Hemisphere"
PMW (HDF-EOS) SL grid name:                  "Southern Hemisphere"
PMW (HDF-EOS) NL SDS name:                   "SWE_NorthernDaily"
PMW (HDF-EOS) SL SDS name:                   "SWE_SouthernDaily"
PMW (HDF-EOS) NL snow data flag SDS name:    "Flags_NorthernDaily"
PMW (HDF-EOS) SL snow data flag SDS name:    "Flags_SouthernDaily"
....


[[sssec_gracetwsda,GRACE TWS Assimilation]]
==== GRACE TWS Assimilation

`GRACE data directory:` specifies the directory for the
GRACE TWS data (processed data from LDT).

`GRACE use reported measurement error values:` specifies
whether to use the spatially distributed reported measurement
errors in the GRACE data for specifying observation errors.
Acceptable values are:

|====
|Value | Description

|0     | Do not use
|1     | Use
|====

.Example _lis.config_ entry
....
GRACE data directory:                  ./GRACEOBS
GRACE use reported measurement error values:
....


[[sssec_smops_ascat_smda,SMOPS ASCAT soil moisture assimilation]]
==== SMOPS ASCAT soil moisture assimilation

`SMOPS ASCAT soil moisture data directory:` specifies the directory
for the SMOPS ASCAT soil moisture data.

`SMOPS ASCAT model CDF file:` specifies the
name of the model CDF file (observations will be scaled into this
climatology).

`SMOPS ASCAT observation CDF file:` specifies the
name of the observation CDF file.

`SMOPS ASCAT soil moisture number of bins in the CDF:` specifies the
number of bins in the CDF.

`SMOPS ASCAT CDF read option:` specifies whether to read all months of
or to read month by month from a monthly CDF file.

Acceptable values are:

|====
|Value    | Description

|0 | Read all months
|1 | Read month by month
|====

NOTE: Select 0 for yearly CDF data.

`SMOPS ASCAT use realtime data:` specifies whether to use
the 6 hour data feed instead of the daily data feed.
Acceptable values are:

|====
|Value | Description

|0     | Use daily data feed
|1     | Use 6 hour data feed
|====

`SMOPS ASCAT soil moisture use scaled standard deviation model:` specifies
whether to use scaled standard deviation.
This generates and uses spatially distributed observation
errors by scaling the specified observation error standard
deviation by a factor of the model standard deviation to the
observation standard deviation.
stem:[( e \mapsto e \times m_\sigma / o_\sigma )]

`SMOPS ASCAT naming convention:` specifies the naming convention of the
SMOPS soil moisture data.  Used when reading the 6-hour data feed.
Acceptable values are:

|====
|Value          | Description

|"`LIS`"        | YYYY/NPR_SMOPS_CMAP_DYYYYMMDDHH.gr2
|"`AGRMET ops`" | smops_dYYYYMMDD_sHH0000_cness.gr2 or 
                  NPR_SMOPS_CMAP_DYYYYMMDDHH.gr2, depending on date
|====

For "`AGRMET ops`", dates before 2017-10-05 use the
smops_dYYYYMMDD_sHH0000_cness.gr2 naming convention;
dates on or after 2017-10-05 use the NPR_SMOPS_CMAP_DYYYYMMDDHH.gr2 naming
convention.

NOTE: When reading the daily data feed, the naming convention is "`LIS`".

`SMOPS ASCAT version:` specifies the version of the SMOPS datasets.
Defaults to "`date-based`".
Acceptable values are:


|====
| Value          | Description

| "`date-based`" | Assume the version of the dataset based on date. (default)
| "`1.3`"        | Treat the dataset as version 1.3.
| "`2.0`"        | Treat the dataset as version 2.0.
| "`3.0`"        | Treat the dataset as version 3.0.
| "`NESDIS V3.0 REGEN`" | Assume the version of the dataset based on the
                        NESDIS version 3.0 regeneration date.
|====

There are three versions of the SMOPS datasets.  According to the
use by the 557th Weather Wing:

[%hardbreaks]
                         version_1.3 <  2016-10-31T12:00:00
  2016-10-31T12:00:00 <= version_2.0 <  2017-08-24T12:00:00
                         version_3.0 >= 2017-08-24T12:00:00

Also, NESDIS has regenerated SMOPS version 3.0 datasets starting
from 2012-08-01.

The value "`date-based`" will use the dates 2016-10-31 and 2017-08-24
to determine the version of the SMOPS datasets.

The value "`NESDIS V3.0 REGEN`" will use the date 2012-08-01
to determine the version of the SMOPS datasets.

Should you need to explicitly state the version of the SMOPS datasets,
then you may specify their version with either "`1.3`", "`2.0`", or "`3.0`".


.Example _lis.config_ entry
....
SMOPS ASCAT soil moisture data directory:       'input'
SMOPS ASCAT model CDF file:                      lsm_cdf.nc
SMOPS ASCAT observation CDF file:                obs_cdf.nc
SMOPS ASCAT CDF read option:                     0
SMOPS ASCAT soil moisture number of bins in the CDF: 100
SMOPS ASCAT use realtime data: 0
SMOPS ASCAT soil moisture use scaled standard deviation model: 1
SMOPS ASCAT naming convention: LIS
SMOPS ASCAT version: 'date-based'
....


[[sssec_smosl2smda,SMOS L2 soil moisture assimilation]]
==== SMOS L2 soil moisture assimilation

`SMOS L2 soil moisture data directory:` specifies the directory
for the SMOS LS soil moisture data.

`SMOS L2 scale observations:` specifies whether to scale
the observations.
Acceptable values are:

|====
|Value | Description

|0     | Do not scale
|1     | Scale
|====

`SMOS L2 use scaled standard deviation model:` specifies whether
the observation error standard deviation is to be scaled using
model and observation standard deviation.

`SMOS L2 model CDF file:` specifies the name of the model CDF
file (observations will be scaled into this climatology).

`SMOS L2 observation CDF file:` specifies the name of the
observation CDF file.

`SMOS L2 soil moisture number of bins in the CDF:` specifies
the number of bins in the CDF.

.Example _lis.config_ entry
....
SMOS L2 soil moisture data directory:
SMOS L2 scale observations:
SMOS L2 use scaled standard deviation model:
SMOS L2 model CDF file:
SMOS L2 observation CDF file:
SMOS L2 soil moisture number of bins in the CDF:
....


[[sssec_ascattuwsmda,ASCAT (TU Wein) soil moisture assimilation]]
==== ASCAT (TU Wein) soil moisture assimilation

`ASCAT (TUW) soil moisture data directory:` specifies the directory
for the ASCAT (TUW) soil moisture data.

`ASCAT (TUW) use scaled standard deviation model:` specifies if
the observation error standard deviation is to be scaled using
model and observation standard deviation.

`ASCAT (TUW) model CDF file:` specifies the
name of the model CDF file (observations will be scaled into this
climatology).

`ASCAT (TUW) observation CDF file:` specifies the
name of the observation CDF file.

`ASCAT (TUW) soil moisture number of bins in the CDF:` specifies
the number of bins in the CDF.

.Example _lis.config_ entry
....
ASCAT (TUW) soil moisture data directory:       'input'
ASCAT (TUW) use scaled standard deviation model: 1
ASCAT (TUW) model CDF file:                      lsm_cdf.nc
ASCAT (TUW) observation CDF file:                obs_cdf.nc
ASCAT (TUW) soil moisture number of bins in the CDF: 100
....

[[sssec_mcd15a2hlaida,MODIS MCD15A2H LAI assimilation]]
==== MODIS MCD15A2H LAI assimilation

`MCD15A2H LAI data directory:` specifies the location of the data directory containing the MODIS MCD15A2H LAI retrievals.

`MCD15A2H LAI data version:` specifies the version of the MCD15A2H LAI retrievals. The default version is "006".

`MCD15A2H LAI apply temporal smoother between 8-day intervals:` specifies whether to apply temporal smoother between 8-day intervals of the LAI product

`MCD15A2H LAI apply climatological fill values:` specifies whether to fill in climatological LAI values if there are missing values.

`MCD15A2H LAI apply QC flags:` specifies whether to apply quality control flags for LAI retrievals.

.Example _lis.config_ entry
....
MCD15A2H LAI data directory:                                  ./MCD15A2H.006
MCD15A2H LAI data version:                                    "006"
MCD15A2H LAI apply temporal smoother between 8-day intervals: 1
MCD15A2H LAI apply climatological fill values:                1
MCD15A2H LAI apply QC flags:                                  1
....

[[sssec_simgraceda,Simulated GRACE]]
==== Simulated GRACE

`Simulated GRACE data directory:` specifies the location
of the simulated GRACE data.

`Simulated GRACE configuration:` specifies the simulated GRACE
configuration.
Acceptable values are:

|====
|Value   | Description

|GRACE   | GRACE
|GRACEFO | GRACE follow-on
|GRACE-2 | GRACE 2
|====

`Simulated GRACE use reported measurement error values:` specifies
whether to use the simulated GRACE reported measurement error values.
Acceptable values are:

|====
|Value | Description

|0     | Do not use reported measurement error values
|1     | Use reported measurement error values
|====

.Example _lis.config_ entry
....
Simulated GRACE data directory:
Simulated GRACE configuration:
Simulated GRACE use reported measurement error values:
....


[[sssec_synsfda,Synthetic Streamflow]]
==== Synthetic Streamflow

`Synthetic streamflow data directory:` specifies the location
of the synthetic streamflow data.

.Example _lis.config_ entry
....
Synthetic streamflow data directory:
....


[[sssec_esaccismda,ESA CCI soil moisture data assimilation]]
==== ESA CCI soil moisture data assimilation

`ESA CCI soil moisture data directory:` specifies the location
of the ESA CCI soil moisture data.

`ESA CCI soil moisture data version:` specifies the version of the ESA CCI soil
moisture data.

`ESA CCI soil moisture sensor type:` specifies the sensor type of the ESA CCI soil moisture dataset.  Acceptable values are:

[cols="<,<",]
|===
|Value |Description

|"`passive`"  | passive sensor type
|"`active`"   | active sensor type
|"`combined`" | combined sensor type
|===

`ESA CCI use scaled standard deviation model:` specifies if the observation
error standard deviation is to be scaled using model and observation standard
deviation.

`ESA CCI model CDF file:` specifies the name of the model CDF file
(observations will be scaled into this climatology).

`ESA CCI observation CDF file:` specifies the name of the observation CDF file.

`ESA CCI soil moisture number of bins in the CDF:` specifies the number of
bins in the CDF.

.Example _lis.config_ entry
....
ESA CCI soil moisture data directory:
ESA CCI soil moisture data version:
ESA CCI soil moisture sensor type:            combined
ESA CCI use scaled standard deviation model:
ESA CCI model CDF file:
ESA CCI observation CDF file:
ESA CCI soil moisture number of bins in the CDF:
....


[[sssec_amsr2gcomwsmda,AMSR2 (GCOMW) soil moisture data assimilation]]
==== AMSR2 (GCOMW) soil moisture data assimilation

`AMSR2(GCOMW) soil moisture data directory:` specifies the AMSR2(GCOMW) soil
moisture data directory.

`AMSR2(GCOMW) scale observations:` specifies whether to scale
the observations.
Acceptable values are:

|====
|Value | Description

|0     | Do not scale
|1     | Scale
|====

`AMSR2(GCOMW) use scaled standard deviation model:` specifies whether the
observation error standard deviation is to be scaled using model and
observation standard deviation.

`AMSR2(GCOMW) model CDF file:` specifies the name of the model CDF file
(observations will be scaled into this climatology).

`AMSR2(GCOMW) observation CDF file:` specifies the name of the observation
CDF file.

`AMSR2(GCOMW) soil moisture number of bins in the CDF:` specifies the number of
bins in the CDF.


.Example _lis.config_ entry
....
AMSR2(GCOMW) soil moisture data directory:
AMSR2(GCOMW) scale observations:
AMSR2(GCOMW) use scaled standard deviation model:
AMSR2(GCOMW) model CDF file:
AMSR2(GCOMW) observation CDF file:
AMSR2(GCOMW) soil moisture number of bins in the CDF:
....


[[sssec_amsr2gcomwsndda,AMSR2 (GCOMW) snow depth data assimilation]]
==== AMSR2 (GCOMW) snow depth data assimilation

`AMSR2(GCOMW) snow depth data directory:`
specifies the directory for the AMSR2(GCOMW) snow depth data.

`AMSR2(GCOMW) snow depth use IMS data for snow detection:`
specifies whether to use IMS data for snow detection.
Acceptable values are:

|====
|Value | Description

| 0    | Do not use IMS data
| 1    | Use IMS data
|====

`AMSR2(GCOMW) snow depth IMS data directory:` specifies the location of
the IMS data.

`AMSR2(GCOMW) snow depth use MODIS (MOD10C1) data for snow detection:`
specifies whether to use MODIS (MOD10C1) data for snow detection.
Acceptable values are:

|====
|Value | Description

| 0    | Do not use MODIS (MOD10C1) data
| 1    | Use MODIS (MOD10C1) data
|====

`AMSR2(GCOMW) snow depth MOD10C1 data directory:` specifies the location
of the MODIS (MOD10C1) data.

`AMSR2(GCOMW) snow depth use bias corrected version:` specifies whether to use
to bias corrected data.
Acceptable values are:

|====
|Value | Description

| 0    | Do not use bias corrected version
| 1    | Use bias corrected version
|====

`AMSR2(GCOMW) snow depth use input mask:` specifies whether to use an input
mask.
Acceptable values are:

|====
|Value | Description

| 0    | Do not use input mask
| 1    | Use input mask
|====

`AMSR2(GCOMW) snow depth input mask file:` specifies the input mask file.


.Example _lis.config_ entry
....
AMSR2(GCOMW) snow depth data directory:
AMSR2(GCOMW) snow depth use IMS data for snow detection:
AMSR2(GCOMW) snow depth IMS data directory:
AMSR2(GCOMW) snow depth use MODIS (MOD10C1) data for snow detection:
AMSR2(GCOMW) snow depth MOD10C1 data directory:
AMSR2(GCOMW) snow depth use bias corrected version:
AMSR2(GCOMW) snow depth use input mask:
AMSR2(GCOMW) snow depth input mask file:
....


[[sssec_smapnasasmda,SMAP (NASA) soil moisture assimilation]]
==== SMAP (NASA) soil moisture assimilation

`SMAP(NASA) soil moisture data directory:` specifies the SMAP(NASA) soil
moisture data directory.

`SMAP(NASA) soil moisture data designation:`  specifies the 
designation of the SMAP data.

Acceptable values are:

|====
|Value    | Description

|SPL3SMAP | Level 3 active passive SMAP data
|SPL3SMP  | Level 3 passive SMAP data 
|====

`SMAP(NASA) soil moisture Composite Release ID:` specifies the SMAP NASA
composite release ID included within the filename (e.g., R16).

`SMAP(NASA) soil moisture use scaled standard deviation model:` specifies
whether the observation error standard deviation is to be scaled using model
and observation standard deviation.

`SMAP(NASA) model CDF file:` specifies the name of the model CDF file
(observations will be scaled into this climatology).

`SMAP(NASA) observation CDF file:` specifies the name of the observation
CDF file.

`SMAP(NASA) soil moisture number of bins in the CDF:` specifies the number of
bins in the CDF.

`SMAP(NASA) CDF read option:` specifies whether to read all months of
or to read month by month from a monthly CDF file.

Acceptable values are:

|====
|Value    | Description

|0 | Read all months
|1 | Read month by month
|====

NOTE: Select 0 for yearly CDF data.

.Example _lis.config_ entry
....
SMAP(NASA) soil moisture data directory:
SMAP(NASA) soil moisture data designation:
SMAP(NASA) soil moisture Composite Release ID:
SMAP(NASA) soil moisture use scaled standard deviation model:
SMAP(NASA) model CDF file:
SMAP(NASA) observation CDF file:
SMAP(NASA) soil moisture number of bins in the CDF:
SMAP(NASA) CDF read option:
....


[[sssec_smapnrtsmda,SMAP (NRT) soil moisture assimilation]]
==== SMAP (NRT) soil moisture assimilation

`SMAP(NRT) soil moisture data directory:` specifies the SMAP(NRT) soil
moisture data directory

`SMAP(NRT) soil moisture use scaled standard deviation model:` specifies
whether the observation error standard deviation is to be scaled using model
and observation standard deviation.

`SMAP(NRT) model CDF file:` specifies the name of the model CDF file
(observations will be scaled into this climatology).

`SMAP(NRT) observation CDF file:` specifies the name of the observation
CDF file.

`SMAP(NRT) soil moisture number of bins in the CDF:` specifies the number of
bins in the CDF.

`SMAP(NRT) CDF read option:` specifies whether to read all months of
or to read month by month from a monthly CDF file.

Acceptable values are:

|====
|Value    | Description

|0 | Read all months
|1 | Read month by month
|====

NOTE: Select 0 for yearly CDF data.

.Example _lis.config_ entry
....
SMAP(NRT) soil moisture data directory:
SMAP(NRT) soil moisture use scaled standard deviation model:
SMAP(NRT) model CDF file:
SMAP(NRT) observation CDF file:
SMAP(NRT) soil moisture number of bins in the CDF:
SMAP(NRT) CDF read option:
....


[[sssec_smapnasavodda,SMAP (NASA) vegetation optical depth assimilation]]
==== SMAP (NASA) vegetation optical depth assimilation

`SMAP(NASA) vegetation optical depth data directory:` specifies the SMAP(NASA) vegetation 
optical depth data directory

`SMAP(NASA) vegetation optical depth data designation:`  specifies the 
designation of the SMAP VOD data 

Acceptable values are:

|====
|Value    | Description

|SPL2SMP    | Level2 passive VOD data
|SPL2SMP_E  | Level2 oversampled passive VOD data 
|====

`SMAP(NASA) vegetation optical depth use scaled standard deviation model:` specifies
whether the observation error standard deviation is to be scaled using model
and observation standard deviation.

`SMAP(NASA) vegetation optical depth apply SMAP QC flags:` specifies
whether to employ the standard SMAP QC flags to screen VOD data 

`SMAP(NASA) reference LAI CDF file:` specifies the name of the reference LAI CDF file
(observations will be scaled into this climatology).

`SMAP(NASA) vegetation optical depth observation CDF file:` specifies the name of the observation VOD
CDF file.

`SMAP(NASA) vegetation optical depth number of bins in the CDF:` specifies the number of
bins in the CDF.

.Example _lis.config_ entry
....
SMAP(NASA) vegetation optical depth data directory:    
SMAP(NASA) vegetation optical depth data designation:  
SMAP(NASA) vegetation optical depth use scaled standard deviation model: 
SMAP(NASA) vegetation optical depth apply SMAP QC flags:                 
SMAP(NASA) reference LAI CDF file:          
SMAP(NASA) vegetation optical depth observation CDF file:
SMAP(NASA) vegetation optical depth number of bins in the CDF: 
....

[[sssec_smosnesdissmda,SMOS (NESDIS) soil moisture assimilation]]
==== SMOS (NESDIS) soil moisture assimilation

`SMOS(NESDIS) soil moisture data directory:` specifies the SMOS(NESDIS) soil
moisture data directory

`SMOS(NESDIS) soil moisture use scaled standard deviation model:` specifies
whether the observation error standard deviation is to be scaled using model
and observation standard deviation.

`SMOS(NESDIS) model CDF file:` specifies the name of the model CDF file
(observations will be scaled into this climatology).

`SMOS(NESDIS) observation CDF file:` specifies the name of the observation
CDF file.

`SMOS(NESDIS) soil moisture number of bins in the CDF:` specifies the number of
bins in the CDF.


.Example _lis.config_ entry
....
SMOS(NESDIS) soil moisture data directory:
SMOS(NESDIS) soil moisture use scaled standard deviation model:
SMOS(NESDIS) model CDF file:
SMOS(NESDIS) observation CDF file:
SMOS(NESDIS) soil moisture number of bins in the CDF:
....


[[sssec_smosnrtnnsmda,SMOS NRT NN soil moisture assimilation]]
==== SMOS NRT NN soil moisture assimilation

`SMOS NRT NN soil moisture data directory:` specifies the SMOS NRT NN soil
moisture data directory

`SMOS NRT NN soil moisture use scaled standard deviation model:` specifies
whether the observation error standard deviation is to be scaled using model
and observation standard deviation.

`SMOS NRT NN model CDF file:` specifies the name of the model CDF file
(observations will be scaled into this climatology).

`SMOS NRT NN observation CDF file:` specifies the name of the observation
CDF file.

`SMOS NRT NN soil moisture number of bins in the CDF:` specifies the number of
bins in the CDF.

`SMOS NRT NN CDF read option:` specifies whether to read all months of
or to read month by month from a monthly CDF file.

Acceptable values are:

|====
|Value    | Description

|0 | Read all months
|1 | Read month by month
|====

NOTE: Select 0 for yearly CDF data

.Example _lis.config_ entry
....
SMOS NRT NN soil moisture data directory: ./SMOS_NRT_NN
SMOS NRT NN soil moisture use scaled standard deviation model: 0
SMOS NRT NN model CDF file:               ../DA_proc_LSM/LDTOUT/noah39_cdf.nc
SMOS NRT NN observation CDF file:         ../DA_proc_SMOS/LDTOUT/SMOS_cdf.nc
SMOS NRT NN soil moisture number of bins in the CDF:           100
SMOS NRT NN CDF read option:       1
....

[[sssec_thysmda,THySM soil moisture assimilation]]
==== THySM soil moisture assimilation

`THySM data directory:` specifies the THySM data directory.

`THySM use scaled standard deviation model:` specifies whether the observation error standard deviation is to be scaled using model and observation standard deviation.

`THySM model CDF file:` specifies the name of the model CDF file (observations will be scaled into this climatology).

`THySM observation CDF file:` specifies the name of the observation CDF file.

`THySM soil moisture number of bins in the CDF:` specifies the number of bins in the CDF.

.Example _lis.config_ entry
....
THySM data directory:                          ../THySM/
THySM use scaled standard deviation model:     0
THySM model CDF file:                          LSMSM.nc
THySM observation CDF file:                    THySM.nc
THySM soil moisture number of bins in the CDF: 100
....

[[sssec_snodasda,SNODAS snow depth assimilation]]
==== SNODAS snow depth assimilation

`SNODAS data directory:` specifies the directory for the
SNODAS data.

.Example _lis.config_ entry
....
SNODAS snow depth data directory:                  ./FORCING/SNODAS
....

[[ssec_rtms,Radiative Transfer/Forward Models]]
=== Radiative Transfer/Forward Models

This section specifies the choice of radiative transfer or forward
modeling tools.

`Radiative transfer model:` specifies which RTM is to be used.
Acceptable values are:

|====
|Value         | Description

ifdef::devonly[]
|CRTM          | CRTM
|CRTM2         | CRTM2
endif::devonly[]
|CRTM2EM       | CRTM2EM
|CMEM          | CMEM
|"`Tau Omega`" | "`Tau Omega`"
|====

`RTM invocation frequency:` specifies the invocation frequency
of the chosen RTM.

See Section <<ssec_timeinterval>> for a description
of how to specify a time interval.

`RTM history output frequency:` specifies the history
output frequency of the RTM.

See Section <<ssec_timeinterval>> for a description
of how to specify a time interval.

.Example _lis.config_ entry
....
Radiative transfer model:     CRTM2EM
RTM invocation frequency:     1hr
RTM history output frequency: 3hr
....


ifdef::devonly[]

[[ssec_crtm,CRTM]]
==== CRTM

This section specifies the specifications to enable a CRTM instance.

`CRTM number of sensors:` specifies the number of sensors
to be used.

`CRTM number of layers:` specifies the number of atmospheric
layers.

`CRTM number of absorbers:` specifies the number of absorbers.

`CRTM number of clouds:` specifies the number of cloud types.

`CRTM number of aerosols:` specifies the number of aerosol types.

`CRTM sensor id:` specifies the name of sensors to be simulated.

`CRTM coefficient data path:` specifies the location of the files
containing the CRTM coefficient data.  These data are part of the
Subversion checkout that was performed to obtain the CRTM library
from JCSDA.  The `CRTM coefficient data path:` variable should
either explicitly specify the whole path to or symbolically link to
_trunk/fix/TauCoeff/ODPS/Big_Endian/_ found within the
aforementioned checkout.

`CRTM zenith angle:` [red]#specifies what?#

.Example _lis.config_ entry
....
CRTM number of sensors:        1
CRTM number of layers:         64
CRTM number of absorbers:      2
CRTM number of clouds:         0
CRTM number of aerosols:       0
CRTM sensor id:                amsua_n18
CRTM coefficient data path:    ./Coefficient_Data/
CRTM zenith angle:
....
endif::devonly[]


ifdef::devonly[]
[[ssec_crtm2,CRTM2]]
==== CRTM2

This section specifies the specifications to enable a CRTM2 instance.
For more information regarding CRTM2, please read the CRTM2 User`'s
Guide, _REL-2.1.3.CRTM_User_Guide.pdf_, found at
ftp://ftp.emc.ncep.noaa.gov/jcsda/CRTM/REL-2.1.3/

`CRTM number of sensors:` specifies the number of sensors
to be used.

`CRTM number of layers:` specifies the number of atmospheric
layers.

`CRTM number of absorbers:` specifies the number of absorbers.

`CRTM number of clouds:` specifies the number of cloud types.

`CRTM number of aerosols:` specifies the number of aerosol types.

`CRTM sensor id:` specifies the name of sensors to be simulated.

`CRTM coefficient data path:` specifies the location of the files
containing the CRTM coefficient data.  These data are part of the
Subversion checkout that was performed to obtain the CRTM library
from JCSDA.  The `CRTM coefficient data path:` variable should
either explicitly specify the whole path to or symbolically link to
_trunk/fix/TauCoeff/ODPS/Big_Endian/_ found within the
aforementioned checkout.

`CRTM zenith angle:` [red]#specifies what?#

.Example _lis.config_ entry
....
CRTM number of sensors:        1
CRTM number of layers:         64
CRTM number of absorbers:      2
CRTM number of clouds:         0
CRTM number of aerosols:       0
CRTM sensor id:                amsua_n18
CRTM coefficient data path:    ./Coefficient_Data/
CRTM zenith angle:
....
endif::devonly[]


[[ssec_crtm2em,CRTM2EM]]
==== CRTM2EM

This section specifies the specifications to enable a CRTM2EM instance.

`CRTM number of sensors:` specifies the number of sensors
to be used.

`CRTM number of layers:` specifies the number of atmospheric
layers.

`CRTM number of absorbers:` specifies the number of absorbers.

`CRTM number of clouds:` specifies the number of cloud types.

`CRTM number of aerosols:` specifies the number of aerosol types.

`CRTM sensor id:` specifies the name of sensors to be simulated.

`CRTM coefficient data path:` specifies the location of the files
containing the CRTM coefficient data.  These data are part of the
Subversion checkout that was performed to obtain the CRTM library
from JCSDA.  The `CRTM coefficient data path:` variable should
either explicitly specify the whole path to or symbolically link to
_trunk/fix/TauCoeff/ODPS/Big_Endian/_ found within the
aforementioned checkout.

`CRTM zenith angle:` [red]#specifies what?#

`RTM input soil moisture correction:` specifies whether to
enable input soil moisture correction.
Acceptable values are:

|====
|Value | Description

|0     | Do not enable correction
|1     | Enable correction
|====

`RTM input soil moisture correction src mean file:` specifies
the RTM input soil moisture correction src mean file.

`RTM input soil moisture correction src sigma file:` specifies
the RTM input soil moisture correction src sigma file.

`RTM input soil moisture correction dst mean file:` specifies
the RTM input soil moisture correction dst mean file.

`RTM input soil moisture correction dst sigma file:` specifies
the RTM input soil moisture correction dst sigma file.

.Example _lis.config_ entry
....
CRTM number of sensors:        1
CRTM number of layers:         64
CRTM number of absorbers:      2
CRTM number of clouds:         0
CRTM number of aerosols:       0
CRTM sensor id:                amsua_n18
CRTM coefficient data path:    ./Coefficient_Data/
CRTM zenith angle:
RTM input soil moisture correction:
RTM input soil moisture correction src mean file:
RTM input soil moisture correction src sigma file:
RTM input soil moisture correction dst mean file:
RTM input soil moisture correction dst sigma file:
....


[[ssec_cmem3,CMEM3]]
==== CMEM3

This section specifies the specifications to enable a CMEM3 instance.
For more information regarding CMEM3, please see
http://www.ecmwf.int/research/data_assimilation/land_surface/cmem/cmem_index.html.

`CMEM3 sensor id:` specifies the name of sensors to be simulated.

`CMEM3 number of frequencies:` specifies the number of
frequencies.

`CMEM3 frequencies file:` specifies the file
containing the CMEM3 frequencies data.
This is an ASCII file containing two columns of data.
The first column specifies frequency in GHz; the second column
specifies the incidence angle.  A sample file for AMSR-E:

|====
| 6.925 | 55.0
| 10.65 | 55.0
| 18.7  | 55.0
| 23.8  | 55.0
| 36.5  | 55.0
| 89.0  | 55.0
|====

`RTM input soil moisture correction:` specifies whether to
enable input soil moisture correction.
Acceptable values are:

|====
|Value | Description

|0     | Do not enable correction
|1     | Enable correction
|====

`RTM input soil moisture correction src mean file:` specifies
the RTM input soil moisture correction src mean file.

`RTM input soil moisture correction src sigma file:` specifies
the RTM input soil moisture correction src sigma file.

`RTM input soil moisture correction dst mean file:` specifies
the RTM input soil moisture correction dst mean file.

`RTM input soil moisture correction dst sigma file:` specifies
the RTM input soil moisture correction dst sigma file.

.Example _lis.config_ entry
....
CMEM3 sensor id:                  amsre
CMEM3 number of frequencies:      ./amsre-freqs.tx
CMEM3 frequencies file:
RTM input soil moisture correction:
RTM input soil moisture correction src mean file:
RTM input soil moisture correction src sigma file:
RTM input soil moisture correction dst mean file:
RTM input soil moisture correction dst sigma file:
....


[[ssec_optimization,Optimization and Uncertainty Estimation]]
=== Optimization and Uncertainty Estimation

This section specifies options for carrying out parameter estimation
and uncertainty estimation.

`Optimization/Uncertainty Estimation Algorithm:` Specifies which
algorithm is to be used for optimization.
Acceptable values are:

|====
|Value                                     | Description

|"`none`"                                  | no optimization
|"`Enumerated search`"                     | enumerated search
|"`Levenberg marquardt`"                   | Levenberg-Marquardt
|"`Genetic algorithm`"                     | Genetic Algorithm
|"`Shuffled complex evolution`"            | SCE-UA Algorithm
|"`Monte carlo sampling`"                  | MCSIM Algorithm
|"`Random walk markov chain monte carlo`"  | MCMC Algorithm
|"`Differential evolution markov chain`"   | DEMC Algorithm
|"`Differential evolution markov chain z`" | DEMCz Algorithm
|====

`Optimization/Uncertainty Estimation Set:` specifies
the calibration data set,
which represents the observation source used in the particular
parameter estimation instance.
Acceptable values are:

|====
|Value                    | Description

|"`NONE`"                 | template observations
|"`No obs`"               | no observations
|"`WG PBMR sm`"           | PBMR soil moisture data for Walnut Gulch
|"`Synthetic sm1`"        | synthetic soil moisture data
ifdef::devonly[]
|"`Synthetic sm2`"        | synthetic soil moisture data
endif::devonly[]
|"`Ameriflux obs`"        | flux data from the Ameriflux data network
|"`ARM obs`"              | fluxes, soil moisture, and soil temperature
                            data from the ARM network
|"`Macon landslide obs`"  | Macon County landslide observation data
|"`Global landslide obs`" | Global landslide observation data
|"`CNRS`"                 | CNRS
ifdef::devonly[]
|"`CNRS MPDI`"            | CNRS MPDI
endif::devonly[]
|"`AMSRE SR`"             | AMSR-E (Colorado State Univ.)
ifdef::devonly[]
|"`AMSRE SR MPDI`"        | AMSR-E Microwave Polarization Difference
                            Index (Colorado State Univ.)
endif::devonly[]
|"`AMSR-E(LPRM) pe soil moisture`" | AMSR-E LPRM soil moisture
|"`Gridded FLUXNET`"      | FLUXNET
|"`USDA ARSsm`"           | USDA ARS soil moisture
|====

`Objective Function Method:` specifies the objective function
method.
Acceptable values are:

|====
|Value             | Description

|"`LM`"            | Least squares (Levenberg-Marquardt)
|"`Least squares`" | Least squares
|"`Likelihood`"    | Maximum likelihood
|"`Probability`"   | Maximize probability
|====

`Write PE Observations:` specifies whether to output processed
observations for parameter estimation.
Acceptable values are:

|====
|Value | Description

|0     | Do not write pe observations
|1     | Write pe observations
|====

`Number of model types subject to parameter estimation:`
specifies the number of model classes used in a parameter estimation
instance.  E.g.: if LSM and RTM parameters are simultaneously being
calibrated then this option will be 2.

`Model types subject to parameter estimation:` specifies the
names of the model types to be used in the parameter estimation
instance.  E.g.: LSM RTM

`Number of model types with observation predictors for parameter estimation:`
specifies the number of model types (e.g., LSM, RTM) that will be
generating predictions of observations for comparison against real
observations when conducting parameter or uncertainty estimation.
Acceptable values are either 1 or 2.

`Model types with observation predictors for parameter estimation:`
specifies the list of model types (e.g., LSM, RTM) that will be
generating predictions of observations for comparison against real
observations when conducting parameter or uncertainty estimation.
Acceptable values are a combination of LSM and/or RTM.

`Initialize decision space with default values:` specifies
whether to use defaults instead of sampled values at the beginning
of optimization.
Acceptable values are:

|====
|Value | Description

|0     | Use defaults
|1     | Use sampled values
|====
(Yes, this is backwards from what the label suggests.)

`Calibration period start year:` specifies the starting year
of the calibration period.

`Calibration period start month:` specifies the starting
month of the calibration period.

`Calibration period start day:` specifies the starting day
of the calibration period.

`Calibration period start hour:` specifies the starting hour
of the calibration period.

`Calibration period start minutes:` specifies the starting
minutes of the calibration period.

`Calibration period start seconds:` specifies the starting
seconds of the calibration period.

`LSM Decision space attributes file:` [red]#specifies what?#

`RTM Decision space attributes file:` [red]#specifies what?#


[[ssec_ls,Least squares]]
==== Least squares

This section provides specifications of the LS objective function instance

`Least Squares objective function weights file:` specifies the file containing
the weights to be applied to each objective function

`Least Squares objective function mode:` specifies which
least squares aggregation to use.
Acceptable values are:

|====
|Value | Description

|1     | distributed (ie, optimized for each cell independently)
|====

`Least Squares objective function minimum number of obs:` for
grid cells with fewer obs than specified, least squares parameter
estimation will not be conducted so as to avoid "`overfitting`" model to the data.


[[sssec_probability,Probability]]
==== Probability

This section provides specifications of the Probability objective function
instance.

`Prior distribution attributes file:` specifies the file containing the
 prior probability distribution over the parameters


[[sssec_likelihood,Likelihood]]
==== Likelihood

This section provides specifications of the Likelihood objective function
instance.  There are no additional specifications needed.  Unlike the Probability
objective function, Likelihood does not factor in prior probability.


[[ssec_es,Enumerated search]]
==== Enumerated search

`ES decision space attributes file:` specifies the ES decision space
attributes file.

.Example _lis.config_ entry
....
ES decision space attributes file:
....


[[ssec_lm,Levenberg Marquardt]]
==== Levenberg Marquardt

`LM start mode:` [red]#specifies what?#

`LM restart file:` [red]#specifies what?#

`LM maximum number of observations:` [red]#specifies what?#

`LM maximum iterations:` [red]#specifies what?#

`LM mode:` [red]#specifies what?#

`LM objective function tolerance:` [red]#specifies what?#

`LM decision space tolerance:` [red]#specifies what?#

`LM orthogonality tolerance:` [red]#specifies what?#

`LM step bound factor:` [red]#specifies what?#

`LM forward difference step length:` [red]#specifies what?#

.Example _lis.config_ entry
....
LM start mode:
LM restart file:
LM maximum number of observations:
LM maximum iterations:
LM mode:
LM objective function tolerance:
LM decision space tolerance:
LM orthogonality tolerance:
LM step bound factor:
LM forward difference step length:
....


[[ssec_ga,Genetic Algorithm]]
==== Genetic Algorithm

This section provides specifications of the genetic algorithm instance

`GA restart file:` specifies the name of the
GA restart file.

`GA number of generations:` specifies the
number of generations of GA.

`GA number of children per parent:` specifies how many
offsprings are produced by two parent solutions (1 or 2).

`GA crossover scheme:` specifies the type of crossover
scheme.
Acceptable values are:

|====
|Value | Description

|1     | single point crossover
|2     | uniform crossover
|====

`GA crossover probability:` threshold to be used for
conducting a crossover operation.
`GA mutation scheme:` specifies the type of mutation
scheme.
Acceptable values are:

|====
|Value | Description

|0     | jump mutation
|1     | creep mutation
|====

`GA creep mutation probability:` specifies the
creep mutation max threshold.

`GA jump mutation probability:` specifies the
jump mutation max threshold.

`GA use elitism:` specifies whether to enable
elitism in the selection of new solutions.
Acceptable values are:

|====
|Value | Description

|0     | do not use
|1     | use
|====

`GA start mode:` specifies the start mode.
Acceptable values are:

|====
|Value     | Description

|restart   | restart
|coldstart | cold start
|====

.Example _lis.config_ entry
....
GA restart file:                 ./OUTPUT/EXP999/GA/GA.188.GArst
GA number of generations:                      100
GA number of children per parent:              1
GA crossover scheme:                           2
GA crossover probability:                      0.5
GA use creep mutations:                        0
GA creep mutation probability:                 0.04
GA jump mutation probability:                  0.02
GA use elitism:                                1
GA start mode:                                 coldstart
....


[[ssec_sceua,Shuffled complex evolution]]
==== Shuffled complex evolution

`SCEUA Decision Space Attributes File:` specifies the name of the SCEUA
decision space attributes file.

`SCEUA start mode:` specifies the start mode.
Acceptable values are:

|====
|Value     | Description

|restart   | restart
|coldstart | cold start
|====

`SCEUA restart file:` specifies the name of the SCEUA restart file.

`SCEUA Max. Num. of Func. Evals. before Optimization Terminates:`  [red]#specifies what?#

`SCEUA Num. of Shuffles to End Opt. if Crit. less than Min.:` [red]#specifies what?#

`SCEUA Min. Frac. Crit. Change in Specified Shuffles to Cont. Opt.:` [red]#specifies what?#

`SCEUA Number of Optimization Complexes:` [red]#specifies what?#

`SCEUA Seed Value:` [red]#specifies what?#

`SCEUA Whether to User-specify the Control Parameters:` [red]#specifies what?#

`SCEUA Number of Points in a Subcomplex:` [red]#specifies what?#

`SCEUA Num. of Evolution Steps before Shuffle for a Complex:` [red]#specifies what?#

`SCEUA Whether Include Initial Point in Population:` [red]#specifies what?#

.Example _lis.config_ entry
....
SCEUA Decision Space Attributes File:
SCEUA start mode:
SCEUA restart file:
SCEUA Max. Num. of Func. Evals. before Optimization Terminates:
SCEUA Num. of Shuffles to End Opt. if Crit. less than Min.:
SCEUA Min. Frac. Crit. Change in Specified Shuffles to Cont. Opt.:
SCEUA Number of Optimization Complexes:
SCEUA Seed Value:
SCEUA Whether to User-specify the Control Parameters:
SCEUA Number of Points in a Subcomplex:
SCEUA Num. of Evolution Steps before Shuffle for a Complex:
SCEUA Whether Include Initial Point in Population:
....


[[ssec_rwmcmc,Random walk markov chain monte carlo]]
==== Random walk markov chain monte carlo

`RWMCMC decision space attributes file:` specifies the RWMCMC decision
space attributes file.

`RWMCMC start mode:` specifies the start mode.
Acceptable values are:

|====
|Value     | Description

|restart   | restart
|coldstart | cold start
|====

`RWMCMC restart file:` specifies the name of the RWMCMC restart file.

`RWMCMC number of iterations:` specifies the number of iterations of RWMCMC.

`RWMCMC perturbation factor:` Applied uniformly to all parameters.
The product of this term and the width of the parameter range (ie, max-min)
determines the random-walk-like term ('`b`') in the RWMCMC algorithm.


.Example _lis.config_ entry
....
RWMCMC decision space attributes file:
RWMCMC start mode:
RWMCMC restart file:
RWMCMC number of iterations:
RWMCMC perturbation factor:
....


[[ssec_demc,Differential Evolution Markov Chain (DEMC) algorithm]]
==== Differential Evolution Markov Chain (DEMC) algorithm

`DEMC decision space attributes file:` specifies the DEMC decision space
attributes file.

`DEMC start mode:` specifies the start mode.
Acceptable values are:

|====
|Value     | Description

|restart   | restart
|coldstart | cold start
|====

`DEMC restart file:` specifies the name of the DEMC restart file.

`DEMC number of iterations:` specifies the number of iterations of DEMC.

`DEMC perturbation factor:` Applied uniformly to all parameters.
The product of this term and the width of the parameter range (ie, max-min)
determines the random-walk-like term ('`b`') in the DEMC algorithm

`DEMC mode hopping frequency:` At this frequency (f), full jumps between
separated regions of high probability may occur (so as to better balance
exploration of each region) through the setting of a DEMCz control parameter
(gamma=1); at frequency 1-f, the settings are optimized for exploration
of the local region of high probability (gamma=2.38)


.Example _lis.config_ entry
....
DEMC decision space attributes file:
DEMC start mode:
DEMC restart file:
DEMC number of iterations:
DEMC perturbation factor:
DEMC mode hopping frequency:
....


[[ssec_demcz,Differential Evolution Markov Chain (DEMCz) algorithm]]
==== Differential Evolution Markov Chain (DEMCz) algorithm

This section provides specifications of the DEMCz algorithm instance.
DEMCz is an instance of Bayesian analysis (Reference: Gelman et al. (1995)) conducted via
Markov chain Monte Carlo (MCMC) (Reference: Brooks et al. (2011)).
MCMC enables generation of parameter ensembles for subsequent LIS ensemble runs,
where the ensembles reflect user-specified probability distributions as updated with
observational datasets.
Reference for DEMCz: ter Braak (2006), and ter Braak and Vrugt (2008).
DEMCz implements DEMC with the "`sampling from the past`" of ter Braak and Vrugt (2008)

`DEMCz restart file:` specifies the name of the
DEMCz restart file.

`DEMCz number of iterations:` specifies the
number of iterations of DEMCz.

`DEMCz GA restart file:` specifies the GA solution
 that serves as the DEMCz algorithm starting point

`DEMCz perturbation factor:` Applied uniformly to
 all parameters.  The product of this term and the
width of the parameter range (ie, max-min) determines the random-walk-like term ('`b`') in the DEMCz algorithm

`DEMCz mode hopping frequency:` At this frequency (f), full jumps between separated regions of high probability
may occur (so as to better balance exploration of each region) through the setting of a DEMCz
control parameter (gamma=1); at frequency 1-f, the settings are optimized for exploration of the local region of high probability (gamma=2.38)

`DEMCz start mode:` specifies the start mode.
Acceptable values are:

|====
|Value     | Description

|restart   | restart
|coldstart | cold start
|====

.Example _lis.config_ entry
....
DEMCz restart file:                 ./OUTPUT/DEMCz/DEMCz.188.DEMCzrst
DEMCz number of iterations:         100
DEMCz start mode:                   coldstart
DEMCz GA restart file:              ./OUTPUT/GA/GA.188.GArst
DEMCz perturbation factor:         0.001
DEMCz mode hopping frequency:      0.10
....


[[ssec_mcsim,Monte Carlo simulation]]
==== Monte Carlo simulation

This section provides specifications of the MCSIM algorithm instance.
MCSIM randomly samples from user-specified probability distributions
to generate parmeter ensembles for subsequent use in  LIS ensemble runs.
Unlike MCMC algorithms (e.g., DEMCz), the probability distributions being sampled
are those given by the user, and not as updated with observational datasets.
Algorithm reference: Morgan and Henrion (1990).

`MCSIM number of iterations:` specifies the
number of iterations of MCSIM.  This typically will be
set to 1.  Only set to values higher than 1 to accumulate more samples
than can be achieved in a single LIS ensemble run.

`MCSIM start mode:` specifies the start mode.  The restart option, as just noted,
would only be needed if the number of samples that can be achieved in a single LIS ensemble run is limiting.

Acceptable values are:
|====
|Value     | Description

|restart   | restart
|coldstart | cold start
|====

`MCSIM restart file:` specifies the name of the
MCSIM restart file.

.Example _lis.config_ entry
....
MCSIM number of iterations:         1
MCSIM start mode:                   coldstart
MCSIM restart file:                 none
....


[[ssec_peobs,Observations for Parameter Estimation]]
==== Observations for Parameter Estimation

This section of the config file includes the observation specifications
for parameter estimation.

[[sssec_wgpbmrsm,Walnut Gulch PBMR soil moisture data]]
==== Walnut Gulch PBMR soil moisture data

`WG PBMR soil moisture data directory:` specifies the location
of the Walnut Gulch PBMR soil moisture data.

`WG PBMR observations attributes file:` specifies the location
of the observation attributes file.

`WG PBMR site index:` specifies the site location of the
forcing data.

.Example _lis.config_ entry
....
WG PBMR soil moisture data directory:   ../WG_domain/PBMR/
WG PBMR observations attributes file:   ./wgPBMRsm_attribs.txt
WG PBMR site index:                     5
....

[[sssec_pesynsm1,Synthetic soil moisture1]]
==== Synthetic soil moisture1

`Syn SM data directory:` specifies the location of the synthetic soil
moisture data.

`Syn SM observations attributes file:` specifies the synthetic soil moisture
observations attributes file.

`Syn SM number of observation types:` specifies the number of synthetic
soil moisture observation types.

.Example _lis.config_ entry
....
Syn SM data directory:
Syn SM observations attributes file:
Syn SM number of observation types:
....


[[sssec_ameriflux,Ameriflux network observations]]
==== Ameriflux network observations

`Ameriflux data directory:` [red]#specifies what?#

`Ameriflux station list file:` [red]#specifies what?#

`Ameriflux observations attributes file:` [red]#specifies what?#

.Example _lis.config_ entry
....
Ameriflux data directory:
Ameriflux station list file:
Ameriflux observations attributes file:
....

[[sssec_armobs,ARM network observations]]
==== ARM network observations

`ARM data directory:` [red]#specifies what?#

`ARM site identifier name:` [red]#specifies what?#

`ARM station list file:` [red]#specifies what?#

`ARM objective space attributes file:` [red]#specifies what?#

`ARM number of observation types:` [red]#specifies what?#

.Example _lis.config_ entry
....
ARM data directory:
ARM site identifier name:
ARM station list file:
ARM objective space attributes file:
ARM number of observation types:
....


[[sssec_mcland,Macon County landslide observation data]]
==== Macon County landslide observation data

`Macon County Landslide Obs data directory:` specifies the location of the
Macon County landslide observation data.

`Macon County Landslide observations attributes file:` specifies the 
Macon County landslide observation attributes file.

.Example _lis.config_ entry
....
Macon County Landslide Obs data directory:
Macon County Landslide observations attributes file:
....


[[sssec_glbland,Global landslide observation data]]
==== Global landslide observation data

`Global Landslide Obs data directory:` specifies the location of the global
landslide observation data.

`Global Landslide observations attributes file:` specifies the global
landslide observations attributes file.

.Example _lis.config_ entry
....
Global Landslide Obs data directory:
Global Landslide observations attributes file:
....


[[sssec_cnrs,CNRS]]
==== CNRS

`CNRS Emissivity Obs data directory:` [red]#specifies what?#

`CNRS Emissivity Obs mask directory:` [red]#specifies what?#

`CNRS Emissivity observations attributes file:` [red]#specifies what?#

`Overpass hr descending:` [red]#specifies what?#

`Overpass hr ascending:` [red]#specifies what?#

`Mask hr ascending lower:` [red]#specifies what?#

`Mask hr ascending upper:` [red]#specifies what?#

`Mask hr descending lower:` [red]#specifies what?#

`Mask hr descending upper:` [red]#specifies what?#

`Mask cloud threshold:` [red]#specifies what?#

.Example _lis.config_ entry
....
CNRS Emissivity Obs data directory:
CNRS Emissivity Obs mask directory:
CNRS Emissivity observations attributes file:
Overpass hr descending:
Overpass hr ascending:
Mask hr ascending lower:
Mask hr ascending upper:
Mask hr descending lower:
Mask hr descending upper:
Mask cloud threshold:
....


[[sssec_amsresremobs,AMSRE_SR Emissivity]]
==== AMSRE_SR Emissivity
`AMSRE_SR Emissivity Obs data directory:` specifies the location
of the AMSR-E emissivity retrievals data.

`AMSRE_SR Emissivity observations attributes file:` specifies the location
of the observation attributes file.

`AMSRE_SR number of observations threshold:` specifies how many observations
must be behind emissivity average for cell

`Overpass hr descending:` [red]#specifies what?#

`Overpass hr ascending:` [red]#specifies what?#

`Mask hr ascending lower:` [red]#specifies what?#

`Mask hr ascending upper:` [red]#specifies what?#

`Mask hr descending lower:` [red]#specifies what?#

`Mask hr descending upper:` [red]#specifies what?#

.Example _lis.config_ entry
....
AMSRE_SR Emissivity Obs data directory: './obs/'
AMSRE_SR Emissivity observations attributes file: './AMSRE_SR_attribs.txt'
AMSRE_SR number of observations threshold: 5
Overpass hr descending:
Overpass hr ascending:
Mask hr ascending lower:
Mask hr ascending upper:
Mask hr descending lower:
Mask hr descending upper:
....


[[sssec_amsrelprmsm,AMSR-E (LPRM) pe soil moisture]]
==== AMSR-E (LPRM) pe soil moisture
`LPRM AMSRE soil moisture data directory:` specifies the location
of the AMSR-E LPRM soil moisture data.

`LPRM AMSRE soil moisture observations attributes file:` specifies the location
of the observation attributes file.

.Example _lis.config_ entry
....
LPRM AMSRE soil moisture data directory: './LPRM.v6'
LPRM AMSRE soil moisture observations attributes file: './LPRM_attribs.txt'
....


[[sssec_usdaarssm,USDA ARS soil moisture]]
==== USDA ARS soil moisture

`USDA ARS Soilmoisture Obs data directory:` specifies the location of the
USDA ARS soil moisture observation data.

`USDA ARS Soilmoisture observations attributes file:` specifies the USDA
ARS soil moisture observations attributes file.

`USDA ARS number of observations threshold:` [red]#specifies what?#

.Example _lis.config_ entry
....
USDA ARS Soilmoisture Obs data directory:
USDA ARS Soilmoisture observations attributes file:
USDA ARS number of observations threshold:
....


[[sssec_fluxnet,FLUXNET]]
==== FLUXNET

`FLUXNET data directory:` [red]#specifies what?#

`FLUXNET objective space attributes file:` [red]#specifies what?#

`FLUXNET number of observation types:` [red]#specifies what?#

.Example _lis.config_ entry
....
FLUXNET data directory:
FLUXNET objective space attributes file:
FLUXNET number of observation types:
....


//ifdef::devonly[]
//
//[[sssec_isccptskin,ISCCP Tskin]]
//==== ISCCP Tskin
//
//`ISCCP Tskin objective space attributes file:` specifies the ISCCP Tskin
//objective space attributes file.
//
//`ISCCP Tskin number of observation types:` specifies the number of ISCCP
//Tskin observation types.
//
//.Example _lis.config_ entry
//....
//ISCCP Tskin objective space attributes file:
//ISCCP Tskin number of observation types:
//....
//endif::devonly[]


[[sssec_noobs,No obs]]
==== No obs
This PE observation option is used when conducting MCSIM as MCSIM
does not factor in observational datasets
in the sampling of parameter ensembles.  There are no configuration options.


[[ssec_parameters,Parameters]]
=== Parameters

`LIS domain and parameter data file:` specifies the
primary input file that contains LIS parameter data.

LIS 7 includes a pre-processing system called the
Land Data Toolkit (LDT).  It reads the raw parameter
data and processes them to the LIS running domain.
The `LIS domain and parameter data file:` is the
result of the LDT pre-processing.  Please read the
"`Land Data Toolkit (LDT) User`'s Guide`" for more
information.

.Example _lis.config_ entry
....
LIS domain and parameter data file: ./lis_input.d01.nc
....


[[ssec_paramopts,Parameter options]]
==== Parameter options

`Landmask data source:` specifies the usage of landmask data
in the run.
Acceptable values are:

|====
|Value | Description

|none  | Do not landmask
|LDT   | Read landmask from the LDT-generated `LIS domain and parameter data file:`
|====

`Landcover data source:` specifies the usage of landcover data
in the run.
Acceptable values are:

|====
|Value   | Description

|LDT     | Read landcover data from the LDT-generated `LIS domain and parameter data file:`
|====

.Example _lis.config_ entry
....
Landmask data source:  LDT
Landcover data source: LDT
....


`Soil texture data source:` specifies the usage of soil texture
data in the run.
Acceptable values are:

|====
|Value | Description

|none  | Do not read soil texture
|LDT   | Read soil texture data from the LDT-generated `LIS domain and parameter data file:`
|====

.Example _lis.config_ entry
....
Soil texture data source: LDT
....


`Soil fraction data source:` specifies the usage of soil
fraction parameters in the run.
Acceptable values are:

|====
|Value | Description

|none  | Do not read soil fractions
|LDT   | Read soil fractions data from the LDT-generated `LIS domain and parameter data file:`
|====

.Example _lis.config_ entry
....
Soil fraction data source: none
....


`Soil color data source:` specifies the usage of soil
color data in the run.
Acceptable values are:

|====
|Value | Description

|none  | Do not read soil color
|LDT   | Read soil color data from the LDT-generated `LIS domain and parameter data file:`
|====

.Example _lis.config_ entry
....
Soil color data source: none
....


`Elevation data source:` specifies the usage of topography data
in the run.
Acceptable values are:

|====
|Value | Description

|none  | Do not read elevation
|LDT   | Read elevation data from the LDT-generated `LIS domain and parameter data file:`
|====

.Example _lis.config_ entry
....
Elevation data source: LDT
....


`Slope data source:` specifies the usage of slope data in the run.
Acceptable values are:

|====
|Value | Description

|none  | Do not read slope
|LDT   | Read slope data from the LDT-generated `LIS domain and parameter data file:`
|====

.Example _lis.config_ entry
....
Slope data source: none
....


`Aspect data source:` specifies the usage of aspect data in the run.
Acceptable values are:

|====
|Value | Description

|none  | Do not read aspect
|LDT   | Read aspect data from the LDT-generated `LIS domain and parameter data file:`
|====

.Example _lis.config_ entry
....
Aspect data source: none
....


`Curvature data source:` specifies the usage of curvature data
in the run.
Acceptable values are:

|====
|Value | Description

|none  | Do not read curvature
|LDT   | Read curvature data from the LDT-generated `LIS domain and parameter data file:`
|====

.Example _lis.config_ entry
....
Curvature data source: none
....


`LAI data source:` specifies the usage of LAI data in the run.
Acceptable values are:

|====
|Value    | Description

|none     | Do not read LAI
|LDT      | Read LAI data from the LDT-generated `LIS domain and parameter data file:`
|"`MODIS real-time`" | Read MODIS real-time LAI
|ALMIPII  | Read ALMIPII real-time LAI
|====

.Example _lis.config_ entry
....
LAI data source: none
....


`SAI data source:` specifies the usage of LAI data in the run.
Acceptable values are:

|====
|Value    | Description

|none     | Do not read SAI
|LDT      | Read SAI data from the LDT-generated `LIS domain and parameter data file:`
|"`MODIS real-time`" | Read MODIS real-time SAI
|====

.Example _lis.config_ entry
....
SAI data source: none
....


`Albedo data source:` specifies the usage of albedo data
in the run.
Acceptable values are:

|====
| Value   | Description

| none    | Do not read albedo
| LDT     | Read albedo data from the LDT-generated `LIS domain and parameter data file:`
| ALMIPII | Read the real-time ALMIP-II albedo data
|====

.Example _lis.config_ entry
....
Albedo data source: LDT
....


`Max snow albedo data source:` specifies the usage of the
maximum snow albedo in the run.
Acceptable values are:

|====
|Value | Description

|none  | Do not read max snow albedo
|fixed | Use fixed max snow albedo from the _lis.config_ file.  This option is only available to the Noah-3.x LSMs.
|LDT   | Read max snow albedo data from the LDT-generated `LIS domain and parameter data file:`
|====

.Example _lis.config_ entry
....
Max snow albedo data source: LDT
....


`Greenness data source:` specifies the usage of greenness
fraction data in the run.
Acceptable values are:

|====
|Value             | Description

|none              | Do not read greenness fraction
|LDT               | Read greenness data from the LDT-generated `LIS domain and parameter data file:`
|"`NESDIS weekly`" | Read NESDIS weekly greenness fraction
|SPORT             | Read SPORT greenness fraction
|VIIRS             | Read VIIRS greenness fraction
|ALMIPII           | Read ALMIP-II greenness fraction
|====

.Example _lis.config_ entry
....
Greenness data source: LDT
....


`Roughness data source:` specifies the usage of roughness data
in the run.
Acceptable values are:

|====
|Value | Description

|none  | Do not read roughness
|LDT   | Read roughness data from the LDT-generated `LIS domain and parameter data file:`
|ALMIPII | Read the ALMIPII real-time roughness data
|====

.Example _lis.config_ entry
....
Roughness data source: none
....


`Porosity data source:` specifies the usage of soil porosity data
in the run.
Acceptable values are:

|====
|Value | Description

|none  | Do not read soil porosity
|LDT   | Read porosity data from the LDT-generated `LIS domain and parameter data file:`
|====

.Example _lis.config_ entry
....
Porosity data source: none
....


`Ksat data source:` specifies the usage of hydraulic conductivity
data in the run.
Acceptable values are:

|====
|Value | Description

|none  | Do not read hydraulic conductivity
|LDT   | Read hydraulic conductivity data from the LDT-generated `LIS domain and parameter data file:`
|====

.Example _lis.config_ entry
....
Ksat data source: none
....


`B parameter data source:` specifies the usage of b parameter data
in the run.
Acceptable values are:

|====
|Value | Description

|none  | Do not read b parameter
|LDT   | Read b parameter data from the LDT-generated `LIS domain and parameter data file:`
|====

.Example _lis.config_ entry
....
B parameter data source: none
....


`Quartz data source:` specifies the usage of quartz data
in the run.
Acceptable values are:

|====
|Value | Description

|none  | Do not read quartz
|LDT   | Read quartz data from the LDT-generated `LIS domain and parameter data file:`
|====

.Example _lis.config_ entry
....
Quartz data source: none
....


`Emissivity data source:` specifies the usage of emissivity data
in the run.
Acceptable values are:

|====
|Value   | Description

|none    | Do not read emissivity
|LDT     | Read emissivity data from the LDT-generated `LIS domain and parameter data file:`
|ALMIPII | Read the real-time ALMIPII emissivity data
|====

.Example _lis.config_ entry
....
Emissivity data source: none
....


[[sssec_tbotlag,TBOT lag]]
==== TBOT lag

`TBOT lag skin temperature update option:` specifies whether
to adjust deep soil temperature as a weighted average of
previous year`'s annual mean skin temperature and mean of time
series of recent daily mean skin temperatures.
Acceptable values are:

|====
|Value | Description

|0     | Do not adjust deep soil temperature
|1     | Adjust deep soil temperature
|====

`TBOT skin temperature lag days:` specifies the number of
lag days.

.Example _lis.config_ entry
....
TBOT lag skin temperature update option: 0
TBOT skin temperature lag days:          0
....


[[sssec_almipiirtalb,ALMIPII real-time albedo]]
==== ALMIPII real-time albedo

`ALMIPII albedo data directory:` specifies the location of the 
ALMIPII real-time albedo data.

.Example _lis.config_ entry
....
ALMIPII albedo data directory:
....


//[[sssec_modisclimolai,MODIS monthly climatology LAI]]
//==== MODIS monthly climatology LAI
//
//`MODIS LAI data directory:` specifies the location of the
//MODIS monthly climatology LAI files.
//
//.Example _lis.config_ entry
//....
//MODIS LAI data directory:
//....


[[sssec_modisrtlai,MODIS real-time LAI]]
==== MODIS real-time LAI

`MODIS RT LAI data directory:` specifies the location of the
MODIS real-time LAI files.

.Example _lis.config_ entry
....
MODIS RT LAI data directory:
....


[[sssec_almipiirtlai,ALMIPII real-time LAI]]
==== ALMIPII real-time LAI

`ALMIPII LAI data directory:` specifies the location of the
ALMIPII real-time LAI files.

.Example _lis.config_ entry
....
ALMIPII LAI data directory:
....


[[sssec_nesdisgreenness,NESDIS weekly greenness fraction]]
==== NESDIS weekly greenness fraction

`NESDIS greenness data directory:` specifies the location of
the NESDIS weekly greenness files.

.Example _lis.config_ entry
....
NESDIS greenness data directory:
....


[[sssec_sportgreenness,SPORT greenness fraction]]
==== SPORT greenness fraction

`SPORT greenness data directory:` specifies the location of
the SPORT greenness files.

`SPORT GVF use realtime mode:` specifies whether to use the
realtime mode.  When not using realtime mode, LIS reads the
previous and the next GVF bookends for temporal interpolation.
When using realtime mode, LIS reads only the next GVF bookend
for temporal interpolation.
Acceptable values are:

|====
|Value | Description

|0     | Do not use realtime mode
|1     | Use realtime mode
|====

`SPORT GVF lower left lat:` specifies the lower left latitude
of the SPORT GVF domain.
(cylindrical latitude/longitude projection)

`SPORT GVF lower left lon:` specifies the lower left
longitude of the SPORT GVF domain.
(cylindrical latitude/longitude projection)

`SPORT GVF upper right lat:` specifies the upper right latitude
of the SPORT GVF domain.
(cylindrical latitude/longitude projection)

`SPORT GVF upper right lon:` specifies the upper right
longitude of the SPORT GVF domain.
(cylindrical latitude/longitude projection)

`SPORT GVF resolution (dx):` specifies the resolution of the
SPORT GVF domain along the east-west direction.

`SPORT GVF resolution (dy):` specifies the resolution of the
SPORT GVF domain along the north-south direction.

.Example _lis.config_ entry
....
SPORT greenness data directory:  ./LISDATA/MODISNDVI/GVF_COMBINED_GLOBAL/gvf_SPORT_3KM
SPORT GVF use realtime mode:      1
SPORT GVF lower left lat:        -59.985
SPORT GVF lower left lon:       -179.985
SPORT GVF upper right lat:        89.985
SPORT GVF upper right lon:       179.985
SPORT GVF resolution (dx):         0.03
SPORT GVF resolution (dy):         0.03
....


[[sssec_viirsgreenness,VIIRS greenness fraction]]
==== VIIRS greenness fraction

`VIIRS GVF use realtime mode:` specifies whether to use the
realtime mode.  When not using realtime mode, LIS reads the
previous and the next GVF bookends for temporal interpolation.
When using realtime mode, LIS reads only the next GVF bookend
for temporal interpolation.
Acceptable values are:

|====
|Value | Description

|0     | Do not use realtime mode
|1     | Use realtime mode
|====

`VIIRS GVF lower left lat:` specifies the lower left latitude
of the VIIRS GVF domain.
(cylindrical latitude/longitude projection)

`VIIRS GVF lower left lon:` specifies the lower left
longitude of the VIIRS GVF domain.
(cylindrical latitude/longitude projection)

`VIIRS GVF upper right lat:` specifies the upper right latitude
of the VIIRS GVF domain.
(cylindrical latitude/longitude projection)

`VIIRS GVF upper right lon:` specifies the upper right
longitude of the VIIRS GVF domain.
(cylindrical latitude/longitude projection)

`VIIRS GVF resolution (dx):` specifies the resolution of the
VIIRS GVF domain along the east-west direction.

`VIIRS GVF resolution (dy):` specifies the resolution of the
VIIRS GVF domain along the north-south direction.

`VIIRS greenness data directory:` specifies the location of
the VIIRS greenness files.

.Example _lis.config_ entry
....
VIIRS greenness data directory:  ./LISDATA/VIIRSGVF/NESDIS_GVF_LISREAL/gvf_VIIRS_4KM
VIIRS GVF use realtime mode:      1
VIIRS GVF lower left lat:        -89.982
VIIRS GVF lower left lon:       -179.982
VIIRS GVF upper right lat:        89.982
VIIRS GVF upper right lon:       179.982
VIIRS GVF resolution (dx):         0.036
VIIRS GVF resolution (dy):         0.036
....


[[sssec_almipiirtgreenness,ALMIPII real-time greenness fraction]]
==== ALMIPII real-time greenness fraction

`ALMIPII greenness data directory:` specifies the location of the ALMIPII
real-time greenness data.

.Example _lis.config_ entry
....
ALMIPII greenness data directory:
....


[[sssec_almipiirtemiss,ALMIPII real-time emissivity]]
==== ALMIPII real-time emissivity

`ALMIPII emissivity data directory:` specifies the location of the ALMIPII
real-time emissivity data.

.Example _lis.config_ entry
....
ALMIPII emissivity data directory:
....


[[sssec_almipiirtrough,ALMIPII real-time roughness]]
==== ALMIPII real-time roughness

`ALMIPII roughness data directory:` specifies the location of the ALMIPII
real-time roughness data.

.Example _lis.config_ entry
....
ALMIPII roughness data directory:
....


[[ssec_forcings,Forcings]]
=== Forcings


[[sssec_forcings_gdas,GDAS]]
==== GDAS

`GDAS forcing directory:` specifies the location of the GDAS
forcing files.

.Example _lis.config_ entry
....
GDAS forcing directory:            ./input/FORCING/GDAS/
....


[[sssec_forcings_ecmwf,ECMWF]]
==== ECMWF

`ECMWF forcing directory:` specifies the location of the ECMWF
forcing files.

.Example _lis.config_ entry
....
ECMWF forcing directory:       ./input/FORCING/ECMWF/
....


[[sssec_forcings_afwa,AFWA/AGRMET]]
==== AFWA/AGRMET

`AGRMET forcing directory:` specifies the location of the root
directory containing the input files. The AGRMET processing algorithms
assumes the following hierarchy under the root directory at each
instance.  For example, if the root directory for storing the files
is "`FORCING/AFWA/`", and the current instance is December 1st, 2005,
then the files are stored under the "`FORCING/AFWA/20051201/`"
directory.
The additional directory names specified here are assumed to be
located under this root directory.

`AGRMET first guess source:` specifies the source of the first
guess data.
Acceptable values are:

|====
|Value  | Description

|GFS    | use GFS data
|GALWEM | use UK Unified Model (GALWEM) data
|====

`AGRMET GALWEM nominal resolution (km):` specifies the nominal horizontal
resolution of the GALWEM GRIB2 data in kilometers.
Acceptable values are:

|====
|Value  | Description

|17     | 17-km (long-time operational resolution at USAF)
|10     | 10-km (proposed operational resolution upgrade for 2020)
|====

`AGRMET GFS filename version:` specifies which filename version convention
is used for the GFS GRIB files.
Acceptable values are:

|====
|Value  | Description
|1      | Example: MT.avn_CY.00_fh.0000_tl.press_gr.0p5deg
|2      | Example: PS.NCEP_SC.U_DI.A_DC.GRID_GP.GFS_SP.SIMPLE_GR.C0P5DEG_AR.GLOBAL_PA.GFS_DD.20200213_CY.00_FH.000_DF.GR2
|====

`AGRMET analysis directory:` specifies the location where temporary
precip analysis fields will be written.

`AGRMET surface fields directory:` specifies the location of the
surface fields (_sfc*_).

`AGRMET merged precip directory:` specifies the location of the
processed precip obs (__presav_*__).

`AGRMET cloud data directory:` specifies the location of the
WWMCA data (_WWMCA*_).

`AGRMET WWMCA GRIB1 read option:` specifies whether to try reading
WWMCA GRIB1 files, or try directly to read binary. (_0 = binary, 1 = GRIB1_).
Note that if GRIB1 files cannot be found, the code will search for binary
as a backup.

`AGRMET GFS data directory:` specifies the location of the
GFS data (_MT.avn*_).

`AGRMET GALWEM data directory:` specifies the location of the
UK Unified Model (GALWEM) data
(__PS.557WW_SC.U_DI.F_GP.GALWEM-*__).

`AGRMET PPT Background bias correction option:` 0 = no bias correction, 1 = adjust GFS precip towards GALWEM.

`AGRMET SSMI data directory:` specifies the location of the
SSM/I data (_ssmira_*_).

`AGRMET GEOPRECIP data directory:` specifies the location of the
GEOPRECIP files (_prec08*_ and _rank08*_).

`AGRMET JMOBS data directory:` specifies the location of the
surface and precip obs (_sfcobs_*_ and _preobs_*_).

`AGRMET use timestamp on directories:` specifies whether or not
to use a timestamp on directories.
Acceptable values are:

|====
|Value | Description

|0     | do not use timestamp
|1     | use timestamp
|====

`AGRMET use timestamp on gfs:` specifies whether or not
to use a timestamp on gfs.
Acceptable values are:

|====
|Value | Description

|0     | do not use timestamp
|1     | use timestamp
|====

`AGRMET latlon mask file:` specifies the location of the
0.1 degree landmask that can be used for processing of
respective GEOPRECIP data.  Treatment of this is considered
"`beta`".

`AGRMET 8th polar mask file:` specifies the landmask
in 8th mesh polar stereographic projection used by the AGRMET
algorithms {emdash} useful when different from the basis grid.

`AGRMET 8th polar terrain file:` specifies the terrain in
8th mesh polar stereographic projection used by the AGRMET
algorithms {emdash} useful when different from basis grid.

`AGRMET 16th polar mask file:` specifies the landmask in
16th mesh polar stereographic projection used by the AGRMET
algorithms {emdash} useful when different from the basis grid.

`AGRMET 16th polar terrain file:` specifies the terrain in
16th mesh polar stereographic projection used by the AGRMET
algorithms {emdash} useful when different from basis grid.

`AGRMET 64th polar mask file:` specifies the landmask in
64th mesh polar stereographic projection used by the AGRMET
algorithms {emdash} useful when different from the basis grid.

`AGRMET 64th polar terrain file:` specifies the terrain in
64th mesh polar stereographic projection used by the AGRMET
algorithms {emdash} useful when different from basis grid.

`AGRMET native imax:` specifies the native grid dimension
x direction which is useful for when precip forcing will come
in on different grid from the grid used for cloud and shortwave
processing.

|====
|Value  | Description

|512    | 8th mesh polar stereo
|1024   | 16th mesh polar stereo
|(4096) | (64th mesh polar stereo reserved for future use)
|====

`AGRMET native jmax:` specifies the native grid dimension
y direction which is useful for when precip forcing will come
in on different grid from the grid used for cloud and shortwave
processing.

|====
|Value  | Description

|512    | 8th mesh polar stereo
|1024   | 16th mesh polar stereo
|(4096) | (64th mesh polar stereo reserved for future use)
|====

`AGRMET GEOPRECIP imax:` specifies the GEOPRECIP grid dimension
x direction which is useful for when precip and native grid differ.

|====
|Value  | Description

|512    | 8th mesh polar stereo
|1024   | 16th mesh polar stereo
|(4096) | (64th mesh polar stereo reserved for future use)
|(3600) | (1/10 degree latlon reserved for future use {emdash} note
          this isn`'t grid centered)
|====

`AGRMET GEOPRECIP jmax:` specifies the GEOPRECIP grid dimension
y direction which is useful for when precip and native grid differ.

|====
|Value  | Description

|512    | 8th mesh polar stereo
|1024   | 16th mesh polar stereo
|(4096) | (64th mesh polar stereo reserved fro future use)
|(1801) | (1/10 degree latlon reserved for future use {emdash} note
          this isn`'t grid centered)
|====

`AGRMET SSMI imax:` specifies the SSMI/S grid dimension x direction
which is useful for when precip and native grid differ.

|====
|Value  | Description

|512    | 8th mesh polar stereo
|1024   | 16th mesh polar stereo
|(4096) | (64th mesh polar stereo reserved for future use)
|(1440) | (1/4 degree latlon reserved for future use {emdash} note
          this is grid centered)
|====

`AGRMET SSMI jmax:` specifies the SSMI/S grid dimension y direction
which is useful for when precip and native grid different

|====
|Value  | Description

|512    | 8th mesh polar stereo
|1024   | 16th mesh polar stereo
|(4096) | (64th mesh polar stereo reserved fro future use)
|(720)  | (1/4 degree latlon reserved for future use {emdash} note
          this is grid centered)
|====

`AGRMET sfcalc cntm file:` specifies the name of the files with
the spreading radii used for the barnes analysis on the GFS and
surface obs.

`AGRMET precip climatology:` specifies the path to the precip
climatology data.

`AGRMET nogaps wind weight:` specifies the weighting factor for the
first guess winds.

`AGRMET minimum wind speed:` specifies the minimum allowable wind
speed on the AGRMET grid.

`AGRMET use present/past weather estimate:` specifies whether to
use present/past weather estimates.
Acceptable values are:

|====
|Value | Description

|0     | do not use estimates
|1     | use estimates
|====

`AGRMET use precip observations:` specifies whether to use
precip observations.
Acceptable values are:

|====
|Value | Description

|0     | do not use observations
|1     | use observations
|====

`AGRMET use SSMI data:` specifies whether to use SSM/I data.
Acceptable values are:

|====
|Value | Description

|0     | do not use SSM/I data
|1     | use SSM/I data
|====

`AGRMET use CDFSII-based estimate:` specifies whether to use
a CDFS-II based estimate.
Acceptable values are:

|====
|Value | Description

|0     | do not use estimate
|1     | use estimate
|====

`AGRMET use GEOPRECIP estimate:` specifies whether to use
a GEOPRECIP based estimate.
Acceptable values are:

|====
|Value | Description

|0     | do not use
|1     | use the estimate, do not use the rank {emdash}
         assumes that rank of GEOPRECIP is 1;
         i.e., uses it when it`'s available
|2     | use the estimate and use the rank
|====

`AGRMET CDFSII time interval:` specifies the CDFS-II time interval
to look for cloud amount. Current value is 6.

`AGRMET use precip climatology:` specifies whether to use
precip climatology.
Acceptable values are:

|====
|Value | Description

|0     | do not use precip climatology
|1     | use precip climatology
|====

`AGRMET SSMI zero use switch:` specifies whether to use
SSM/I zeros.
Acceptable values are:

|====
|Value | Description

|0     | do not use zeros
|1     | use zeros
|====

`AGRMET snow distribution shape parameter:` specifies the snow
distribution shape parameter. (A typical value is 2.6.)

`AGRMET alternate monthly weighting factor:` specifies
the alternate monthly weighting factor used in the precip processing.

`AGRMET minimum 3hr climo value:` specifies a minimum 3 hour
precip climo value required to generate a non-zero CDFSII total
cloud-based precip estimate. A typical value is 0.025.

`AGRMET maximum 3hr climo value:` specifies a maximum 3 hour
precip climo value required to generate a non-zero CDFSII total
cloud-based precip estimate. A typical value is 0.375.

`AGRMET minimum precip-per-precip day multiplier:` specifies a
minimum precip-per-precip day multiplier used to generate a non-zero
CDFSII total cloud based precip estimate. A typical value is 0.0.

`AGRMET maximum precip-per-precip day multiplier:` specifies a
maximum precip-per-precip day multiplier used to generate a non-zero
CDFSII total cloud based precip estimate. A typical value is 1.1.

`AGRMET cloud threshold to generate CDFSII estimate:`
specifies the cloud threshold to generate a CDFSII-based estimate. A
typical value is 85.0.

`AGRMET median cloud cover percentage1:` specifies the median
cloud cover percentage to move to for the CDFSII based precip estimate.
A typical value is 15.0.

`AGRMET median cloud cover percentage2:` specifies the median
cloud cover percentage to move to for the CDFSII based precip
estimate. A typical value is 0.60.

`AGRMET overcast percentage:` specifies the overcast percentage
to move to for CDFSII based precipitation estimate. A typical value
is 0.30.

`AGRMET 3hr maximum precip ceiling:` specifies the 3 hour
maximum precip ceiling value. A typical value is 200.0.

`AGRMET security classification:` E.g., C for confidential,
S for secret, T for top secret, U for unclassified.
See AFWAMAN_15-3.doc.

`AGRMET distribution classification:` E.g., A for approved
for public release.  See AFWAMAN_15-3.doc.

`AGRMET data category:` E.g., ANLYS for analysis.
See AFWAMAN_15-3.doc.

`AGRMET area of data:` Domain descriptor.  E.g., GLOBAL
for global theater.

`AGRMET maximum surface obs:` specifies the maximum surface obs.
Defaults to 25000.

`AGRMET maximum precip obs:` specifies the maximum precip obs.
Defaults to 50000.

`AGRMET retrospective root filename:` specifies the retrospective
root filename.

`AGRMET use CMORPH data:` specifies whether to use
the CMORPH data.
Acceptable values are:

|====
|Value | Description

|0     | do not use CMORPH
|1     | use CMORPH
|====

`AGRMET CMORPH minimum temperature threshold:` specifies the
CMORPH minimum temperature threshold.

`AGRMET CMORPH maximum temperature threshold:` specifies the
CMORPH maximum temperature threshold.

`AGRMET GEO_PRECIP minimum temperature threshold:` specifies the
GEO_PRECIP minimum temperature threshold.

`AGRMET GEO_PRECIP maximum temperature threshold:` specifies the
GEO_PRECIP maximum temperature threshold.

`AGRMET CMORPH data directory:` specifies the location of the
CMORPH data.

`AGRMET CMORPH imax:` specifies the CMORPH grid dimension
x direction which is useful for when precip and native grid differ.
// [red]#What are acceptable values?#

`AGRMET CMORPH jmax:` specifies the CMORPH grid dimension
y direction which is useful for when precip and native grid differ.
// [red]#What are acceptable values?#

`AGRMET CMORPH min lat:` specifies the minimum latitude of
the CMORPH data.

`AGRMET CMORPH max lat:` specifies the maximum latitude of
the CMORPH data.

`AGRMET CMORPH min lon:` specifies the minimum longitude of
the CMORPH data.

`AGRMET CMORPH max lon:` specifies the maximum longitude of
the CMORPH data.

`AGRMET CMORPH dx:` specifies the resolution of the CMORPH data
along the east-west direction.

`AGRMET CMORPH dy:` specifies the resolution of the CMORPH data
along the north-south direction.

`AGRMET use GFS precip:` specifies whether to use
the GFS precipitation.  (Defaults to 0.)
Acceptable values are:

|====
|Value | Description

|0     | do not use GFS precip
|1     | use GFS precip
|====

`AGRMET use GALWEM precip:` specifies whether to use
the GALWEM precipitation.  (Defaults to 0.)
Acceptable values are:

|====
|Value | Description

|0     | do not use GALWEM precip
|1     | use GALWEM precip
|====

Note that you may not specify both "`AGRMET use GFS precip`" and
"`AGRMET use GALWEM precip`" for a given nest.

Note that if you wish to use the first guess precip, then it must
match the first guess source.

`AGRMET radiation derived from:` specifies how to compute
shortwave and longwave radiation.  Defaults to "`cloud types`".
Acceptable values are:

|====
|Value                   | Description

|"`cloud types`"         | use cloud types
|"`cloud optical depth`" | use cloud optical depth
|====

.Example _lis.config_ entry
....
AGRMET forcing directory:               ./FORCING/
AGRMET first guess source:              GFS
AGRMET analysis directory:              ./Analysis
AGRMET surface fields directory:        SFCALC
AGRMET merged precip directory:         PRECIP
AGRMET cloud data directory:            WWMCA
AGRMET WWMCA GRIB1 read option:         0
AGRMET GFS data directory:              GFS
AGRMET GALWEM data directory:           GALWEM
AGRMET SSMI data directory:             SSMI
AGRMET JMOBS data directory:            CDMS
AGRMET use timestamp on directories:    1
AGRMET use timestamp on gfs:            0
AGRMET latlon mask file:                /data/parameters/global_0p25/mask_25KM.1gd4r
AGRMET 8th polar mask file:             /data/parameters/pst_8/point_switches
AGRMET 8th polar terrain file:          /data/parameters/pst_8/terrain
AGRMET 16th polar mask file:            /data/parameters/pst_16/point_switches
AGRMET 16th polar terrain file:         /data/parameters/pst_16/terrain
AGRMET 64th polar mask file:            /data/parameters/pst_16/point_switches
AGRMET 64th polar terrain file:         /data/parameters/pst_16/terrain
AGRMET native imax:                     512  #512 - 8th polar; 1024 - 16th polar; 4096 - 64th polar (not yet available)
AGRMET native jmax:                     512  #512 - 8th polar; 1024 - 16th polar; 4096 - 64th polar (not yet available)
AGRMET GEOPRECIP imax:                  512  #512 - 8th polar; 1024 - 16th polar; 4096 - 64th polar (not yet available)
AGRMET GEOPRECIP jmax:                  512  #512 - 8th polar; 1024 - 16th polar; 4096 - 64th polar (not yet available)
AGRMET SSMI imax:                       512  #512 - 8th polar; 1024 - 16th polar; 4096 - 64th polar (not yet available)
AGRMET SSMI jmax:                       512  #512 - 8th polar; 1024 - 16th polar; 4096 - 64th polar (not yet available)
AGRMET sfcalc cntm file:                ./STATIC/sfcalc-cntm
AGRMET precip climatology:              ./STATIC/pcp_clim/
AGRMET nogaps wind weight:              0.75
AGRMET minimum wind speed:              0.25
AGRMET use present/past weather estimate: 1
AGRMET use precip observations:         1
AGRMET use SSMI data:                   1
AGRMET use CDFSII-based estimate:       1
AGRMET use GEOPRECIP estimate:          2
AGRMET CDFSII time interval:            6
AGRMET use precip climatology:          1
AGRMET SSMI zero use switch:            1
AGRMET snow distribution shape parameter: 2.6
AGRMET alternate monthly weighting factor: 1.0
AGRMET minimum 3hr climo value:            0.025
AGRMET maximum 3hr climo value:            0.375
AGRMET minimum precip-per-precip day multiplier: 0.0
AGRMET maximum precip-per-precip day multiplier: 1.1
AGRMET cloud threshold to generate CDFSII estimate: 85.0
AGRMET median cloud cover percentage1:              15.0
AGRMET median cloud cover percentage2:              0.60
AGRMET overcast percentage:                         0.30
AGRMET 3hr maximum precip ceiling:                  200.0
AGRMET security classification:            U
AGRMET distribution classification:        C
AGRMET data category:                      ANLYS
AGRMET area of data:                       GLOBAL
AGRMET use CMORPH data:
AGRMET CMORPH minimum temperature threshold:
AGRMET CMORPH maximum temperature threshold:
AGRMET GEO_PRECIP minimum temperature threshold:
AGRMET GEO_PRECIP maximum temperature threshold:
AGRMET CMORPH data directory:
AGRMET CMORPH imax:
AGRMET CMORPH jmax:
AGRMET CMORPH min lat:
AGRMET CMORPH max lat:
AGRMET CMORPH min lon:
AGRMET CMORPH max lon:
AGRMET CMORPH dx:
AGRMET CMORPH dy:
AGRMET use GFS precip:     1
AGRMET use GALWEM precip:  0
AGRMET radiation derived from: 'cloud types'
....


[[sssec_forcings_princeton,PRINCETON]]
==== PRINCETON

`PRINCETON forcing directory:` specifies the location of the
PRINCETON forcing files.

`PRINCETON forcing version:` specifies the
processed version level of the Princeton forcing dataset.
Acceptable values are:

|====
|Value | Description

|2     | Version 2.0
|2.2   | Version 2.2
|====

.Example _lis.config_ entry
....
PRINCETON forcing directory:    ./input/FORCING/PRINCETON
PRINCETON forcing version:      2.2
....


[[sssec_forcings_gswp2,GSWP2]]
==== GSWP2

`GSWP2 landmask file:` specifies the GSWP2 landmask file.

`GSWP2 2m air temperature map:` specifies the GSWP2 2 meter
air temperature data.

`GSWP2 2m specific humidity map:` specifies the GSWP2 2 meter
specific humidity data.

`GSWP2 wind map:` specifies the GSWP2 wind data.

`GSWP2 surface pressure map:` specifies the GSWP2 surface
pressure data.

`GSWP2 convective rainfall rate map:` specifies the GSWP2
convective rainfall rate data.

`GSWP2 rainfall rate map:` specifies the GSWP2
rainfall rate data.

`GSWP2 snowfall rate map:` specifies the GSWP2
snowfall rate data.

`GSWP2 incident shortwave radiation map:` specifies the GSWP2
incident shortwave radiation data.

`GSWP2 incident longwave radiation map:` specifies the GSWP2
incident longwave radiation data.

.Example _lis.config_ entry
....
GSWP2 landmask file:                    ./input/gswp2data/Fixed/landmask_gswp.nc
GSWP2 2m air temperature map:           ./input/gswp2data/Tair_cru/Tair_cru
GSWP2 2m specific humidity map:         ./input/gswp2data/Qair_cru/Qair_cru
GSWP2 wind map:                         ./input/gswp2data/Wind_ncep/Wind_ncep
GSWP2 surface pressure map:             ./input/gswp2data/PSurf_ecor/PSurf_ecor
GSWP2 convective rainfall rate map:     ./input/gswp2data/Rainf_C_gswp/Rainf_C_gswp
GSWP2 rainfall rate map:                ./input/gswp2data/Rainf_gswp/Rainf_gswp
GSWP2 snowfall rate map:                ./input/gswp2data/Snowf_gswp/Snowf_gswp
GSWP2 incident shortwave radiation map: ./input/gswp2data/SWdown_srb/SWdown_srb
GSWP2 incident longwave radiation map:  ./input/gswp2data/LWdown_srb/LWdown_srb
....


[[sssec_forcings_gmaogldas,GMAO GLDAS]]
==== GMAO GLDAS

`GLDAS forcing directory:` specifies the location of the
GMAO GLDAS forcing files.

.Example _lis.config_ entry
....
GLDAS forcing directory:         ../FORCING/GLDAS_GMAO/
....


[[sssec_forcings_gfs,GFS]]
==== GFS

`GFS forcing directory:` specifies the location of the GFS
forcing files.

`GFS domain x-dimension size:` specifies the number of
columns of the native domain parameters of the GFS forcing data.
The map projection is specified in the driver modules defined for
the GFS routines.

`GFS domain y-dimension size:` specifies the number of
rows of the native domain parameters of the GFS forcing data.
The map projection is specified in the driver modules defined for
the GFS routines.

`GFS number of forcing variables:` specifies the number of
forcing variables provided by GFS at the model initialization step.

.Example _lis.config_ entry
....
GFS forcing directory:            ./input/FORCING/GFS/
GFS domain x-dimension size:      512
GFS domain y-dimension size:      256
GFS number of forcing variables:  10
....

[[sssec_forcings_MERRA2,MERRA2]]
==== MERRA2

`MERRA2 forcing directory:` specifies the location of
the MERRA2 forcing files.

Please note that MERRA2 forcing data are available via 
NASA`'s Goddard Earth Sciences Data and Information Services
Center (GES DISC; https://disc.gsfc.nasa.gov/). Also, 
topographic or elevation correction option is now supported
with the latest LIS MERRA-2 reader.  Please also see the
latest LDT notes for updates on how to use this option.

`MERRA2 use lowest model level forcing:` specifies whether
to use the lowest model level forcing.
Acceptable values are:

|====
|Value | Description

|0     | Do not use the lowest model level forcing.
|1     | Use the lowest model level forcing.
|====

`MERRA2 use 2m wind fields:` specifies whether to use the 
2m diagnosed wind fields. This option will only work if the 
lowest model level forcing option is turned off.
Acceptable values are:

|====
|Value | Description

|0     | Do not use the 2m diagnosed wind speed fields.
|1     | Use the 2m diagnosed wind speed fields.
|====

`MERRA2 use corrected total precipitation:` specifies whether
to use the bias corrected total precipitation.
Acceptable values are:

|====
|Value | Description

|0     | Do not use the bias corrected total precipitation.
|1     | Use the bias corrected total precipitation.
|====

.Example _lis.config_ entry
....
MERRA2 forcing directory:              ./MERRA2/
MERRA2 use lowest model level forcing:     1
MERRA2 use 2m wind fields:                 0 
MERRA2 use corrected total precipitation:  1
....

[[sssec_forcings_GEOS-IT,GEOS-IT]]
==== GEOS-IT

`GEOS-IT forcing directory:` specifies the location of
the GEOS-IT forcing files.

Please note that GEOS-IT is currently in production and is
not complete for all calendar years.  Also, it is not yet
available outside of NASA`'s NCCS computing platforms.
Also, the topographic or elevation correction option is
supported through the MERRA-2 geopotential terrain height
file.  Please also see the latest LDT notes for updates on
how to use this option.

`GEOS-IT use lowest model level forcing:` specifies whether
to use the lowest model level forcing.
Acceptable values are:

|====
|Value | Description

|0     | Do not use the lowest model level forcing.
|1     | Use the lowest model level forcing.
|====

`GEOS-IT use 2m wind fields:` specifies whether to use the
2m diagnosed wind fields.  This option will only work if
the lowest model level forcing option is turned off.
Acceptable values are:

|====
|Value | Description

|0     | Do not use the 2m diagnosed wind speed fields.
|1     | Use the 2m diagnosed wind speed fields.
|====

.Example _lis.config_ entry
....
GEOS-IT forcing directory:                  ./GEOS-IT
GEOS-IT use lowest model level forcing:     1
GEOS-IT use 2m wind fields:                 0 
....

[[sssec_forcings_ERA5,ERA5]]
==== ERA5

`ERA5 forcing directory:` specifies the location of
the ERA5 forcing files.


`ERA5 forcing tile to grid mapping file:` specifies the file
that maps the 1-d forcing to a 2-d format

.Example _lis.config_ entry
....
ERA5 forcing directory:              ./ERA5/
ERA5 forcing tile to grid mapping file: ../ERA5/mapping.nc
....


[[sssec_forcings_gswp1,GSWP1]]
==== GSWP1

`GSWP1 forcing directory:` specifies the location of the
GSWP1 forcing files.

.Example _lis.config_ entry
....
GSWP1 forcing directory:       ./input/FORCING/GSWP1
....


[[ssec_suppforcings,Supplemental forcings]]
=== Supplemental forcings


[[sssec_supp_agrradps,AGRMET radiation (polar stereographic)]]
==== AGRMET radiation (polar stereographic)

`AGRRADPS forcing directory:` specifies the directory containing
AGRMET polar stereographic radiation data.

.Example _lis.config_ entry
....
AGRRADPS forcing directory:             ./input/FORCING/AGRRADPS
....


[[sssec_supp_cmap,CMAP precipitation]]
==== CMAP precipitation

`CMAP forcing directory:` specifies the location of the
CMAP forcing files.

.Example _lis.config_ entry
....
CMAP forcing directory:             ./input/FORCING/CMAP
....


[[sssec_supp_scan,SCAN station data]]
==== SCAN station data

`SCAN forcing directory:` specifies the location of the
SCAN forcing files.

`SCAN metadata file:` specifies the file containing
SCAN metadata.

.Example _lis.config_ entry
....
SCAN forcing directory:   ./input/FORCING/SCAN
SCAN metadata file:       ./input/FORCING/SCAN/msu_scan.mdata
....


[[sssec_forcings_nldas2,NLDAS2]]
==== NLDAS2

`NLDAS2 forcing directory:` specifies the location of the NLDAS2
forcing files.

`NLDAS2 data center source:` specifies the center that produced
the NLDAS2 files. (This is specified to distinguish the filenames.)
Acceptable values are:

|====
|Value        | Description

|"`GES-DISC`" | NASA GES-DISC
|"`NCEP`"     | NCEP
|====

`NLDAS2 use model level data:` specifies whether or not to
read in the model level data (instead of 2/10m fields) from the
NLDAS2 forcing dataset (will open up and read "`B`" files).
This data is at the height of the NARR lowest model level.

Note that this will read in "`Height of Atmospheric Forcing`"
and "`Surface Exchange Coefficient for Heat`".  You must make
sure that they are included in your forcing variables list file.
Acceptable values are:

|====
|Value | Description

|0     | do not use
|1     | use
|====

`NLDAS2 use model based swdown:` specifies whether or not to
read in the un-bias corrected model downward shortwave radiation
data (in leiu of the bias corrected data) from the NLDAS2 forcing
dataset (will open up and read "`B`" files).  The data source is
the NARR shortwave.
Acceptable values are:

|====
|Value | Description

|0     | do not use
|1     | use
|====

`NLDAS2 use model based precip:` specifies whether or not
to read in the model based precipitation data (instead of the
observation based precipitation) from the NLDAS2 forcing
dataset (will open up and read "`B`" files).  The data source
is the NARR precipitation.
Acceptable values are:

|====
|Value | Description

|0     | do not use
|1     | use
|====

`NLDAS2 use model based pressure:` specifies whether or
not to read in the model base pressure data (instead of the
observation based pressure) from the NLDAS2 forcing dataset
(will open up and read "`B`" files).  The data source is
the pressure at the NARR lowest model level.
Acceptable values are:

|====
|Value | Description

|0     | do not use
|1     | use
|====

.Example _lis.config_ entry
....
NLDAS2 forcing directory:               ./input/FORCING/NLDAS2
NLDAS2 data center source:              "GES-DISC"
NLDAS2 use model level data:            0
NLDAS2 use model based swdown:          0
NLDAS2 use model based precip:          0
NLDAS2 use model based pressure:        0
....

[[sssec_forcings_COAMPS,COAMPS]]
==== COAMPS

`COAMPS output forcing directory:` specifies the location of
the COAMPS forcing files.

`COAMPS nest id:` specifies the nest id
COAMPS forcing usually provides forcing for 2 nests. The first nest
is 15km resolution and the second nest is a smaller sub-domain with 
a resolution of 5km. Acceptable values are:

|====
|Value | Description

|0     | do not use
|1     | use
|====

.Example _lis.config_ entry
....
COAMPS output forcing directory:      ./input/FORCING/COAMPS   
COAMPS nest id: 1
....


[[sssec_supp_3b42rt,TRMM 3B42RT precipitation]]
==== TRMM 3B42RT precipitation

`TRMM 3B42RT forcing directory:` specifies the location of the
TRMM 3B42RT forcing files.

.Example _lis.config_ entry
....
TRMM 3B42RT forcing directory:     ./input/FORCING/3B42RT/
....


`TRMM 3B42RTV7 forcing directory:` specifies the location of the
TRMM 3B42RT Version 7 forcing files.

.Example _lis.config_ entry
....
TRMM 3B42RTV7 forcing directory:  ../MET_FORCING/3B42RT-V7/
....


[[sssec_supp_3b42v6,TRMM 3B42V6 precipitation]]
==== TRMM 3B42V6 precipitation

`TRMM 3B42V6 forcing directory:` specifies the location of the
TRMM 3B42V6 forcing files.

.Example _lis.config_ entry
....
TRMM 3B42V6 forcing directory:       ./input/FORCING/3B42V6/
....


[[sssec_supp_3b42v7,TRMM 3B42V7 precipitation]]
==== TRMM 3B42V7 precipitation

`TRMM 3B42V7 forcing directory:` specifies the location of the
TRMM 3B42V7 forcing files.

.Example _lis.config_ entry
....
TRMM 3B42V7 forcing directory:       ./input/FORCING/3B42V7/
....


[[sssec_supp_cmorph,CMORPH precipitation]]
==== CMORPH precipitation

`CMORPH forcing directory:` specifies the location of the
CMORPH precipitation forcing files.

.Example _lis.config_ entry
....
CMORPH forcing directory:     ./input/FORCING/CMORPH/
....


[[sssec_supp_imerg,IMERG precipitation]]
==== IMERG precipitation

`IMERG forcing directory:` specifies the location of the
GPM IMERG precipitation forcing files.

`IMERG product:` specifies the product of the GPM IMERG
precipitation forcing files. The valid options are: early,
late, and final. If no version is specified, the reader will
default to the "`final`" product of GPM IMERG.

`IMERG version:` specifies the version of the GPM IMERG
precipitation forcing files. If no version is specified, 
the reader will default to the latest version of GPM IMERG.
(Currently V06B).

.Example _lis.config_ entry
....
IMERG forcing directory:     ./FORCING/IMERG
IMERG product: 'final'
IMERG version: 'V06B'
....


[[sssec_supp_stageii,Stage II precipitation]]
==== Stage II precipitation

`STAGE2 forcing directory:` specifies the location of the
STAGE2 forcing files.

.Example _lis.config_ entry
....
STAGE2 forcing directory:       ./input/FORCING/STII
....


[[sssec_supp_stageiv,Stage IV precipitation]]
==== Stage IV precipitation

`STAGE4 forcing directory:` specifies the location of the
STAGE4 forcing files.

.Example _lis.config_ entry
....
STAGE4 forcing directory:       ./input/FORCING/STIV
....


[[sssec_supp_narr,NARR]]
==== NARR

`NARR forcing directory:` specifies the location of the
NARR forcing files.

`NARR domain x-dimension size:` specifies the number of
columns of the native domain parameters of the NARR forcing data.

`NARR domain y-dimension size:` specifies the number of
rows of the native domain parameters of the NARR forcing data.

`NARR domain y-dimension size:` specifies the number of
rows of the native domain parameters of the NARR forcing data.

`NARR domain z-dimension size:` specifies the number of
atmospheric profiles in the NARR forcing data.

.Example _lis.config_ entry
....
NARR forcing directory:            ./input/Code/NARR/
NARR domain x-dimension size:      768
NARR domain y-dimension size:      386
NARR domain z-dimension size:      30
....


[[sssec_supp_rfe2daily,RFE2Daily]]
==== RFE2Daily

`RFE2Daily forcing directory:` specifies the location of the
RFE2Daily forcing files.

`RFE2Daily time offset:` specifies the time offset for the
RFE2Daily forcing data, in hours.  This adjusts when LIS will
read the RFE2Daily precipitation data.  For general use, the data
should be read at hour 6z, but for use by GeoWRSI, the data should be
read at hour 0z.

.Example _lis.config_ entry
....
RFE2Daily forcing directory:    ./input/MET_FORCING/RFE2.0_CPC/Africa/
RFE2Daily time offset:          0 # for use by GeoWRSI
....


[[sssec_chirps2,CHIRPS2]]
==== CHIRPS2

`CHIRPS2.0 forcing directory:` specifies the location of the
UCSB CHIRPS v2.0 precipitation forcing file directory. User
must specify first part of CHIRPS filename, which allows the
user to either run with the CHIRPS- or the CHIRP-based (without
station data) datasets. 

`CHIRPS2.0 forcing resolution:` specifies the spatial resolution
of CHIRPS v2.0 forcing dataset.  Two options include 0.05 or 0.25 (deg).

.Example _lis.config_ entry
....
CHIRPS2.0 forcing directory:   ./CHIRPSv2/daily_p05/chirps-v2.0
CHIRPS2.0 forcing resolution:     0.05
....


[[sssec_supp_petusgs,PET_USGS]]
==== PET_USGS

`USGS PET forcing directory:` specifies the location of the
PET USGS forcing files.

`USGS PET forcing type:` specifies the choice for PET forcing
 data type.
Acceptable values are:

|====
|Value | Description

| current       | Retrospective or current time-based PET files
| climatology   | Climatology-based PET files
|====

.Example _lis.config_ entry
....
USGS PET forcing directory:       ./PET_USGS
....


[[sssec_rfe2gdas,RFE2 data bias corrected to GDAS]]
==== RFE2 data bias corrected to GDAS

`RFE2gdas forcing directory:` specifies the location of the
RFE2gdas forcing files.

.Example _lis.config_ entry
....
RFE2gdas forcing directory:
....


[[sssec_supp_nam242,NAM242]]
==== NAM242

`NAM242 forcing directory:` specifies the location of the
"`NAM 242 AWIPS Grid \-- Over Alaska`" forcing files

.Example _lis.config_ entry
....
NAM242 forcing directory: ./input/MET_FORCING/NAM242
....


[[sssec_supp_wrfout,WRFout]]
==== WRFout

`WRF output forcing directory:` specifies the location of the
WRF output data files.

`WRF nest id:` specifies the nest id of the WRF output data files.

.Example _lis.config_ entry
....
WRF output forcing directory: ./input/wrfout/
WRF nest id:                          1
....


[[sssec_supp_wrfoutv2,WRFoutv2]]
==== WRFoutv2

`WRF output v2 forcing directory:` specifies the location of the
"`NCAR-WRF 4km metforcing output`" forcing files

.Example _lis.config_ entry
....
WRF output v2 forcing directory: ./input/MET_FORCING/conus_wrf
....


[[sssec_supp_wrfakdom,WRFAKdom]]
==== WRF AK domain

`WRF AK forcing directory:` specifies the location of the
"`NCAR-WRF Alaska domain 4km metforcing output`" files

.Example _lis.config_ entry
....
WRF AK forcing directory: ./input/MET_FORCING/AK_wrf
....



[[sssec_geos5forecast,GEOS5 forecast]]
==== GEOS5 Forecast

`GEOS5 forecast forcing directory:` specifies the location
of the GEOS5 forecast forcing files.

`GEOS5 forecast forcing number of ensemble members:` specifies the number of
ensemble members desired for the GEOS-5 forecast dataset.

.Example _lis.config_ entry
....
GEOS5 forecast forcing directory:     ./MET_FORCING/GEOS5/
GEOS5 forecast forcing number of ensemble members:   11
....


[[sssec_gefsforecast,GEFS forecast]]
==== GEFS Forecast

`GEFS forecast directory:` specifies the location
of the GEFS forecast forcing files.

`GEFS forecast type:` specifies the GEFS forecast
product type, which can either be Reforecast2 or Operational.

`GEFS forecast run mode:` specifies the run mode related
to the GEFS dataset, which can either be forecast or analysis
run mode. Currently, only the forecast mode is supported.

`GEFS forecast grid projection:` specifies the GEFS forecast
product grid projection, which can either be latlon or gaussian.
Currently only latlon is supported.

`GEFS pressure level field:` specifies the GEFS pressure
level field, which can either be surface (default setting in LIS)
or mean sea level (msl) can be selected (which is not supported yet).

`GEFS forecast number of ensemble members:` specifies the number
of GEFS ensemble members being read in. Reforecast2 currently
supports up to a 11 members.

`GEFS forecast grid resolution:` specifies the grid resolution in degrees
of the GEFS forecast data. The current resolutions supported are:

|====
|GEFS forecast type | Resolutions

|`Reforecast2`      | `0.25` and `1.0`
|`Operational`      | `0.25` and `0.50`
|====

.Example _lis.config_ entry
....
GEFS forecast directory:        ./MET_FORCING/GEFS/Reforecast/
GEFS forecast type:              Reforecast2      # Reforecast2 | Operational
GEFS forecast run mode:          forecast         # forecast | analysis
GEFS forecast grid projection:   latlon           # latlon | gaussian
GEFS pressure level field:       surface          # surface | msl
GEFS forecast number of ensemble members:  11
GEFS forecast grid resolution:   0.25
....


[[sssec_genensfcst,GenEnsFcst]]
==== Generic Ensemble Forecast Reader

`Generic ensemble forecast directory:` specifies the location
of the user-generated ensemble forecast forcing files.

`Generic ensemble forecast number of ensemble members:` specifies the number of
ensemble members desired for the user-generated ensemble forecast dataset.

`Name of base forecast model:` specifies the base forecast model used in
the generated ensemble-based forecast forcing files being read in.
Default setting is GEOS5, but options include GEOS5 and CFSv2.

`Generic ensemble forecast initial date:` specifies the initial forecast
date, such as YYYYMMDD. This option enables the user to be able to
run from restart conditions if a forecast run stops or times out
during runtime. This is an optional entry.

.Example _lis.config_ entry
....
Generic ensemble forecast directory:     ./GEOS5_BiasCorrected/
Generic ensemble forecast number of ensemble members:  11
Name of base forecast model:               GEOS5
Generic ensemble forecast initial date:    20200501
....


[[sssec_pptensfcst,PPTEnsFcst]]
==== Precipitation-only Ensemble Forecast Reader

`Precipitation ensemble forecast directory:` specifies the location
of the user-generated ensemble precipitation forecast forcing files.

`Precipitation ensemble forecast number of ensemble members:` specifies the number of
ensemble members desired for the user-generated precipitation ensemble forecast dataset.

`Name of base forecast model:` specifies the base forecast model used in
the generated ensemble-based forecast forcing files being read in.
Default setting is GEOS5, but options include GEOS5 and CFSv2.

`Precipitation ensemble forecast initial date:` specifies the initial forecast
date, such as YYYYMMDD. This option enables the user to be able to
run from restart conditions if a forecast run stops or times out
during runtime. This is an optional entry.

.Example _lis.config_ entry
....
Precipitation ensemble forecast directory:    ./GEOS5_BiasCorrected/
Precipitation ensemble forecast number of ensemble members:  11
Name of base forecast model:                   GEOS5
Precipitation ensemble forecast initial date:  20200501
....


[[sssec_bondville,Bondville]]
==== Bondville

`Bondville forcing file:` specifies the location of the
Bondville forcing file.

`Bondville Noah-MP-4.0.1 forcing:` specifies the version
of the Bondville forcing to be used.  This option sets the
formatting read statements for the ASCII forcing file.
Acceptable values are:

|====
|Value | Description

|0     | Use the Noah-3.X version of the Bondville forcing
|1     | Use the Noah-MP-4.0.1 version of the Bondville forcing from HRLDAS
|====

.Example _lis.config_ entry
....
Bondville forcing file:              ./bondville.dat
Bondville Noah-MP-4.0.1 forcing:     1
....


[[sssec_snotel,SNOTEL]]
==== SNOTEL

`SNOTEL forcing directory:` specifies the location of the
SNOTEL forcing files.

`SNOTEL metadata file:` specifies the location of the SNOTEL
metadata file.

`SNOTEL coord file:` specifies the location of the SNOTEL
coordinates file.

.Example _lis.config_ entry
....
SNOTEL forcing directory:
SNOTEL metadata file:
SNOTEL coord file:
....


[[sssec_vicforcing,VIC processed forcing]]
==== VIC processed forcing

This is used by the LIS development team to support debugging VIC
within LIS.  One must first run stand-alone VIC, configured to
output its forcing data.  Then one must grid the output forcing
data into a format understood by LIS.

`VIC forcing directory:` specifies the location of the VIC
processed forcing files.

`VIC forcing interval:` specifies the frequency of the VIC
processed forcing data, in seconds.

`VIC forcing domain lower left lat:` specifies the lower left
latitude of the VIC processed forcing data.
(cylindrical latitude/longitude projection)

`VIC forcing domain lower left lon:` specifies the lower left
longitude of the VIC processed forcing data.
(cylindrical latitude/longitude projection)

`VIC forcing domain upper right lat:` specifies the upper
right latitude of the VIC processed forcing data.
(cylindrical latitude/longitude projection)

`VIC forcing domain upper right lon:` specifies the upper
right longitude of the VIC processed forcing data.
(cylindrical latitude/longitude projection)

`VIC forcing domain resolution (dx):` specifies the resolution
of the of the VIC processed forcing data along the east-west direction.

`VIC forcing domain resolution (dy):` specifies the resolution
of the of the VIC processed forcing data along the north-south
direction.

`VIC NC:` specifies the number of columns of the VIC
processed forcing data.

`VIC NR:` specifies the number of rows of the VIC processed
forcing data.

.Example _lis.config_ entry
....
VIC forcing directory:
VIC forcing interval:
VIC forcing domain lower left lat:
VIC forcing domain lower left lon:
VIC forcing domain upper right lat:
VIC forcing domain upper right lon:
VIC forcing domain resolution (dx):
VIC forcing domain resolution (dy):
VIC NC:
VIC NR:
....


[[sssec_pals,PALS station]]
==== PALS station

`PALS met forcing directory:` specifies the location of the
PALS station forcing files.

`PALS met forcing station name:` specifies the name of the
PALS station.

`PALS met forcing data start year:` specifies the starting
year of the PALS station data.

`PALS met forcing data start month:` specifies the starting
month of the PALS station data.

`PALS met forcing data start day:` specifies the starting
day of the PALS station data.

`PALS met forcing data start hour:` specifies the starting
hour of the PALS station data.

`PALS met forcing data start minute:` specifies the starting
minute of the PALS station data.

`PALS met forcing data start second:` specifies the starting
second of the PALS station data.

.Example _lis.config_ entry
....
PALS met forcing directory:
PALS met forcing station name:
PALS met forcing data start year:
PALS met forcing data start month:
PALS met forcing data start day:
PALS met forcing data start hour:
PALS met forcing data start minute:
PALS met forcing data start second:
....


[[sssec_ldtgen,LDT-generated]]
==== LDT-generated

`Generated metforcing directory:` specifies the location of the
LDT generated meteorological forcing files.  Files generated in LDT
are in netCDF format, and they are automatically loaded and handled
by the LIS reader.

.Example _lis.config_ entry
....
Generated metforcing directory:   ./LDT_OUTPUT/
....


[[sssec_climstand,CLIM-Standard]]
==== CLIM-Standard

`Metforcing climatology directory:` specifies the location of the
LDT generated forcing climatologies files.  Files generated in LDT
are in netCDF format, and they are automatically loaded and handled
by this selected reader in LIS.

.Example _lis.config_ entry
....
Metforcing climatology directory:   ./Forcing_Climatology/MERRA2Clim/
....


[[sssec_genensfcstforcing,Generic ensemble forecast]]
==== Generic ensemble forecast

`Generic ensemble forecast directory:` specifies the location of the
generic ensemble forecast data.

`Generic ensemble forecast number of ensemble members:` specifies the
number of ensemble members.

.Example _lis.config_ entry
....
Generic ensemble forecast directory:
Generic ensemble forecast number of ensemble members:
....


[[sssec_supp_awap,AWAP]]
==== AWAP

`AWAP forcing directory:` specifies the location of the AWAP precipitation
forcing data.

.Example _lis.config_ entry
....
AWAP forcing directory:
....

[[sssec_gdast1534forcing,GDAS T1534]]
==== GDAS T1534

`GDAS T1534 forcing directory:` specifies the location of the GDAS T1534 metforcing data.

.Example _lis.config_ entry
....
`GDAS T1534 forcing directory:`
....

[[sssec_mrmsforcing,MRMS]]
==== MRMS

`MRMS forcing directory:` specifies the location of the MRMS metforcing data.

`MRMS masking:` specifies whether to use a monthly-varying mask for where MRMS
data are considered acceptable to the user. (1=Yes 0=No)

`MRMS mask threshold:` specifies Radar Quality Index value (on scale of 0-100)
above which to use MRMS data and below which to use a different forcing.

`MRMS mask directory:` specifies the location of the MRMS mask files.

.Example _lis.config_ entry
....
MRMS forcing directory:
MRMS masking: 1
MRMS mask threshold: 60.0
MRMS mask directory: ./input/MASKS/
....

[[sssec_awral600forcing,AWRA-L 6.0.0]]
==== AWRA-L 6.0.0

`AWRAL forcing directory:` specifies the location of the AWRA-L metforcing data.

`AWRAL domain x-dimension size:` specifies the number of columns of the native domain parameters of the AWRA-L forcing data.

`AWRAL domain y-dimension size:` specifies the number of rows of the native domain parameters of the AWRA-L forcing data.

.Example _lis.config_ entry
....
AWRAL forcing directory:               ./INPUT/AWRAL.FORCING
AWRAL domain x-dimension size:         841
AWRAL domain y-dimension size:         681
....

[[sssec_plumber2forcing,PLUMBER2]]
==== PLUMBER2

`PLUMBER2 forcing file:` specifies the location of the PLUMBER2 forcing file.

`PLUMBER2 Station ID:` specifies the station ID of the PLUMBER2 forcing file.

`PLUMBER2 Time Delta:` specifies the PLUMBER2 site-specific forcing time step (in seconds).

.Example _lis.config_ entry
....
PLUMBER2 forcing file: ./input/PLUMBER2/AU-Cow_2010-2015_OzFlux_Met.nc          
PLUMBER2 Station ID: AU-Cow                                                      
PLUMBER2 Time Delta: 1800  
....

[[sssec_gddpforcing,GDDP]]
==== GDDP

`GDDP forcing file:` specifies the location of the GDDP metforcing data.

`GDDP forcing scenario:` specifies the GDDP forcing scenario. Currently only `historical` is supported.

`GDDP reference daily climatology directory:` specifies the location of the GDDP reference daily climatology data.

`GDDP reference hourly climatology directory:` specifies the location of the GDDP reference hourly climatology data.

.Example _lis.config_ entry
....
GDDP forcing directory:                      ./input/MET_FORCING/NEX-GDDP-CMIP6/
GDDP forcing scenario:                       historical
GDDP reference daily climatology directory:  ./input/MET_FORCING/M2CLIMO/DAILY/
GDDP reference hourly climatology directory: ./input/MET_FORCING/M2CLIMO/HOURLY/
....

[[sssec_galwemforecast,GALWEM forecast]]
==== GALWEM Forecast

`GALWEM forecast forcing directory:` specifies the location
of the GALWEM forecast forcing files.

`GALWEM forecast resolution:` specifies the resolution of 
the GALWEM forecast data. The current resolutions supported are:
17(=17km) or 25(=0.25deg)

`GALWEM forecast run mode:` specifies the run mode related
to the GALWEM dataset, which can either be forecast or analysis
run mode. Currently, only the forecast mode is supported.

.Example _lis.config_ entry
....
GALWEM forecast forcing directory: ./GALWEM_17km
GALWEM forecast grid resolution:   17          # 17(=17km) or 25(=0.25 deg)
GALWEM forecast run mode:          forecast    # forecast | analysis
....

[[sssec_galwemgeforecast,GALWEM-GE forecast]]
==== GALWEM-GE Forecast

`GALWEM-GE forecast forcing directory:` specifies the location
of the GALWEM-GE forecast forcing files.

`GALWEM-GE forecast run mode:` specifies the run mode related
to the GALWEM-GE dataset, which can either be forecast or analysis
run mode. Currently, only the forecast mode is supported.

`GALWEM-GE forecast number of ensemble members:` specifies the number of ensembles
of the GALWEM-GE forecast forcing data.

.Example _lis.config_ entry
....
GALWEM-GE forecast forcing directory:          ./GALWEM_GE
GALWEM-GE forecast run mode:                   forecast    # forecast | analysis
GALWEM-GE forecast number of ensemble members: 21


....

[[ssec_lsm,Land surface models]]
=== Land surface models


[[sssec_lsm_template,Forcing only {emdash} Template]]
==== Forcing only {emdash} Template

`TEMPLATE model timestep:` specifies the timestep for the run.
The template LSM is not a model;
rather, it is a placeholder for a model.  It demonstrates the hooks
that are needed to add a land surface model into LIS.  This "`LSM`"
is also used to run LIS with the purpose of only processing and writing
forcing data.

See Section <<ssec_timeinterval>> for a description
of how to specify a time interval.

.Example _lis.config_ entry
....
TEMPLATE model timestep: 1hr
....


[[sssec_lsm_noah271,NCEP's Noah-2.7.1]]
==== NCEP's Noah-2.7.1

`Noah.2.7.1 model timestep:` specifies the timestep for the run.

See Section <<ssec_timeinterval>> for a description
of how to specify a time interval.

For a nested domain, the timesteps for each nest should be specified
with white spaces as the delimiter. If two domains (one subnest) are
employed, the first one using 900 seconds and the second one using
3600 seconds as the timestep, the model timesteps are specified as:

E.g.: `Noah.2.7.1 model timestep:  15mn 60mn`

`Noah.2.7.1 restart output interval:` defines the restart
writing interval for Noah-2.7.1. The typical value used in the
LIS runs is 24 hours (1da).

See Section <<ssec_timeinterval>> for a description
of how to specify a time interval.

`Noah.2.7.1 restart file:` specifies the Noah-2.7.1 active
restart file.

`Noah.2.7.1 vegetation parameter table:` specifies the
Noah-2.7.1 static vegetation parameter table file.

`Noah.2.7.1 soil parameter table:` specifies the
Noah-2.7.1 soil parameter file.

`Noah.2.7.1 use PTF for mapping soil properties:` specifies if
pedotransfer functions are to be used for mapping soil properties
(0-do not use, 1-use).

`Noah.2.7.1 number of vegetation parameters:`
specifies the number of static vegetation
parameters specified for each veg type.

`Noah.2.7.1 soils scheme:` specifies the soil mapping scheme used.
Acceptable values are:

|====
|Value | Description

|1     | Zobler
|2     | STATSGO
|====

`Noah.2.7.1 number of soil classes:` specifies the number of
soil classes in the above mapping scheme.
Acceptable values are:

|====
|Value | Description

| 9    | Zobler
|19    | STATSGO
|====

`Noah.2.7.1 number of soil layers:` specifies the number of
soil layers. The typical value used in Noah-2.7.1 is 4.

`Noah.2.7.1 layer thicknesses:` specifies the thickness (in meters)
of each of the Noah-2.7.1 soil layers (top layer to bottom layer).
If the number of soil layers and thicknesses change from the typical
4 layers with thicknesses of 0.1, 0.3, 0.6, and 1.0 meters, users
should change the values of NROOT for each vegetation type to map
the number of layers with roots for transpiration in their own
custom noah.vegparms parameter file.

`Noah.2.7.1 initial skin temperature:`
specifies the initial skin temperature in Kelvin used in the
cold start runs.

`Noah.2.7.1 initial soil temperatures:`
specifies the initial soil temperature (for all layers,
top to bottom) in Kelvin used in the cold start runs.

`Noah.2.7.1 initial total soil moistures:` specifies the
initial total volumetric soil moistures (for all layers,
top to bottom) used in the cold start runs.
(units stem:[\frac{m^3}{m^3}])

`Noah.2.7.1 initial liquid soil moistures:` specifies the
initial liquid volumetric soil moistures (for all layers,
top to bottom) used in the cold start runs.
(units stem:[\frac{m^3}{m^3}])

`Noah.2.7.1 initial canopy water:` specifies the initial
canopy water (m).

`Noah.2.7.1 initial snow depth:` specifies the initial
snow depth (m).

`Noah.2.7.1 initial snow equivalent:` specifies the initial
snow water equivalent (m).

`Noah.2.7.1 reference height for forcing T and q:` specifies the
height in meters of air temperature and specific humidity forcings.

`Noah.2.7.1 reference height for forcing u and v:` specifies the
height in meters of u and v wind forcings.

`Noah.2.7.1 reinitialize parameters from OPTUE output:` specifies
whether to reinitialize parameters from OPTUE output.
Defaults to 0.

`Noah.2.7.1 parameter restart file (from OPTUE):` specifies the
restart file to use to reinitialize parameters.
Only used when
`Noah.2.7.1 reinitialize parameters from OPTUE output:`
is set to 1.

.Example _lis.config_ entry
....
Noah.2.7.1 model timestep:                  15mn
Noah.2.7.1 restart output interval:         1mo
Noah.2.7.1 restart file:                    ./LIS.E111.200401210000.d01.Noah271rst
Noah.2.7.1 vegetation parameter table:      ../../noah271_parms/noah.vegparms_UMD.txt
Noah.2.7.1 soil parameter table:            ../../noah271_parms/noah.soilparms_STATSGO-FAO.txt
Noah.2.7.1 use PTF for mapping soil properties: 0
Noah.2.7.1 number of vegetation parameters: 7
Noah.2.7.1 soils scheme:                    2      # 1-Zobler; 2-STATSGO
Noah.2.7.1 number of soil classes:          16     # 9 for Zobler
Noah.2.7.1 number of soil layers:           4
Noah.2.7.1 layer thicknesses:               0.1  0.3  0.6  1.0
Noah.2.7.1 initial skin temperature:        290.0000                                 # Kelvin
Noah.2.7.1 initial soil temperatures:       290.0000  290.0000  290.0000  290.0000   # Kelvin
Noah.2.7.1 initial total soil moistures:    0.2000000 0.2000000 0.2000000 0.2000000  # volumetric (m3 m-3)
Noah.2.7.1 initial liquid soil moistures:   0.2000000 0.2000000 0.2000000 0.2000000  # volumetric (m3 m-3)
Noah.2.7.1 initial canopy water:            0.0                                      # depth (m)
Noah.2.7.1 initial snow depth:              0.0                                      # depth (m)
Noah.2.7.1 initial snow equivalent:         0.0                                      # SWE depth (m)
Noah.2.7.1 reference height for forcing T and q:  20.0
Noah.2.7.1 reference height for forcing u and v:  20.0
....


[[sssec_lsm_noah32,NCAR's Noah-3.2]]
==== NCAR's Noah-3.2

`Noah.3.2 model timestep:` specifies the timestep for the run.

See Section <<ssec_timeinterval>> for a description
of how to specify a time interval.

For a nested domain, the timesteps for each nest should be specified
with white spaces as the delimiter. If two domains (one subnest) are
employed, the first one using 900 seconds and the second one using
3600 seconds as the timestep, the model timesteps are specified as:

E.g.: `Noah.3.2 model timestep:  15mn 60mn`

`Noah.3.2 restart output interval:` defines the restart
writing interval for Noah-3.2. The typical value used in the
LIS runs is 24 hours (1da).

See Section <<ssec_timeinterval>> for a description
of how to specify a time interval.

`Noah.3.2 restart file:` specifies the Noah-3.2 active
restart file.

`Noah.3.2 vegetation parameter table:` specifies the
Noah-3.2 static vegetation parameter table file.

`Noah.3.2 soil parameter table:` specifies the
Noah-3.2 soil parameter file.

`Noah.3.2 general parameter table:` specifies the
Noah-3.2 general parameter file.

`Noah.3.2 use PTF for mapping soil properties:` specifies if
pedotransfer functions are to be used for mapping soil properties
(0-do not use, 1-use).

`Noah.3.2 soils scheme:` specifies the soil mapping scheme used.
Acceptable values are:

|====
|Value | Description

|1     | Zobler
|2     | STATSGO
|====

`Noah.3.2 number of soil layers:` specifies the number of
soil layers. The typical value used in Noah is 4.

`Noah.3.2 layer thicknesses:` specifies the thickness (in meters)
of each of the Noah-3.2 soil layers (top layer to bottom layer).
If the number of soil layers and thicknesses change from the typical
4 layers with thicknesses of 0.1, 0.3, 0.6, and 1.0 meters, users
should change the values of NROOT for each vegetation type to map
the number of layers with roots for transpiration in their own
custom VEGPARM.TBL parameter file.

`Noah.3.2 use distributed soil depth map:` specifies whether
to use a distributed soil depth map. Defaults to 0.

`Noah.3.2 use distributed root depth map:` specifies whether
to use a distributed root depth map. Defaults to 0.

`Noah.3.2 initial skin temperature:`
specifies the initial skin temperature in Kelvin used in the
cold start runs.

`Noah.3.2 initial soil temperatures:`
specifies the initial soil temperature (for all layers,
top to bottom) in Kelvin used in the cold start runs.

`Noah.3.2 initial total soil moistures:` specifies the
initial total volumetric soil moistures (for all layers,
top to bottom) used in the cold start runs.
(units stem:[\frac{m^3}{m^3}])

`Noah.3.2 initial liquid soil moistures:` specifies the
initial liquid volumetric soil moistures (for all layers,
top to bottom) used in the cold start runs.
(units stem:[\frac{m^3}{m^3}])

`Noah.3.2 initial canopy water:` specifies the initial
canopy water (m).

`Noah.3.2 initial snow depth:` specifies the initial
snow depth (m).

`Noah.3.2 initial snow equivalent:` specifies the initial
snow water equivalent (m).

`Noah.3.2 fixed max snow albedo:` specifies a fixed maximum
snow albedo (fraction, 0.0 to 1.0) for all grid points.  This
value will only be used if "`fixed`" is chosen for
`Max snow albedo data source`.

`Noah.3.2 fixed deep soil temperature:` specifies a fixed
deep soil temperature (Kelvin) for all grid points.  Entering
a value of 0.0 will have the code use the deep soil temperature
from the LDT-generated `LIS domain and parameter data file`.

`Noah.3.2 fixed vegetation type:` specifies a fixed
vegetation type index for all grid points.  Entering a value
of 0 will not fix the vegetation types, and the code will use
the `Landcover data source` information instead.

`Noah.3.2 fixed soil type:` specifies a fixed soil
type index for all grid points.  Entering a value of 0
will not fix the soil types, and the code will use the
`Soil texture data source` information instead.

`Noah.3.2 fixed slope type:` specifies a fixed slope
type index for all grid points.  Entering a value of 0 will
not fix the slope index types, and the code will use the
`Slope data source` information instead.

`Noah.3.2 sfcdif option:` specifies whether to use the updated
SFCDIF routine in Noah-3.2, or to use the previous SFCDIF routine.
The typical option is to use the updated SFCDIF routine (option = 1).

`Noah.3.2 z0 veg-type dependence option:` specifies whether
to use the vegetation type dependent roughness height option
on the CZIL parameter in the SFCDIF routine.  The typical option
in Noah-3.2 is not use this dependence (option = 0).

`Noah.3.2 greenness fraction:` specifies a monthly (January
to December) greenness vegetation fraction for all grid points.
These values are used only if the `Greenness data source`
option is set to "`none`".

`Noah.3.2 background albedo:` specifies a monthly background
(snow-free) albedo for all grid points.  These values are only
used for an initial condition calculation, and only if the
`Albedo data source` option is set to "`none`".  After
the first timestep, these values are not used.

`Noah.3.2 background roughness length:` specifies a monthly
background (snow-free) roughness length.  These values are used
only for an initial condition calculation and are not used after
the first timestep.

`Noah.3.2 reference height for forcing T and q:` specifies the
height in meters of air temperature and specific humidity forcings.

`Noah.3.2 reference height for forcing u and v:` specifies the
height in meters of u and v wind forcings.

.Example _lis.config_ entry
....
Noah.3.2 model timestep:                  15mn
Noah.3.2 restart output interval:         1mo
Noah.3.2 restart file:                    LIS.E111.200805140000.d01.Noah32rst
Noah.3.2 vegetation parameter table:      ../../noah32_parms/VEGPARM.TBL
Noah.3.2 soil parameter table:            ../../noah32_parms/SOILPARM.TBL
Noah.3.2 general parameter table:         ../../noah32_parms/GENPARM.TBL
Noah.3.2 use PTF for mapping soil properties: 0
Noah.3.2 soils scheme:                    2      # 1-Zobler; 2-STATSGO
Noah.3.2 number of soil layers:           4
Noah.3.2 layer thicknesses:               0.1  0.3  0.6  1.0
Noah.3.2 use distributed soil depth map:  0      # 0 - do not use; 1 - use map
Noah.3.2 use distributed root depth map:  0      # 0 - do not use; 1 - use map
Noah.3.2 initial skin temperature:        290.0000                                 # Kelvin
Noah.3.2 initial soil temperatures:       290.0000  290.0000  290.0000  290.0000   # Kelvin
Noah.3.2 initial total soil moistures:    0.2000000 0.2000000 0.2000000 0.2000000  # volumetric (m3 m-3)
Noah.3.2 initial liquid soil moistures:   0.2000000 0.2000000 0.2000000 0.2000000  # volumetric (m3 m-3)
Noah.3.2 initial canopy water:            0.0                                      # depth (m)
Noah.3.2 initial snow depth:              0.0                                      # depth (m)
Noah.3.2 initial snow equivalent:         0.0                                      # SWE depth (m)
Noah.3.2 fixed max snow albedo:           0.0    # fraction; 0.0 - do not fix
Noah.3.2 fixed deep soil temperature:     0.0    # Kelvin; 0.0 - do not fix
Noah.3.2 fixed vegetation type:           0      # 0 - do not fix
Noah.3.2 fixed soil type:                 0      # 0 - do not fix
Noah.3.2 fixed slope type:                0      # 0 - do not fix
Noah.3.2 sfcdif option:                   1      # 0 - previous SFCDIF; 1 - updated SFCDIF
Noah.3.2 z0 veg-type dependence option:   0      # 0 - off; 1 - on; dependence of CZIL in SFCDIF
# Green vegetation fraction - by month
#  - used only if "Greenness data source" above is zero
Noah.3.2 greenness fraction:  0.01  0.02  0.07  0.17  0.27  0.58  0.93  0.96  0.65  0.24  0.11  0.02
# Background (i.e., snow-free) albedo - by month
#  - used only for first timestep; subsequent timesteps use
#    the values as computed in the previous call to "SFLX"
Noah.3.2 background albedo:   0.18  0.17  0.16  0.15  0.15  0.15  0.15  0.16  0.16  0.17  0.17  0.18
# Background (i.e., snow-free) roughness length (m) - by month
#  - used only for first timestep; subsequent timesteps use
#    the values as computed in the previous call to "SFLX"
Noah.3.2 background roughness length: 0.020 0.020 0.025 0.030 0.035 0.036 0.035 0.030 0.027 0.025 0.020 0.020
Noah.3.2 reference height for forcing T and q:  20.0      # (m) - negative=use height from forcing data
Noah.3.2 reference height for forcing u and v:  20.0      # (m) - negative=use height from forcing data
....


[[sssec_lsm_noah33,NCAR's Noah-3.3]]
==== NCAR's Noah-3.3

`Noah.3.3 model timestep:` specifies the timestep for the run.

See Section <<ssec_timeinterval>> for a description
of how to specify a time interval.

For a nested domain, the timesteps for each nest should be specified
with white spaces as the delimiter. If two domains (one subnest) are
employed, the first one using 900 seconds and the second one using
3600 seconds as the timestep, the model timesteps are specified as:

E.g.: `Noah.3.3 model timestep:  15mn 60mn`

`Noah.3.3 restart output interval:` defines the restart
writing interval for Noah-3.3. The typical value used in the
LIS runs is 24 hours (1da).

See Section <<ssec_timeinterval>> for a description
of how to specify a time interval.

`Noah.3.3 restart file:` specifies the Noah-3.3 active
restart file.

`Noah.3.3 vegetation parameter table:` specifies the
Noah-3.3 static vegetation parameter table file.

`Noah.3.3 soil parameter table:` specifies the
Noah-3.3 soil parameter file.

`Noah.3.3 general parameter table:` specifies the
Noah-3.3 general parameter file.

`Noah.3.3 use PTF for mapping soil properties:` specifies if
pedotransfer functions are to be used for mapping soil properties
(0-do not use, 1-use).

`Noah.3.3 soils scheme:` specifies the soil mapping scheme used.
Acceptable values are:

|====
|Value | Description

|1     | Zobler
|2     | STATSGO
|====

`Noah.3.3 number of soil layers:` specifies the number of
soil layers. The typical value used in Noah is 4.

`Noah.3.3 layer thicknesses:` specifies the thickness (in meters)
of each of the Noah-3.3 soil layers (top layer to bottom layer).
If the number of soil layers and thicknesses change from the typical
4 layers with thicknesses of 0.1, 0.3, 0.6, and 1.0 meters, users
should change the values of NROOT for each vegetation type to map
the number of layers with roots for transpiration in their own
custom VEGPARM.TBL parameter file.

`Noah.3.3 use distributed soil depth map:` specifies whether
to use a distributed soil depth map. Defaults to 0.

`Noah.3.3 use distributed root depth map:` specifies whether
to use a distributed root depth map. Defaults to 0.

`Noah.3.3 initial skin temperature:`
specifies the initial skin temperature in Kelvin used in the
cold start runs.

`Noah.3.3 initial soil temperatures:`
specifies the initial soil temperature (for all layers,
top to bottom) in Kelvin used in the cold start runs.

`Noah.3.3 initial total soil moistures:` specifies the
initial total volumetric soil moistures (for all layers,
top to bottom) used in the cold start runs.
(units stem:[\frac{m^3}{m^3}])

`Noah.3.3 initial liquid soil moistures:` specifies the
initial liquid volumetric soil moistures (for all layers,
top to bottom) used in the cold start runs.
(units stem:[\frac{m^3}{m^3}])

`Noah.3.3 initial canopy water:` specifies the initial
canopy water (m).

`Noah.3.3 initial snow depth:` specifies the initial
snow depth (m).

`Noah.3.3 initial snow equivalent:` specifies the initial
snow water equivalent (m).

`Noah.3.3 fixed max snow albedo:` specifies a fixed maximum
snow albedo (fraction, 0.0 to 1.0) for all grid points.  This
value will only be used if "`fixed`" is chosen for
`Max snow albedo data source`.

`Noah.3.3 fixed deep soil temperature:` specifies a fixed
deep soil temperature (Kelvin) for all grid points.  Entering
a value of 0.0 will have the code use the deep soil temperature
from the LDT-generated `LIS domain and parameter data file`.

`Noah.3.3 fixed vegetation type:` specifies a fixed
vegetation type index for all grid points.  Entering a value
of 0 will not fix the vegetation types, and the code will use
the `Landcover data source` information instead.

`Noah.3.3 fixed soil type:` specifies a fixed soil
type index for all grid points.  Entering a value of 0
will not fix the soil types, and the code will use the
`Soil texture data source` information instead.

`Noah.3.3 fixed slope type:` specifies a fixed slope
type index for all grid points.  Entering a value of 0 will
not fix the slope index types, and the code will use the
`Slope data source` information instead.

`Noah.3.3 sfcdif option:` specifies whether to use the updated
SFCDIF routine in Noah-3.3, or to use the previous SFCDIF routine.
The typical option is to use the updated SFCDIF routine (option = 1).

`Noah.3.3 z0 veg-type dependence option:` specifies whether
to use the vegetation type dependent roughness height option
on the CZIL parameter in the SFCDIF routine.  The typical option
in Noah-3.3 is not use this dependence (option = 0).

`Noah.3.3 greenness fraction:` specifies a monthly (January
to December) greenness vegetation fraction for all grid points.
These values are used only if the `Greenness data source`
option is set to "`none`".

`Noah.3.3 background albedo:` specifies a monthly background
(snow-free) albedo for all grid points.  These values are only
used for an initial condition calculation, and only if the
`Albedo data source` option is set to "`none`".  After
the first timestep, these values are not used.

`Noah.3.3 background roughness length:` specifies a monthly
background (snow-free) roughness length.  These values are used
only for an initial condition calculation and are not used after
the first timestep.

`Noah.3.3 reference height for forcing T and q:` specifies the
height in meters of air temperature and specific humidity forcings.

`Noah.3.3 reference height for forcing u and v:` specifies the
height in meters of u and v wind forcings.

`Noah.3.3 soil moisture CDF file:` specifies the Noah 3.3 soil moisture
CDF file.

.Example _lis.config_ entry
....
Noah.3.3 model timestep:                  15mn
Noah.3.3 restart output interval:         1mo
Noah.3.3 restart file:                    LIS.E111.200805140000.d01.Noah33rst
Noah.3.3 vegetation parameter table:      ../../noah33_parms/VEGPARM.TBL
Noah.3.3 soil parameter table:            ../../noah33_parms/SOILPARM.TBL
Noah.3.3 general parameter table:         ../../noah33_parms/GENPARM.TBL
Noah.3.3 use PTF for mapping soil properties: 0
Noah.3.3 soils scheme:                    2      # 1-Zobler; 2-STATSGO
Noah.3.3 number of soil layers:           4
Noah.3.3 layer thicknesses:               0.1  0.3  0.6  1.0
Noah.3.3 use distributed soil depth map:  0      # 0 - do not use; 1 - use map
Noah.3.3 use distributed root depth map:  0      # 0 - do not use; 1 - use map
Noah.3.3 initial skin temperature:        290.0000                                 # Kelvin
Noah.3.3 initial soil temperatures:       290.0000  290.0000  290.0000  290.0000   # Kelvin
Noah.3.3 initial total soil moistures:    0.2000000 0.2000000 0.2000000 0.2000000  # volumetric (m3 m-3)
Noah.3.3 initial liquid soil moistures:   0.2000000 0.2000000 0.2000000 0.2000000  # volumetric (m3 m-3)
Noah.3.3 initial canopy water:            0.0                                      # depth (m)
Noah.3.3 initial snow depth:              0.0                                      # depth (m)
Noah.3.3 initial snow equivalent:         0.0                                      # SWE depth (m)
Noah.3.3 fixed max snow albedo:           0.0    # fraction; 0.0 - do not fix
Noah.3.3 fixed deep soil temperature:     0.0    # Kelvin; 0.0 - do not fix
Noah.3.3 fixed vegetation type:           0      # 0 - do not fix
Noah.3.3 fixed soil type:                 0      # 0 - do not fix
Noah.3.3 fixed slope type:                0      # 0 - do not fix
Noah.3.3 sfcdif option:                   1      # 0 - previous SFCDIF; 1 - updated SFCDIF
Noah.3.3 z0 veg-type dependence option:   0      # 0 - off; 1 - on; dependence of CZIL in SFCDIF
# Green vegetation fraction - by month
#  - used only if "Greenness data source" above is zero
Noah.3.3 greenness fraction:  0.01  0.02  0.07  0.17  0.27  0.58  0.93  0.96  0.65  0.24  0.11  0.02
# Background (i.e., snow-free) albedo - by month
#  - used only for first timestep; subsequent timesteps use
#    the values as computed in the previous call to "SFLX"
Noah.3.3 background albedo:   0.18  0.17  0.16  0.15  0.15  0.15  0.15  0.16  0.16  0.17  0.17  0.18
# Background (i.e., snow-free) roughness length (m) - by month
#  - used only for first timestep; subsequent timesteps use
#    the values as computed in the previous call to "SFLX"
Noah.3.3 background roughness length: 0.020 0.020 0.025 0.030 0.035 0.036 0.035 0.030 0.027 0.025 0.020 0.020
Noah.3.3 reference height for forcing T and q:   2.0      # (m) - negative=use height from forcing data
Noah.3.3 reference height for forcing u and v:  10.0      # (m) - negative=use height from forcing data
Noah.3.3 soil moisture CDF file:
....


[[sssec_lsm_noah36,NCAR's Noah-3.6]]
==== NCAR's Noah-3.6

`Noah.3.6 model timestep:` specifies the timestep for the run.

See Section <<ssec_timeinterval>> for a description
of how to specify a time interval.

For a nested domain, the timesteps for each nest should be specified
with white spaces as the delimiter. If two domains (one subnest) are
employed, the first one using 900 seconds and the second one using
3600 seconds as the timestep, the model timesteps are specified as:

E.g.: `Noah.3.6 model timestep:  15mn 60mn`

`Noah.3.6 restart output interval:` defines the restart
writing interval for Noah-3.6. The typical value used in the
LIS runs is 24 hours (1da).

See Section <<ssec_timeinterval>> for a description
of how to specify a time interval.

`Noah.3.6 restart file:` specifies the Noah-3.6 active
restart file.

`Noah.3.6 vegetation parameter table:` specifies the
Noah-3.6 static vegetation parameter table file.

`Noah.3.6 soil parameter table:` specifies the
Noah-3.6 soil parameter file.

`Noah.3.6 general parameter table:` specifies the
Noah-3.6 general parameter file.

`Noah.3.6 use PTF for mapping soil properties:` specifies if
pedotransfer functions are to be used for mapping soil properties
(0-do not use, 1-use).

`Noah.3.6 soils scheme:` specifies the soil mapping scheme used.
Acceptable values are:

|====
|Value | Description

|1     | Zobler
|2     | STATSGO
|====

`Noah.3.6 number of soil layers:` specifies the number of
soil layers. The typical value used in Noah is 4.

`Noah.3.6 layer thicknesses:` specifies the thickness (in meters)
of each of the Noah-3.6 soil layers (top layer to bottom layer).
If the number of soil layers and thicknesses change from the typical
4 layers with thicknesses of 0.1, 0.3, 0.6, and 1.0 meters, users
should change the values of NROOT for each vegetation type to map
the number of layers with roots for transpiration in their own
custom VEGPARM.TBL parameter file.

`Noah.3.6 use distributed soil depth map:` specifies whether
to use a distributed soil depth map. Defaults to 0.

`Noah.3.6 use distributed root depth map:` specifies whether
to use a distributed root depth map. Defaults to 0.

`Noah.3.6 initial skin temperature:`
specifies the initial skin temperature in Kelvin used in the
cold start runs.

`Noah.3.6 initial soil temperatures:`
specifies the initial soil temperature (for all layers,
top to bottom) in Kelvin used in the cold start runs.

`Noah.3.6 initial total soil moistures:` specifies the
initial total volumetric soil moistures (for all layers,
top to bottom) used in the cold start runs.
(units stem:[\frac{m^3}{m^3}])

`Noah.3.6 initial liquid soil moistures:` specifies the
initial liquid volumetric soil moistures (for all layers,
top to bottom) used in the cold start runs.
(units stem:[\frac{m^3}{m^3}])

`Noah.3.6 initial canopy water:` specifies the initial
canopy water (m).

`Noah.3.6 initial snow depth:` specifies the initial
snow depth (m).

`Noah.3.6 initial snow equivalent:` specifies the initial
snow water equivalent (m).

`Noah.3.6 fixed max snow albedo:` specifies a fixed maximum
snow albedo (fraction, 0.0 to 1.0) for all grid points.  This
value will only be used if "`fixed`" is chosen for
`Max snow albedo data source`.

`Noah.3.6 fixed deep soil temperature:` specifies a fixed
deep soil temperature (Kelvin) for all grid points.  Entering
a value of 0.0 will have the code use the deep soil temperature
from the LDT-generated `LIS domain and parameter data file`.

`Noah.3.6 fixed vegetation type:` specifies a fixed
vegetation type index for all grid points.  Entering a value
of 0 will not fix the vegetation types, and the code will use
the `Landcover data source` information instead.

`Noah.3.6 fixed soil type:` specifies a fixed soil
type index for all grid points.  Entering a value of 0
will not fix the soil types, and the code will use the
`Soil texture data source` information instead.

`Noah.3.6 fixed slope type:` specifies a fixed slope
type index for all grid points.  Entering a value of 0 will
not fix the slope index types, and the code will use the
`Slope data source` information instead.

`Noah.3.6 sfcdif option:` specifies whether to use the updated
SFCDIF routine in Noah-3.6, or to use the previous SFCDIF routine.
The typical option is to use the updated SFCDIF routine (option = 1).

`Noah.3.6 z0 veg-type dependence option:` specifies whether
to use the vegetation type dependent roughness height option
on the CZIL parameter in the SFCDIF routine.  The typical option
in Noah-3.6 is not use this dependence (option = 0).

`Noah.3.6 Run UA snow-physics option:` specifies whether
to run the University of Arizona (UA) snow-physics option.
Either `.true.` or `.false.` should be selected.  If
`.true.` is given, then the UA snow-physics will be run.
If `.false.` is given, then the standard Noah snow-physics
will be run instead.

`Noah.3.6 greenness fraction:` specifies a monthly (January
to December) greenness vegetation fraction for all grid points.
These values are used only if the `Greenness data source`
option is set to "`none`".

`Noah.3.6 background albedo:` specifies a monthly background
(snow-free) albedo for all grid points.  These values are only
used for an initial condition calculation, and only if the
`Albedo data source` option is set to "`none`".  After
the first timestep, these values are not used.

`Noah.3.6 background roughness length:` specifies a monthly
background (snow-free) roughness length.  These values are used
only for an initial condition calculation and are not used after
the first timestep.

`Noah.3.6 reference height for forcing T and q:` specifies the
height in meters of air temperature and specific humidity observations.

`Noah.3.6 reference height for forcing u and v:` specifies the
height in meters of u and v wind forcings.

`Noah.3.6 removal of residual snow fix:` specifies whether or not
a snow fix is used (1 - fix is active, 0 - inactive). The land-surface
model was found to keep very small amounts of snow in rare cases. This
fix zeros out snow values that are under a predetermined threshold.

.Example _lis.config_ entry
....
Noah.3.6 model timestep:                  15mn
Noah.3.6 restart output interval:         1mo
Noah.3.6 restart file:                    LIS.E111.200805140000.d01.Noah36rst
Noah.3.6 vegetation parameter table:      ../../noah36_parms/VEGPARM.TBL
Noah.3.6 soil parameter table:            ../../noah36_parms/SOILPARM.TBL
Noah.3.6 general parameter table:         ../../noah36_parms/GENPARM.TBL
Noah.3.6 use PTF for mapping soil properties: 0
Noah.3.6 soils scheme:                    2      # 1-Zobler; 2-STATSGO
Noah.3.6 number of soil layers:           4
Noah.3.6 layer thicknesses:               0.1  0.3  0.6  1.0
Noah.3.6 use distributed soil depth map:  0      # 0 - do not use; 1 - use map
Noah.3.6 use distributed root depth map:  0      # 0 - do not use; 1 - use map
Noah.3.6 initial skin temperature:        290.0000                                 # Kelvin
Noah.3.6 initial soil temperatures:       290.0000  290.0000  290.0000  290.0000   # Kelvin
Noah.3.6 initial total soil moistures:    0.2000000 0.2000000 0.2000000 0.2000000  # volumetric (m3 m-3)
Noah.3.6 initial liquid soil moistures:   0.2000000 0.2000000 0.2000000 0.2000000  # volumetric (m3 m-3)
Noah.3.6 initial canopy water:            0.0                                      # depth (m)
Noah.3.6 initial snow depth:              0.0                                      # depth (m)
Noah.3.6 initial snow equivalent:         0.0                                      # SWE depth (m)
Noah.3.6 fixed max snow albedo:           0.0    # fraction; 0.0 - do not fix
Noah.3.6 fixed deep soil temperature:     0.0    # Kelvin; 0.0 - do not fix
Noah.3.6 fixed vegetation type:           0      # 0 - do not fix
Noah.3.6 fixed soil type:                 0      # 0 - do not fix
Noah.3.6 fixed slope type:                0      # 0 - do not fix
Noah.3.6 sfcdif option:                   1      # 0 - previous SFCDIF; 1 - updated SFCDIF
Noah.3.6 z0 veg-type dependence option:   0      # 0 - off; 1 - on; dependence of CZIL in SFCDIF
Noah.3.6 Run UA snow-physics option:     .false. # ".true." or ".false"
# Green vegetation fraction - by month
#  - used only if "Greenness data source" above is zero
Noah.3.6 greenness fraction:  0.01  0.02  0.07  0.17  0.27  0.58  0.93  0.96  0.65  0.24  0.11  0.02
# Background (i.e., snow-free) albedo - by month
#  - used only for first timestep; subsequent timesteps use
#    the values as computed in the previous call to "SFLX"
Noah.3.6 background albedo:   0.18  0.17  0.16  0.15  0.15  0.15  0.15  0.16  0.16  0.17  0.17  0.18
# Background (i.e., snow-free) roughness length (m) - by month
#  - used only for first timestep; subsequent timesteps use
#    the values as computed in the previous call to "SFLX"
Noah.3.6 background roughness length: 0.020 0.020 0.025 0.030 0.035 0.036 0.035 0.030 0.027 0.025 0.020 0.020
Noah.3.6 reference height for forcing T and q:   2.0      # (m) - negative=use height from forcing data
Noah.3.6 reference height for forcing u and v:  10.0      # (m) - negative=use height from forcing data
Noah.3.6 removal of residual snow fix: 0
....


[[sssec_lsm_noah39,NCAR's Noah-3.9]]
==== NCAR's Noah-3.9

`Noah.3.9 model timestep:` specifies the timestep for the run.

`Noah.3.9 restart output interval:` defines the restart
writing interval for Noah-3.9. The typical value used in the
LIS runs is 24 hours (1da).

See Section <<ssec_timeinterval>> for a description
of how to specify a time interval.

`Noah.3.9 restart file:` specifies the Noah-3.9 active
restart file.

`Noah.3.9 restart file format:` specifies the Noah-3.9 active
restart file format (default = netcdf).

`Noah.3.9 vegetation parameter table:` specifies the
Noah-3.9 static vegetation parameter table file.

`Noah.3.9 soil parameter table:` specifies the
Noah-3.9 soil parameter file.

`Noah.3.9 general parameter table:` specifies the
Noah-3.9 general parameter file.

`Noah.3.9 use PTF for mapping soil properties:` specifies if
pedotransfer functions are to be used for mapping soil properties
(0-do not use, 1-use).

`Noah.3.9 soils scheme:` specifies the soil mapping scheme used.
Acceptable values are:

|====
|Value | Description

|1     | Zobler
|2     | STATSGO
|====
 
`Noah.3.9 number of soil layers:` specifies the number of
soil layers. The typical value used in Noah is 4.

`Noah.3.9 layer thicknesses:` specifies the thickness (in meters)
of each of the Noah-3.9 soil layers (top layer to bottom layer).
If the number of soil layers and thicknesses change from the typical
4 layers with thicknesses of 0.1, 0.3, 0.6, and 1.0 meters, users
should change the values of NROOT for each vegetation type to map
the number of layers with roots for transpiration in their own
custom VEGPARM.TBL parameter file.

`Noah.3.9 use distributed soil depth map:` specifies whether
to use a distributed soil depth map. Defaults to 0.

`Noah.3.9 use distributed root depth map:` specifies whether
to use a distributed root depth map. Defaults to 0.

`Noah.3.9 initial skin temperature:` specifies the initial
skin temperature in Kelvin used in the cold start runs.

`Noah.3.9 initial soil temperatures:` specifies the initial
soil temperature (for all layers, top to bottom) in Kelvin
used in the cold start runs.

`Noah.3.9 initial total soil moistures:` specifies the initial
total volumetric soil moistures (for all layers, top to bottom)
used in the cold start runs.  (units stem:[\frac{m^3}{m^3}])

`Noah.3.9 initial liquid soil moistures:` specifies the initial
liquid volumetric soil moistures (for all layers, top to bottom)
used in the cold start runs.  (units stem:[\frac{m^3}{m^3}])

`Noah.3.9 initial canopy water:` specifies the initial
canopy water (m).

`Noah.3.9 initial snow depth:` specifies the initial
snow depth (m).

`Noah.3.9 initial snow equivalent:` specifies the initial
snow water equivalent (m).

`Noah.3.9 fixed max snow albedo:` specifies a fixed maximum
snow albedo (fraction, 0.0 to 1.0) for all grid points.
This value will only be used if "`fixed`" is chosen for
`Max snow albedo data source`.

`Noah.3.9 fixed deep soil temperature:` specifies a fixed
deep soil temperature (Kelvin) for all grid points.  Entering
a value of 0.0 will have the code use the deep soil temperature
from the LDT-generated `LIS domain and parameter data file`.

`Noah.3.9 fixed vegetation type:` specifies a fixed
vegetation type index for all grid points.  Entering a value
of 0 will not fix the vegetation types, and the code will use
the `Landcover data source` information instead.

`Noah.3.9 fixed soil type:` specifies a fixed soil
type index for all grid points.  Entering a value of 0
will not fix the soil types, and the code will use the
`Soil texture data source` information instead.

`Noah.3.9 fixed slope type:` specifies a fixed slope
type index for all grid points.  Entering a value of 0 will
not fix the slope index types, and the code will use the
`Slope data source` information instead.

`Noah.3.9 sfcdif option:` specifies whether to use the updated
SFCDIF routine in Noah-3.9, or to use the previous SFCDIF routine.
The typical option is to use the updated SFCDIF routine (option = 1).

`Noah.3.9 z0 veg-type dependence option:` specifies whether
to use the vegetation type dependent roughness height option
on the CZIL parameter in the SFCDIF routine.  The typical
option in Noah-3.9 is not use this dependence (option = 0).

`Noah.3.9 Run UA snow-physics option:` specifies whether
to run the University of Arizona (UA) snow-physics option.
Either `.true.` or `.false.` should be selected.  If
`.true.` is given, then the UA snow-physics will be run.
If `.false.` is given, then the standard Noah snow-physics
will be run instead.

`Noah.3.9 greenness fraction:` specifies a monthly (January
to December) greenness vegetation fraction for all grid points.
These values are used only if the `Greenness data source`
option is set to "`none`".

`Noah.3.9 background albedo:` specifies a monthly background
(snow-free) albedo for all grid points.  These values are
only used for an initial condition calculation, and only
if the `Albedo data source` option is set to "`none`".
After the first timestep, these values are not used.

`Noah.3.9 background roughness length:` specifies a monthly
background (snow-free) roughness length.  These values are
used only for an initial condition calculation and are not
used after the first timestep.

`Noah.3.9 reference height for forcing T and q:` specifies the
height in meters of air temperature and specific humidity observations.

`Noah.3.9 reference height for forcing u and v:` specifies the
height in meters of u and v wind forcings.

`Noah.3.9 thermal conductivity option:` specifies the option
for the soil thermal conductivity calculation metho for soil
type 3 (sandy loam) and for soil type 4 (silt loam).  This
option was added based on the results in Massey et al.
(2014, JAMC).  1 = original calculation; 2 = new calculation,
but only for soil texture classes 3 and 4; all other texture
classes still use the original calculation.

`Noah.3.9 FASDAS option (0 or 1):` specifies the FASDAS
(Flux Adjusting Surface Data Assimilation System) option.
0 = do not use; 1 = use.  Option 1 is not currently
supported in LIS.

.Example _lis.config_ entry
....
Noah.3.9 model timestep:                  15mn
Noah.3.9 restart output interval:         1da
Noah.3.9 restart file:                    none
Noah.3.9 restart file format:             netcdf
Noah.3.9 vegetation parameter table:      ./input/LS_PARAMETERS/noah36_parms/VEGPARM.TBL
Noah.3.9 soil parameter table:            ./input/LS_PARAMETERS/noah36_parms/SOILPARM.orig
Noah.3.9 general parameter table:         ./input/LS_PARAMETERS/noah36_parms/GENPARM.TBL
Noah.3.9 use PTF for mapping soil properties: 0
Noah.3.9 soils scheme:                    1      # 1-Zobler; 2-STATSGO
Noah.3.9 number of soil layers:           4
Noah.3.9 layer thicknesses:               0.1  0.3  0.6  1.0
Noah.3.9 use distributed soil depth map:  0
Noah.3.9 use distributed root depth map:  0
Noah.3.9 initial skin temperature:        290.0000                                 # Kelvin
Noah.3.9 initial soil temperatures:       290.0000  290.0000  290.0000  290.0000   # Kelvin
Noah.3.9 initial total soil moistures:    0.2000000 0.2000000 0.2000000 0.2000000  # volumetric (m3 m-3)
Noah.3.9 initial liquid soil moistures:   0.2000000 0.2000000 0.2000000 0.2000000  # volumetric (m3 m-3)
Noah.3.9 initial canopy water:            0.0                                      # depth (m)
Noah.3.9 initial snow depth:              0.0                                      # depth (m)
Noah.3.9 initial snow equivalent:         0.0                                      # also known swe - depth (m)
Noah.3.9 fixed max snow albedo:           0.0                                      # fraction; 0.0 - do not fix
Noah.3.9 fixed deep soil temperature:     0.0                                      # Kelvin; 0.0 - do not fix
Noah.3.9 fixed vegetation type:           0                                        # 0 - do not fix
Noah.3.9 fixed soil type:                 0                                        # 0 - do not fix
Noah.3.9 fixed slope type:                0                                        # 0 - do not fix
Noah.3.9 sfcdif option:                   1      # 0 - previous SFCDIF; 1 - updated SFCDIF
Noah.3.9 z0 veg-type dependence option:   0      # 0 - off; 1 - on; dependence of CZIL in SFCDIF
Noah.3.9 Run UA snow-physics option:   .false.   # ".true." or ".false"
Noah.3.9 greenness fraction:  0.01  0.02  0.07  0.17  0.27  0.58  0.93  0.96  0.65  0.24  0.11  0.02
Noah.3.9 background albedo:   0.18  0.17  0.16  0.15  0.15  0.15  0.15  0.16  0.16  0.17  0.17  0.18
Noah.3.9 background roughness length: 0.020 0.020 0.025 0.030 0.035 0.036 0.035 0.030 0.027 0.025 0.020 0.020
Noah.3.9 reference height for forcing T and q:   20.0      # (m) - negative=use height from forcing data
Noah.3.9 reference height for forcing u and v:   20.0      # (m) - negative=use height from forcing data
Noah.3.9 thermal conductivity option:     1
Noah.3.9 FASDAS option (0 or 1):          0
....


[[sssec_lsm_noahmp36,Noah-MP 3.6]]
==== Noah-MP 3.6

`Noah-MP.3.6 model timestep:` specifies the timestep for the
Noah-MP-3.6 LSM.

See Section <<ssec_timeinterval>> for a description
of how to specify a time interval.

`Noah-MP.3.6 restart output interval:` specifies the restart output
interval for the Noah-MP-3.6 LSM.

See Section <<ssec_timeinterval>> for a description
of how to specify a time interval.

`Noah-MP.3.6 restart file:` specifies the Noah-MP-3.6 LSM restart file.

`Noah-MP.3.6 restart file format:` specifies the Noah-MP-3.6 restart
file format (default = netcdf).

`Noah-MP.3.6 landuse parameter table:` specifies the filename of the
Noah-MP-3.6 vegetation parameter table.

`Noah-MP.3.6 soil parameter table:` specifies the filename of the
Noah-MP-3.6 soil parameter table.

`Noah-MP.3.6 general parameter table:` specifies the filename of the
Noah-MP-3.6 general parameter table.

`Noah-MP.3.6 MP parameter table:` specifies the filename of the
Noah-MP-3.6 multi-physics parameter table.

`Noah-MP.3.6 number of soil layers:` specifies the number of soil layers
for Noah-MP-3.6 soil moisture/temperature.

`Noah-MP.3.6 soil layer thickness:` specifies the thicknesses of the
individual Noah-MP-3.6 LSM layers.  The first number is the thickness
of the top soil layer, and the following numbers are the thicknesses
of each soil layer going down.
If the number of soil layers and thicknesses change from the typical
4 layers with thicknesses of 0.1, 0.3, 0.6, and 1.0 meters, users
should change the values of NROOT for each vegetation type to map
the number of layers with roots for transpiration in their own
custom VEGPARM.TBL parameter file.

`Noah-MP.3.6 number of snow layers:` specifies the maximum number of
snow layers for the Noah-MP-3.6 LSM snow physics.

`Noah-MP.3.6 vegetation model option:` specifies the dynamic vegetation
model option for Noah-MP-3.6 LSM.  Acceptable values are:

|====
|Value | Description

|1     | off (use table LAI; use FVEG = SHDFAC from input)
|2     | on (dynamic vegetation)
|3     | off (use table LAI; calculate FVEG)
|4     | off (use table LAI; use maximum vegetation fraction)
|====

`Noah-MP.3.6 canopy stomatal resistance option:` specifies the canopy
stomatal resistance option for Noah-MP-3.6 LSM.  Acceptable values are:

|====
|Value | Description

| 1    | Ball-Berry
| 2    | Jarvis
|====

`Noah-MP.3.6 soil moisture factor for stomatal resistance option:`
specifies the soil moisture factor for stomatal resistance option
for Noah-MP-3.6 LSM.  Acceptable values are:

|====
|Value | Description

| 1    | Noah (soil moisture)
| 2    | CLM  (matric potential)
| 3    | SSiB (matric potential)
|====

`Noah-MP.3.6 runoff and groundwater option:` specifies the runoff and
groundwater option for Noah-MP-3.6 LSM.  Acceptable values are:

|====
|Value | Description

| 1    | SIMGM: TOPMODEL with groundwater (Niu et al. 2007 JGR)
| 2    | SIMTOP: TOPMODEL with an equilibrium water table (Niu et al. 2005 JGR)
| 3    | Noah original surface and subsurface runoff (free drainage) (Schaake 1996)
| 4    | BATS surface and subsurface runoff (free drainage)
|====

`Noah-MP.3.6 surface layer drag coefficient option:` specifies the
surface layer drag coefficient option for Noah-MP-3.6 LSM.  Acceptable
values are:

|====
|Value | Description

| 1    | Monin-Obukhov
| 2    | original Noah (Chen 1997)
|====

`Noah-MP.3.6 supercooled liquid water option:` specifies the supercooled
liquid water option for Noah-MP-3.6 LSM.  Acceptable values are:

|====
|Value | Description

| 1    | no iteration (Niu and Yang, 2006 JHM)
| 2    | Koren`'s iteration (1999)
|====

`Noah-MP.3.6 frozen soil permeability option:` specifies the frozen soil
permeability option for Noah-MP-3.6 LSM.  Acceptable values are:

|====
|Value | Description

| 1    | linear effects, more permeable (Niu and Yang, 2006, JHM)
| 2    | nonlinear effects, less permeable (Koren 1999)
|====

`Noah-MP.3.6 radiation transfer option:` specifies the radiation
transfer option for Noah-MP-3.6 LSM.  Acceptable values are:

|====
|Value | Description

| 1    | modified two-stream (gap = F(solar angle, 3D structure ...)<1-FVEG)
| 2    | two-stream applied to grid-cell (gap = 0)
| 3    | two-stream applied to vegetated fraction (gap=1-FVEG)
|====

`Noah-MP.3.6 snow surface albedo option:` specifies the snow surface
albedo option for Noah-MP-3.6 LSM.  Acceptable values are:

|====
|Value | Description

| 1    | BATS
| 2    | CLASS
|====

`Noah-MP.3.6 rainfall and snowfall option:` specifies the option
for partitioning  precipitation into rainfall and snowfall for
Noah-MP-3.6 LSM.  Acceptable values are:

|====
|Value | Description

| 1    | Jordan (1991)
| 2    | BATS: when SFCTMP<TFRZ+2.2
| 3    | Noah: when SFCTMP<TFRZ
|====

`Noah-MP.3.6 lower boundary of soil temperature option:` specifies
the lower boundary condition of soil temperature option for Noah-MP-3.6
LSM.  Acceptable values are:

|====
|Value | Description

| 1    | zero heat flux from bottom (ZBOT and TBOT not used)
| 2    | TBOT at ZBOT (8m) read from a file (original Noah)
|====

`Noah-MP.3.6 snow and soil temperature time scheme:` specifies the snow
and soil temperature time scheme for Noah-MP-3.6 LSM.  Acceptable values
are:

|====
|Value | Description

| 1    | semi-implicit
| 2    | fully implicit (original Noah)
|====

`Noah-MP.3.6 soil color index:` specifies the Noah-MP-3.6 LSM
soil color type, an integer index from 1 to 8.  Defaults to 4.

`Noah-MP.3.6 CZIL option (iz0tlnd):` specifies whether to use the
Chen adjustment of CZIL in the Noah-MP-LSM.  Defaults to 0.
Acceptable values are:

|====
|Value | Description

| 0    | do not use
| 1    | use
|====

`Noah-MP.3.6 initial value of snow albedo at the last timestep:`
specifies the Noah-MP-3.6 LSM initial albold (albedo of previous
timestep).

`Noah-MP.3.6 initial value of snow mass at the last timestep:`
specifies the Noah-MP-3.6 LSM initial snow mass at the last
timestep (mm).

`Noah-MP.3.6 initial soil temperatures:` specifies the Noah-MP-3.6
LSM initial soil temperatures, one for each layer, with the first
value for the top soil layer, then going down.

`Noah-MP.3.6 initial total soil moistures:` specifies the Noah-MP-3.6
LSM initial total soil moistures, one for each layer, with the first
value for the top soil layer, then going down.

`Noah-MP.3.6 initial liquid soil moistures:` specifies the Noah-MP-3.6
LSM initial liquid soil moisture, one for each layer, with the first
value for the top soil layer, then going down.

`Noah-MP.3.6 initial canopy air temperature:` specifies the Noah-MP-3.6
LSM initial canopy air temperature (K).

`Noah-MP.3.6 initial canopy air vapor pressure:` specifies the
Noah-MP-3.6 LSM initial canopy air vapor pressure (Pa).

`Noah-MP.3.6 initial wetted or snowed fraction of canopy:` specifies the
Noah-MP-3.6 LSM initial wetted or snowed fraction of canopy.

`Noah-MP.3.6 initial intercepted liquid water:` specifies the
Noah-MP-3.6 LSM initial intercepted liquid water (mm).

`Noah-MP.3.6 initial intercepted ice mass:` specifies the Noah-MP-3.6 LSM
initial intercepted ice mass (mm).

`Noah-MP.3.6 initial vegetation temperature:` specifies the Noah-MP-3.6
LSM initial vegetation temperature (K).

`Noah-MP.3.6 initial ground temperature:` specifies the Noah-MP-3.6 LSM
initial ground temperature (skin temperature) (K).

`Noah-MP.3.6 initial snowfall on the ground:` specifies the Noah-MP-3.6
LSM initial snowfall on the ground (mm/s).

`Noah-MP.3.6 initial snow height:` specifies the Noah-MP-3.6 LSM initial
snow depth (m).

`Noah-MP.3.6 initial snow water equivalent:` specifies the Noah-MP-3.6
LSM initial snow water equivalent (mm).

`Noah-MP.3.6 initial depth to water table:` specifies the Noah-MP-3.6
LSM initial depth to water table (m).

`Noah-MP.3.6 initial water storage in aquifer:` specifies the
Noah-MP-3.6 LSM initial water storage in the aquifer (mm).

`Noah-MP.3.6 initial water in aquifer and saturated soil:` specifies the
Noah-MP-3.6 LSM initial water in the aquifer and in the saturated soil
(mm).

`Noah-MP.3.6 initial lake water storage:` specifies the Noah-MP-3.6 LSM
initial lake water storage (mm).

`Noah-MP.3.6 initial leaf mass:` specifies the Noah-MP-3.6 LSM initial
leaf mass (used only for dynamic vegetation) (g/m2).

`Noah-MP.3.6 initial mass of fine roots:` specifies the Noah-MP-3.6 LSM
initial mass of fine roots (used only for dynamic vegetation) (g/m2).

`Noah-MP.3.6 initial stem mass:` specifies the Noah-MP-3.6 LSM initial
stem mass (used only for dynamic vegetation) (g/m2).

`Noah-MP.3.6 initial mass of wood including woody roots:` specifies the
Noah-MP-3.6 LSM initial mass of wood (including woody roots) (used only
for dynamic vegetation) (g/m2).

`Noah-MP.3.6 initial stable carbon in deep soil:` specifies the
Noah-MP-3.6 LSM initial stable carbon in deep soil (used only for
dynamic vegetation) (g/m2).

`Noah-MP.3.6 initial short-lived carbon in shallow soil:` specifies the
Noah-MP-3.6 LSM initial short-lived carbon in shallow soil (used only
for dynamic vegetation) (g/m2).

`Noah-MP.3.6 initial LAI:` specifies the Noah-MP-3.6 LSM initial
leaf area index.

`Noah-MP.3.6 initial SAI:` specifies the Noah-MP-3.6 LSM initial
stem area index.

`Noah-MP.3.6 initial momentum drag coefficient:` specifies the
Noah-MP-3.6 LSM initial momentum drag coefficient (s/m).

`Noah-MP.3.6 initial sensible heat exchange coefficient:` specifies
the Noah-MP-3.6 LSM initial sensible heat exchange coefficient (s/m).

`Noah-MP.3.6 initial snow aging term:` specifies the Noah-MP-3.6 LSM
initial snow aging term.

`Noah-MP.3.6 initial soil water content between bottom of the soil and water table:`
specifies the Noah-MP-3.6 LSM initial soil water content between the
bottom of the soil and water table (m3/m3).

`Noah-MP.3.6 initial recharge to or from the water table when deep:`
specifies the Noah-MP-3.6 LSM initial recharge to or from the water
table when deep (m).

`Noah-MP.3.6 initial recharge to or from the water table when shallow:`
specifies the Noah-MP-3.6 LSM initial recharge to or from the water
table when shallow (m).

`Noah-MP.3.6 initial reference height of temperature and humidity:`
specifies the Noah-MP-3.6 LSM initial reference height (in meters)
of the forcing temperature, humidity, and winds.  If the reference
heights are different, best to choose the height of the winds.

`Noah-MP.3.6 soil moisture CDF file:` specifies the Noah-MP-3.6 LSM
soil moisture CDF file.

Note that the below example include the default WRF configuration
options (from the vegetation model to the snow and soil temperature
time scheme).

.Example _lis.config_ entry
....
Noah-MP.3.6 model timestep:               15mn
Noah-MP.3.6 restart output interval:      1mo
Noah-MP.3.6 restart file:                 ./OUTPUT/opt_dveg_4/SURFACEMODEL/201212/LIS_RST_NOAHMP36_201212312100.d01.nc
Noah-MP.3.6 restart file format:          netcdf
Noah-MP.3.6 landuse parameter table:      "./input/noahmp_params/VEGPARM.TBL"
Noah-MP.3.6 soil parameter table:         "./input/noahmp_params/SOILPARM.TBL"
Noah-MP.3.6 general parameter table:      "./input/noahmp_params/GENPARM.TBL"
Noah-MP.3.6 MP parameter table:           "./input/noahmp_params/MPTABLE.TBL"
Noah-MP.3.6 number of soil layers:        4
Noah-MP.3.6 soil layer thickness:         0.1  0.3  0.6  1.0
Noah-MP.3.6 number of snow layers:        3
Noah-MP.3.6 vegetation model option:                    4  # 1=prescribed; 2=dynamic; 3=calculate; 4=maximum
Noah-MP.3.6 canopy stomatal resistance option:          1  # 1=Ball-Berry; 2=Jarvis
Noah-MP.3.6 soil moisture factor for stomatal resistance option:  1  # 1=Noah; 2=CLM; 3=SSiB
Noah-MP.3.6 runoff and groundwater option:              1  # 1=SIMGM; 2=SIMTOP; 3=Schaake96; 4=BATS
Noah-MP.3.6 surface layer drag coefficient option:      1  # 1=M-O; 2=Chen97
Noah-MP.3.6 supercooled liquid water option:            1  # 1=NY06; 2=Koren99
Noah-MP.3.6 frozen soil permeability option:            1  # 1=NY06; 2=Koren99
Noah-MP.3.6 radiation transfer option:                  1  # 1=gap=F(3D;cosz); 2=gap=0; 3=gap=1-Fveg
Noah-MP.3.6 snow surface albedo option:                 2  # 1=BATS; 2=CLASS
Noah-MP.3.6 rainfall and snowfall option:               1  # 1=Jordan91; 2=BATS; 3=Noah
Noah-MP.3.6 lower boundary of soil temperature option:  2  # 1=zero-flux; 2=Noah
Noah-MP.3.6 snow and soil temperature time scheme:      1  # 1=semi-implicit; 2=fully implicit
Noah-MP.3.6 soil color index:                           4
Noah-MP.3.6 CZIL option (iz0tlnd):                      0
Noah-MP.3.6 initial value of snow albedo at the last timestep:  0.2
Noah-MP.3.6 initial value of snow mass at the last timestep:    0.0
Noah-MP.3.6 initial soil temperatures:                     288.0  288.0  288.0  288.0
Noah-MP.3.6 initial total soil moistures:                    0.20   0.20   0.20   0.20
Noah-MP.3.6 initial liquid soil moistures:                   0.20   0.20   0.20   0.20
Noah-MP.3.6 initial canopy air temperature:                288.0
Noah-MP.3.6 initial canopy air vapor pressure:             261.68518
Noah-MP.3.6 initial wetted or snowed fraction of canopy:     0.0
Noah-MP.3.6 initial intercepted liquid water:                0.0
Noah-MP.3.6 initial intercepted ice mass:                    0.0
Noah-MP.3.6 initial vegetation temperature:                288.0
Noah-MP.3.6 initial ground temperature:                    288.0
Noah-MP.3.6 initial snowfall on the ground:                  0.0
Noah-MP.3.6 initial snow height:                             0.0
Noah-MP.3.6 initial snow water equivalent:                   0.0
Noah-MP.3.6 initial depth to water table:                    2.5
Noah-MP.3.6 initial water storage in aquifer:             4900.0
Noah-MP.3.6 initial water in aquifer and saturated soil:  4900.0
Noah-MP.3.6 initial lake water storage:                      0.0
Noah-MP.3.6 initial leaf mass:                               9.0
Noah-MP.3.6 initial mass of fine roots:                    500.0
Noah-MP.3.6 initial stem mass:                               3.33
Noah-MP.3.6 initial mass of wood including woody roots:    500.0
Noah-MP.3.6 initial stable carbon in deep soil:           1000.0
Noah-MP.3.6 initial short-lived carbon in shallow soil:   1000.0
Noah-MP.3.6 initial LAI:                                     0.5
Noah-MP.3.6 initial SAI:                                     0.1
Noah-MP.3.6 initial momentum drag coefficient:               0.0
Noah-MP.3.6 initial sensible heat exchange coefficient:      0.0
Noah-MP.3.6 initial snow aging term:                         0.0
Noah-MP.3.6 initial soil water content between bottom of the soil and water table:  0.0
Noah-MP.3.6 initial recharge to or from the water table when deep:                  0.0
Noah-MP.3.6 initial recharge to or from the water table when shallow:               0.0
Noah-MP.3.6 initial reference height of temperature and humidity:                  10.0
Noah-MP.3.6 soil moisture CDF file:
....


[[sssec_lsm_noahmp401,Noah-MP-4.0.1]]
==== Noah-MP-4.0.1
 
`Noah-MP.4.0.1 model timestep:` specifies the timestep for the
Noah-MP-4.0.1 LSM.
 
See Section <<ssec_timeinterval>> for a description
of how to specify a time interval.

`Noah-MP.4.0.1 restart output interval:` specifies the restart output
interval for the Noah-MP-4.0.1 LSM.
 
See Section <<ssec_timeinterval>> for a description
of how to specify a time interval.
 
`Noah-MP.4.0.1 restart file:` specifies the Noah-MP-4.0.1 LSM restart file.
 
`Noah-MP.4.0.1 restart file format:` specifies the Noah-MP-4.0.1 restart
file format (default = netcdf).
 
`Noah-MP.4.0.1 soil parameter table:` specifies the filename of the
Noah-MP-4.0.1 soil parameter table.
 
`Noah-MP.4.0.1 general parameter table:` specifies the filename of the
Noah-MP-4.0.1 general parameter table.
 
`Noah-MP.4.0.1 MP parameter table:` specifies the filename of the
Noah-MP-4.0.1 multi-physics parameter table.
 
`Noah-MP.4.0.1 number of soil layers:` specifies the number of soil layers
for Noah-MP-4.0.1 soil moisture/temperature.
 
`Noah-MP.4.0.1 thickness of soil layers:` specifies the thicknesses of the
individual Noah-MP-4.0.1 LSM layers.  The first number is the thickness
of the top soil layer, and the following numbers are the thicknesses of
each soil layer going down.  If the number of soil layers and thicknesses
change from the typical 4 layers with thicknesses of 0.1, 0.3, 0.6, and
1.0 meters, users should change the values of NROOT for each vegetation
type to map the number of layers with roots for transpiration in their
own custom MPTABLE.TBL parameter file.
 
`Noah-MP.4.0.1 dynamic vegetation option:` specifies the dynamic vegetation
model option for Noah-MP-4.0.1 LSM.  Options generally recommended for use
by the model developers are indicated with [**].  Options not yet supported
in the LIS implementation are indicated with [NS].  Acceptable values are:

|====
|Value | Note | Description
 
| 1    |      | off (use table LAI/SAI; use input GVF)
| 2    |      | on  (dynamic vegetation; GVF is a function of LAI/SAI)
| 3    |      | off (use table LAI/SAI; GVF is a function of LAI/SAI)
| 4    |  **  | off (use table LAI/SAI; GVF is the maximum value)
| 5    |  **  | on  (dynamic vegetation; GVF is the maximum value)
| 6    |      | on  (dynamic vegetation; use input GVF)
| 7    |      | off (use input LAI/SAI; use input GVF)
| 8    |      | off (use input LAI/SAI; GVF is a function of LAI/SAI)
| 9    |      | off (use input LAI/SAI; GVF is the maximum value)
|10    |  NS  | crop model on (use maximum vegetation fraction)
|====

When using options 1 through 6, users should set `LAI data source:` to
"`none`".  For options 1, 3, or 4, the LAI value will be read from the
`Noah-MP.4.0.1 MP parameter table:` file (typically, "`MPTABLE.TBL`")
based on the vegetation class of the tile and the current month.  For
options 2, 5, or 6, the LAI is a prognostic variable as a function of
the LeafMass calculated from the dynamic vegetation scheme.  When using
options 7 through 9, users should set `LAI data source:` to "`LDT`",
after running LDT to include an LAI dataset as one of the parameters
in the `LIS domain and parameter data file:`.

When using options 1 through 6, users should set `SAI data source:` to
"`none`".  For options 1, 3, or 4, the SAI value will be read from the
`Noah-MP.4.0.1 MP parameter table:` file (typically, "`MPTABLE.TBL`")
based on the vegetation class of the tile and the current month.  For
options 2, 5, or 6, the SAI is a prognostic variable as a function of
the StemMass calculated from the dynamic vegetation scheme.  When using
options 7 through 9, users can set `SAI data source:` to "`LDT`", after
running LDT to include an SAI dataset as one of the parameters in the
`LIS domain and parameter data file:`.  Alternatively, for these options
(7, 8, or 9), users can choose to not use an input SAI dataset by setting
`SAI data source:` to "`none`", in which case the SAI value will be set
from the `Noah-MP.4.0.1 MP parameter table:` file.

When using options 1, 4, 5, 6, 7, or 9, users should set `Greenness data
source:` to "`LDT`", after running LDT to include a greenness dataset as
one of the parameters in the `LIS domain and parameter data file:`.  The
greenness parameter variable name can be referred to as GVF (greenness
vegetation fraction), FVEG, or SHDFAC in the Noah-MP.4.0.1 physics code.
When using options 1, 6, or 7, the greenness value is set to the monthly
climatology value for each tile (unless "`CONSTANT`" was chosen when LDT
was run for the `Greenness data source:`).  When using options 4, 5, or 9,
the greenness value for each tile is set to the maximum value of all months
from the monthly climatology at that tile.  When using options 2, 3, or 8,
the greenness is a function of LAI and SAI at each tile for each timestep.

Note that when using dynamic vegetation option 2, 5, or 6, the Ball-Berry
canopy stomatal resistance option must be selected for the following config.

`Noah-MP.4.0.1 canopy stomatal resistance option:` specifies the canopy
stomatal resistance option for Noah-MP-4.0.1 LSM.  Options generally
recommended for use by the model developers are indicated with [**].
Acceptable values are:
 
|====
|Value | Note | Description
 
| 1    |  **  | Ball-Berry
| 2    |      | Jarvis
|====
 
`Noah-MP.4.0.1 soil moisture factor for stomatal resistance:`
specifies the soil moisture factor for stomatal resistance option
for Noah-MP-4.0.1 LSM.  Options generally recommended for use by the
model developers are indicated with [**].  Acceptable values are:
 
|====
|Value | Note | Description
 
| 1    |  **  | Noah (soil moisture)
| 2    |      | CLM  (matric potential)
| 3    |      | SSiB (matric potential)
|====
 
`Noah-MP.4.0.1 runoff and groundwater option:` specifies the runoff and
groundwater option for Noah-MP-4.0.1 LSM.  Options generally recommended
for use by the model developers are indicated with [**].  Options not yet
supported in the LIS implementation are indicated with [NS].  Acceptable
values are:
 
|====
|Value | Note | Description
 
| 1    |  **  | SIMGM: TOPMODEL with groundwater (Niu et al. 2007 JGR)
| 2    |      | SIMTOP: TOPMODEL with an equilibrium water table (Niu et al. 2005 JGR)
| 3    |      | Noah original surface and subsurface runoff (free drainage) (Schaake 1996)
| 4    |      | BATS surface and subsurface runoff (free drainage)
| 5    |  NS  | Miguez-Macho&Fan groundwater scheme (Miguez-Macho et al. 2007 JGR; Fan et al. 2007 JGR)
|====
 
`Noah-MP.4.0.1 surface layer drag coefficient option:` specifies the
surface layer drag coefficient option for Noah-MP-4.0.1 LSM.  Options
generally recommended for use by the model developers are indicated
with [**].  Acceptable values are:
 
|====
|Value | Note | Description

| 1    |  **  | Monin-Obukhov
| 2    |  **  | original Noah (Chen 1997)
|====

`Noah-MP.4.0.1 supercooled liquid water option:` specifies the supercooled
liquid water option for Noah-MP-4.0.1 LSM.  Options generally recommended
for use by the model developers are indicated with [**].  Acceptable values
are:

|====
|Value | Note | Description
 
| 1    |  **  | no iteration (Niu and Yang, 2006 JHM)
| 2    |      | Koren`'s iteration (1999)
|====
 
`Noah-MP.4.0.1 frozen soil permeability option:` specifies the frozen soil
permeability option for Noah-MP-4.0.1 LSM.  Options generally recommended
for use by the model developers are indicated with [**].  Acceptable values
are:
 
|====
|Value | Note | Description
 
| 1    |  **  | linear effects, more permeable (Niu and Yang, 2006, JHM)
| 2    |      | nonlinear effects, less permeable (Koren 1999)
|====
 
`Noah-MP.4.0.1 radiation transfer option:` specifies the radiation
transfer option for Noah-MP-4.0.1 LSM.  Options generally recommended
for use by the model developers are indicated with [**].  Acceptable
values are:
 
|====
|Value | Note | Description
 
| 1    |      | modified two-stream (gap = F(solar angle, 3D structure ...)<1-FVEG)
| 2    |      | two-stream applied to grid-cell (gap = 0)
| 3    |  **  | two-stream applied to vegetated fraction (gap=1-FVEG)
|====
 
`Noah-MP.4.0.1 snow surface albedo option:` specifies the snow surface
albedo option for Noah-MP-4.0.1 LSM.  Options generally recommended
for use by the model developers are indicated with [**].  Acceptable
values are:

|====
|Value | Note | Description

| 1    |      | BATS
| 2    |  **  | CLASS
|====

`Noah-MP.4.0.1 rainfall & snowfall option:` specifies the option for
partitioning precipitation into rainfall and snowfall for Noah-MP-4.0.1
LSM.  Options generally recommended for use by the model developers are
indicated with [**].  Options not yet supported in the LIS implementation
are indicated with [NS].  Acceptable values are:

|====
|Value | Note | Description

| 1    |  **  | Jordan (1991)
| 2    |      | BATS: when SFCTMP<TFRZ+2.2
| 3    |      | Noah: when SFCTMP<TFRZ
| 4    |  NS  | Use WRF microphysics output
|====

`Noah-MP.4.0.1 lower boundary of soil temperature option:` specifies
the lower boundary condition of soil temperature option for Noah-MP-4.0.1
LSM.  Options generally recommended for use by the model developers are
indicated with [**].  Acceptable values are:

|====
|Value | Note | Description

| 1    |      | zero heat flux from bottom (ZBOT and TBOT not used)
| 2    |  **  | TBOT at ZBOT (8m) read from a file (original Noah)
|====

`Noah-MP.4.0.1 snow&soil temperature time scheme option:` specifies
the snow and soil temperature time scheme for Noah-MP-4.0.1 LSM.
Options generally recommended for use by the model developers are
indicated with [**].  Acceptable values are:

|====
|Value | Note | Description

| 1    |  **  | semi-implicit; flux top boundary condition
| 2    |      | fully implicit (original Noah); temperature top boundary condition
| 3    |      | same as 1, but FSNO for TS calculation (generally improves snow; v3.7)
|====

`Noah-MP.4.0.1 glacier option:` specifies the glacier model option
for Noah-MP-4.0.1 LSM.  Options generally recommended for use by
the model developers are indicated with [**].  Acceptable values
are:

|====
|Value | Note | Description

| 1    |  **  | include phase change of ice
| 2    |      | simple (ice treatment more like original Noah)
|====

`Noah-MP.4.0.1 surface resistance option:` specifies the surface
resistance option for Noah-MP-4.0.1 LSM.  Options generally
recommended for use by the model developers are indicated with
[**].  Acceptable values are:

|====
|Value | Note | Description

| 1    |  **  | Sakaguchi and Zeng, 2009 
| 2    |      | Sellers (1992)
| 3    |      | adjusted Sellers to decrease RSURF for wet soil
| 4    |      | option 1 for non-snow; rsurf = rsurf_snow for snow (set in MPTABLE); AD v3.8
|====

`Noah-MP.4.0.1 soil configuration option:` specifies soil configuration
option for defining soil properties for Noah-MP-4.0.1 LSM.  Options
generally recommended for use by the model developers are indicated
with [**].  Options not yet supported in the LIS implementation are
indicated with [NS].  Acceptable values are:

|====
|Value | Note | Description

| 1    |  **  | input dominant soil texture
| 2    |  NS  | input soil texture varies that varies with depth
| 3    |  NS  | use soil composition (sand, clay, orgm) and pedotransfer functions (OPT_PEDO)
| 4    |  NS  | use input soil properties (BEXP_3D, SMCMAX_3D, etc.)
|====

`Noah-MP.4.0.1 soil pedotransfer function option:` specifies the soil
pedotransfer function option for Noah-MP-4.0.1 LSM.  This option is
only activated when the soil configuration option is set to 3.
Acceptable values are:

|====
|Value | Note | Description

| 1    |  **  | Saxton and Rawls (2006)
|==== 

`Noah-MP.4.0.1 crop model option:` specifies the crop model option
for Noah-MP-4.0.1 LSM.  Options generally recommended for use by the
model developers are indicated with [**].  Options not yet supported
in the LIS implementation are indicated with [NS].  Accepted values
are:

|====
|Value | Note | Description

| 0    |  **  | No crop model
| 1    |  NS  | Liu et al. 2016
| 2    |  NS  | Gecros crop model; Yin and van Laar, 2005
|====

`Noah-MP.4.0.1 urban physics option:` specifies the urban physics
option for Noah-MP-4.0.1 LSM.  Options generally recommended for use
by the model developers are indicated with [**].   Accepted values
are:

|====
|Value | Note | Description

| 0    |  **  | No urban scheme
| 1    |  NS  | Single-layer 
| 2    |  NS  | Multi-layer BEP scheme
| 3    |  NS  | Multi-layer BEM scheme
|====

`Noah-MP.4.0.1 reference height of temperature and humidity:`
specifies the Noah-MP-4.0.1 LSM reference height (in meters)
of the forcing temperature, humidity, and winds.  If the
reference heights are different, best to choose the height
of the winds.

`Noah-MP.4.0.1 initial surface skin temperature:` specifies
the Noah-MP-4.0.1 LSM initial surface skin temperature (K). 

`Noah-MP.4.0.1 initial snow water equivalent:` specifies the
Noah-MP-4.0.1 LSM initial snow water equivalent (mm).

`Noah-MP.4.0.1 initial snow depth:` specifies the Noah-MP-4.0.1
LSM initial snow depth (m).

`Noah-MP.4.0.1 initial total canopy surface water:` specifies
the Noah-MP-4.0.1 LSM initial total canopy surface water (mm).

`Noah-MP.4.0.1 initial soil temperatures:` specifies the
Noah-MP-4.0.1 LSM initial soil temperatures, one for each layer,
with the first value for the top soil layer, then going down.
 
`Noah-MP.4.0.1 initial total soil moistures:` specifies the
Noah-MP-4.0.1 LSM initial total soil moistures, one for each layer,
with the first value for the top soil layer, then going down.
 
`Noah-MP.4.0.1 initial leaf area index:` specifies the
Noah-MP-4.0.1 LSM initial leaf area index.
 
`Noah-MP.4.0.1 initial water table depth:` specifies the
Noah-MP-4.0.1 LSM initial depth to water table (m).
 
`Noah-MP.4.0.1 initial water in the aquifer:` specifies the
Noah-MP-4.0.1 LSM initial water storage in the aquifer (mm).
 
`Noah-MP.4.0.1 initial water in aquifer and saturated soil:`
specifies the Noah-MP-4.0.1 LSM initial water in the aquifer
and in the saturated soil (mm).
 
`Noah-MP.4.0.1 snow depth glacier model option:` specifies the
maximum snow water equivalent that is used in the Noah-MP-4.0.1
glacier model (mm).  This config entry is optional; if is not in
the _lis.config_ file, the default value of 2000.0 mm is used.
This maximum only applies to tiles identified as glacier in the
landcover classification.

.Example _lis.config_ entry
....
Noah-MP.4.0.1 model timestep:                15mn
Noah-MP.4.0.1 restart output interval:       1mo
Noah-MP.4.0.1 restart file:                  none
Noah-MP.4.0.1 restart file format:           netcdf
Noah-MP.4.0.1 soil parameter table:          ./WRF-4.0.1/run/SOILPARM.TBL
Noah-MP.4.0.1 general parameter table:       ./WRF-4.0.1/run/GENPARM.TBL
Noah-MP.4.0.1 MP parameter table:            ./WRF-4.0.1/run/MPTABLE.TBL
Noah-MP.4.0.1 number of soil layers:         4
Noah-MP.4.0.1 thickness of soil layers:      0.1  0.3  0.6  1.0
Noah-MP.4.0.1 dynamic vegetation option:                      4  # Up to 10 different options
Noah-MP.4.0.1 canopy stomatal resistance option:              1  # 1=Ball-Berry; 2=Jarvis
Noah-MP.4.0.1 soil moisture factor for stomatal resistance:   1  # 1=Noah; 2=CLM; 3=SSiB
Noah-MP.4.0.1 runoff and groundwater option:                  3  # 1=SIMGM; 2=SIMTOP; 3=Schaake96; 4=BATS; 5=Miguez-Macho&Fan
Noah-MP.4.0.1 surface layer drag coefficient option:          1  # 1=M-O; 2=Chen97
Noah-MP.4.0.1 supercooled liquid water option:                1  # 1=NY06; 2=Koren99
Noah-MP.4.0.1 frozen soil permeability option:                1  # 1=NY06; 2=Koren99
Noah-MP.4.0.1 radiation transfer option:                      3  # 1=gap=F(3D;cosz); 2=gap=0; 3=gap=1-Fveg
Noah-MP.4.0.1 snow surface albedo option:                     2  # 1=BATS; 2=CLASS
Noah-MP.4.0.1 rainfall & snowfall option:                     1  # 1=Jordan91; 2=BATS; 3=Noah
Noah-MP.4.0.1 lower boundary of soil temperature option:      2  # 1=zero-flux; 2=Noah
Noah-MP.4.0.1 snow&soil temperature time scheme option:       1  # 1=semi-implicit; 2=fully implicit; 3=FSNO for TS
Noah-MP.4.0.1 glacier option:                                 1  # 1=include phase change; 2=slab ice (Noah)
Noah-MP.4.0.1 surface resistance option:                      1  # 1=Sakaguchi and Zeng 2009; 2=Sellers (1992); 3=adjusted Sellers; 4=option1 for non-snow and rsurf_snow for snow
Noah-MP.4.0.1 soil configuration option:                      1  # 1=input dominant soil texture; 2=input soil texture varies that varies with depth; 3=soil composition and pedotransfer; 4=input soil properties 
Noah-MP.4.0.1 soil pedotransfer function option:              1  # 1=Saxton and Rawls (2006) (used when soil_opt=3)
Noah-MP.4.0.1 crop model option:                              0  # 0=No crop model; 1=Liu et al. 2016; 2=Gecros
Noah-MP.4.0.1 urban physics option:                           0  # 0=No; 1=Single-layer; 2=Multi-layer BEP scheme; 3=Multi-layer BEM scheme
Noah-MP.4.0.1 reference height of temperature and humidity: 6.0
Noah-MP.4.0.1 initial surface skin temperature:           263.7
Noah-MP.4.0.1 initial snow water equivalent:                1.0
Noah-MP.4.0.1 initial snow depth:                          0.01
Noah-MP.4.0.1 initial total canopy surface water:          0.01
Noah-MP.4.0.1 initial soil temperatures:                  266.1  274.0  276.9  279.9
Noah-MP.4.0.1 initial total soil moistures:               0.298  0.294  0.271  0.307
Noah-MP.4.0.1 initial leaf area index:                      2.0
Noah-MP.4.0.1 initial water table depth:                    2.5
Noah-MP.4.0.1 initial water in the aquifer:                 4900.0
Noah-MP.4.0.1 initial water in aquifer and saturated soil:  4900.0
Noah-MP.4.0.1 snow depth glacier model option:              2000
....


[[sssec_lsm_ruc37,RUC 3.7]]
==== RUC 3.7

`RUC37 model timestep:` specifies the timestep for RUC.

See Section <<ssec_timeinterval>> for a description
of how to specify a time interval.

`RUC37 restart output interval:` specifies the restart output
interval for RUC.

`RUC37 number of soil levels:` number of soil levels.

`RUC37 soil level depth:` thicknesses of each soil level (m)

`RUC37 zlvl:` reference height of temperature and humidity (m)

`RUC37 zlvl_wind:` reference height of wind (m)

`RUC37 use local parameters:` `.true.` to use table values for
albbck, shdfac, and z0brd; `.false.` to use values for albbck, shdfac,
and z0brd as set in this driver routine.

`RUC37 use 2D LAI map:` if rdlai2d == `.true.`, then the xlai value
that we pass to lsmruc will be used. if rdlai2d == `.false.`, then xlai
will be computed within lsmruc, from table minimum and maximum values
in vegparm.tbl, and the current green vegetation fraction.

`RUC37 use monthly albedo map:` if usemonalb == `.true.`, then
the alb value passed to lsmruc will be used as the background
snow-free albedo term.  if usemonalb == `.false.`, then alb will be
computed within lsmruc from minimum and maximum values in vegparm.tbl,
and the current green vegetation fraction.

`RUC37 option_iz0tlnd:` option to turn on (iz0tlnd=1) or
off (iz0tlnd=0) the vegetation-category-dependent calculation of
the zilitinkivich coefficient czil in the sfcdif subroutines.

`RUC37 option_sfcdif:` option to use previous (sfcdif_option=0)
or updated (sfcdif_option=1) version of sfcdif subroutine.

`RUC37 landuse_tbl_name:` noah model landuse parameter table

`RUC37 soil_tbl_name:` noah model soil parameter table

`RUC37 gen_tbl_name:` "./input/GENPARM.TBL"

`RUC37 landuse_scheme_name:` landuse classification scheme

`RUC37 soil_scheme_name:` soil classification scheme

`RUC37 water_class_num:` number of water category in landuse
classification

`RUC37 ice_class_num:` number of ice category in landuse
classification

`RUC37 urban_class_num:` number of urban category in landuse
classification

`RUC37 restart file:` restart file name

`RUC37 restart file format:` format of restart file, netcdf or
binary

`RUC37 initial emiss:` surface emissivity (0.0 - 1.0).

`RUC37 initial ch:` exchange coefficient for head and moisture (m s-1).

`RUC37 initial cm:` exchange coefficient for momentum (m s-1).

`RUC37 initial sneqv:` water equivalent of accumulated snow depth (m).

`RUC37 initial snowh:` physical snow depth (m).

`RUC37 initial canwat:` canopy moisture content (kg m-2)

`RUC37 initial alb:` surface albedo including possible snow-cover
effect.  This is set in lsmruc.

`RUC37 initial smc:` total soil moisture content (m3 m-3)

`RUC37 initial sho:` liquid soil moisture content (m3 m-3)

`RUC37 initial stc:` soil temperature (k)

`RUC37 initial tskin:` skin temperature (k)

`RUC37 initial qvg:` effective mixing ratio
at the surface ( kg kg{-1} )

`RUC37 initial qcg:` effective cloud water mixing ratio
at the surface ( kg kg{-1} )

`RUC37 initial qsg:` surface water vapor mixing ratio
at saturation (kg/kg)

`RUC37 initial snt75cm:` snow temperature at 7.5 cm depth (k)

`RUC37 initial tsnav:` average snow temperature in k

`RUC37 initial soilm:` total soil column moisture content, frozen
and unfrozen ( m )

`RUC37 initial smroot:` available soil moisture in the root zone
( fraction [smcwlt-smcmax] )

`RUC37 initial smfr:` soil ice content

`RUC37 initial keepfr:` frozen soil glag

`RUC37 initial qsfc:` effective mixing ratio at the surface ( kg kg{-1} )

.Example _lis.config_ entry
....
RUC37 model timestep: 15mn
RUC37 restart output interval: 1mo
RUC37 number of soil levels:  9                         # nsoil: number of soil levels.
RUC37 soil level depth:   0.      0.01      0.04     0.1      0.3      0.6      1.0      1.6      3.0     # soil_layer_thickness: thicknesses of each soil level (m)
RUC37 zlvl:      3   # reference height of temperature and humidity (m)
RUC37 zlvl_wind: 6   # reference height of wind (m)
RUC37 use local parameters:  .true.          # use_local_param: .true. to use table values for albbck, shdfac, and z0brd; .false. to use values for albbck, shdfac, and z0brd as set in this driver routine
RUC37 use 2D LAI map:   .false.         # use_2d_lai_map: if rdlai2d == .true., then the xlai value that we pass to lsmruc will be used. if rdlai2d == .false., then xlai will be computed within lsmruc, from table minimum and maximum values in vegparm.tbl, and the current green vegetation fraction.
RUC37 use monthly albedo map: .false.   # use_monthly_albedo_map: if usemonalb == .true., then the alb value passed to lsmruc will be used as the background snow-free albedo term.  if usemonalb == .false., then alb will be computed within lsmruc from minimum and maximum values in vegparm.tbl, and the current green vegetation fraction.
RUC37 option_iz0tlnd:      0            # option_iz0tlnd: option to turn on (iz0tlnd=1) or off (iz0tlnd=0) the vegetation-category-dependent calculation of the zilitinkivich coefficient czil in the sfcdif subroutines.
RUC37 option_sfcdif:       1            # option_sfcdif: option to use previous (sfcdif_option=0) or updated (sfcdif_option=1) version of sfcdif subroutine.
RUC37 landuse_tbl_name: "./input/VEGPARM.TBL"  # landuse_tbl_name: noah model landuse parameter table
RUC37 soil_tbl_name:    "./input/SOILPARM.TBL"  # soil_tbl_name: noah model soil parameter table
RUC37 gen_tbl_name:     "./input/GENPARM.TBL"
RUC37 landuse_scheme_name:  "USGS-RUC"  # landuse_scheme_name: landuse classification scheme
RUC37 soil_scheme_name:     "STAS-RUC"  # soil_scheme_name: soil classification scheme
RUC37 water_class_num:   16             # water_class_num: number of water category in landuse classification
RUC37 ice_class_num:     24             # ice_class_num: number of ice category in landuse classification
RUC37 urban_class_num:   1
RUC37 restart file:
RUC37 restart file format: "netcdf"
RUC37 initial emiss:    0.96  # emiss: surface emissivity (0.0 - 1.0).
RUC37 initial ch:      1.E-4  # ch: exchange coefficient for head and moisture (m s-1).
RUC37 initial cm:      1.E-4  # cm: exchange coefficient for momentum (m s-1).
RUC37 initial sneqv:  0.0     # sneqv: water equivalent of accumulated snow depth (m).
RUC37 initial snowh:  0.0     # snowh: physical snow depth (m).
RUC37 initial canwat: 0.0     # canwat: canopy moisture content (kg m-2)
RUC37 initial alb:    0.18    # alb: surface albedo including possible snow-cover effect.  this is set in lsmruc,
RUC37 initial smc: 0.30505  0.30367  0.29954  0.29747  0.29471  0.28456  0.27310  0.29457  0.34467    # smc: total soil moisture content (m3 m-3)
RUC37 initial sho: 0.16489  0.16398  0.16175  0.26640  0.26524  0.28456  0.27310  0.29457  0.34467    # sho: liquid soil moisture content (m3 m-3)
RUC37 initial stc: 263.6909 264.1726 265.6178 267.4237 272.7203 275.2323 277.0464 278.8583 285.0      # stc: soil temperature (k)
RUC37 initial tskin: 263.6909              # tskin: skin temperature (k)
RUC37 initial qvg:  0.0016286864           # qvg: effective mixing ratio at the surface ( kg kg{-1} )
RUC37 initial qcg:  0.0                    # qcg: effective cloud water mixing ratio at the surface ( kg kg{-1} )
RUC37 initial qsg:  0.0                    # qsg: surface water vapor mixing ratio at satration (kg/kg)
RUC37 initial snt75cm: 263.69089           # snt75cm: snow temperature at 7.5 cm depth (k)
RUC37 initial tsnav: 263.85                # tsnav: average snow temperature in k
RUC37 initial soilm:  -9.9999996e+35       # soilm: total soil column moisture content, frozen and unfrozen ( m )
RUC37 initial smroot: -9.9999996e+35       # smroot: available soil moisture in the root zone ( fraction [smcwlt-smcmax]
RUC37 initial smfr: 0.1557333 0.1552111 0.1531000 0.034522217 0.032744441 0.  0.  0.       0.    # smfr: soil ice content
RUC37 initial keepfr: 0.     0.       0.       0.       0.       0.       0.      0.       0.    # keepfr: frozen soil glag
RUC37 initial qsfc: 1.6260381E-03          # qsfc: effective mixing ratio at the surface ( kg kg{-1} )
....


[[sssec_lsm_clm2,CLM 2.0]]
==== CLM 2.0

`CLM model timestep:` specifies the timestep for the run.

See Section <<ssec_timeinterval>> for a description
of how to specify a time interval.

`CLM restart output interval:` defines the restart
writing interval for CLM. The typical value used in the
LIS runs is 24 hours (1da).

See Section <<ssec_timeinterval>> for a description
of how to specify a time interval.

`CLM restart file:` specifies the CLM active restart file.

`CLM vegetation parameter table:` specifies vegetation type
parameters look-up table.

`CLM canopy height table:` specifies the canopy top and
bottom heights (for each vegetation type) look-up table.

`CLM initial soil moisture:` specifies the initial volumetric
soil moisture wetness used in the cold start runs.

`CLM initial soil temperature:` specifies the initial soil
temperature in Kelvin used in the cold start runs.

`CLM initial snow mass:` specifies the initial snow mass used
in the cold start runs.

.Example _lis.config_ entry
....
CLM model timestep:                   15mn
CLM restart output interval:          1da
CLM restart file:                     ./clm.rst
CLM vegetation parameter table:       ./input/clm_parms/umdvegparam.txt
CLM canopy height table:              ./input/clm_parms/clm2_ptcanhts.txt
CLM initial soil moisture:            0.45
CLM initial soil temperature:         290.0
CLM initial snow mass:                0.0
....


[[sssec_lsm_vic411,VIC 4.1.1]]
==== VIC 4.1.1

`VIC411 model timestep:` specifies the timestep for the run.

See Section <<ssec_timeinterval>> for a description
of how to specify a time interval.

`VIC411 model step interval:` defines the model step interval
for VIC, in seconds.

VIC uses two timestep variables to control its execution.
`VIC411 model step interval:` corresponds to VIC`'s
`TIME_STEP` variable.  VIC`'s `VIC411 model timestep:`
corresponds to VIC`'s `SNOW_STEP` variable.

For water balance mode, `VIC411 model step interval:`
must be set to 86400.

For energy balance mode, `VIC411 model step interval:`
must be set to VIC`'s `VIC411 model timestep:`.

Note that for both energy balance mode and water balance mode,
VIC`'s `VIC411 model timestep:`, in seconds, must be both a
multiple of 3600 and a factor of 86400.
Simply stated VIC`'s `VIC411 model timestep:` must
correspond to 1, 2, 3, 4, 6, 12, or 24 hours.

`VIC411 restart output interval:` defines the restart
writing interval for VIC. The typical value used in the
LIS runs is 24 hours (1da).

See Section <<ssec_timeinterval>> for a description
of how to specify a time interval.

`VIC411 veg tiling scheme:` specifies whether VIC or LIS
will perform vegetation-based sub-grid tiling.

For LIS sub-grid tiling, tiling is based on vegetation fractions
from the `landcover file:` file.

For VIC sub-grid tiling, tiling is based on vegetation fractions
from the `VEGPARAM` file.
Acceptable values are:

|====
|Value | Description

|0     | VIC tiling
|1     | LIS tiling
|====

`VIC411 global parameter file:` This is VIC`'s
configuration file.  Please see VIC`'s documentation at:
https://vic.readthedocs.io/en/vic.4.2.d/Development/VersionSummaries/
for more information.

`VIC411 total number of veg types:` specifies the
number of vegetation classes in VIC`'s landcover dataset
(`VEGPARAM`).

`VIC411 convert units:` Used for testing; set this to 1.

.Example _lis.config_ entry
....
VIC411 model timestep:             1hr
VIC411 model step interval:        3600
VIC411 restart output interval:    1da
VIC411 veg tiling scheme:          1
VIC411 global parameter file:      ./input/vic411_global_file_nldas2_testcase
VIC411 total number of veg types:  13
VIC411 convert units:              1
....


[[sssec_lsm_vic412,VIC 4.1.2]]
==== VIC 4.1.2

`VIC412 model timestep:` specifies the timestep for the run.

See Section <<ssec_timeinterval>> for a description
of how to specify a time interval.

`VIC412 model step interval:` defines the model step
interval for VIC, in seconds.

VIC uses two timestep variables to control its execution.
`VIC412 model step interval:` corresponds to VIC`'s
`TIME_STEP` variable.  VIC`'s `VIC412 model timestep:`
corresponds to VIC`'s `SNOW_STEP` variable.

For water balance mode, `VIC412 model step interval:`
must be set to 86400.

For energy balance mode, `VIC412 model step interval:`
must be set to VIC`'s `VIC412 model timestep:`.

Note that for both energy balance mode and water balance mode,
VIC`'s `VIC412 model timestep:`, in seconds, must be both a
multiple of 3600 and a factor of 86400.
Simply stated VIC`'s `VIC412 model timestep:` must
correspond to 1, 2, 3, 4, 6, 12, or 24 hours.

`VIC412 restart output interval:` defines the restart
writing interval for VIC. The typical value used in the
LIS runs is 24 hours (1da).

See Section <<ssec_timeinterval>> for a description
of how to specify a time interval.

`VIC412 restart file:` specifies the VIC 4.1.2 active
restart file.

`VIC412 restart file format:` specifies the format for the
VIC 4.1.2 restart file.
Acceptable values are:
|====
|Value  | Description

|binary | binary format
|netcdf | netCDF format
|====

`VIC412 veg tiling scheme:` specifies whether VIC or LIS
will perform vegetation-based sub-grid tiling.

For LIS sub-grid tiling, tiling is based on vegetation fractions
from the `landcover file:` file.

For VIC sub-grid tiling, tiling is based on vegetation fractions
from the `VEGPARAM` file.
Acceptable values are:

|====
|Value | Description

|0     | VIC tiling
|1     | LIS tiling
|====

`VIC412 total number of veg types:` specifies the
number of vegetation classes in VIC`'s landcover dataset
(`VEGPARAM`).

`VIC412 convert units:` Used for testing; set this to 1.

The VIC global parameter file is no longer needed. All configuration
settings are in _lis.config_ for VIC. Specifications are the same
as the global parameter file of standalone VIC except option names
come with a prefix "`VIC412_`", in which 412 is the version number
of the VIC model. For example, the number of VIC soil layers is
specified as the following:

`VIC412_NLAYER: 3`

See VIC`'s documentation at:
https://vic.readthedocs.io/en/vic.4.2.d/Development/VersionSummaries/
for more information about configuring VIC.

.Example _lis.config_ entry
....
VIC412 model timestep:             1hr
VIC412 model step interval:        3600
VIC412 restart file:               ./vic412.rst
VIC412 restart file format:        "binary"
VIC412 restart output interval:    1da
VIC412 veg tiling scheme:          1
VIC412 total number of veg types:  13
VIC412 convert units:              1
....


[[sssec_lsm_jules43,JULES 5.0]]
==== JULES 5.0

`JULES.5.0 model timestep:` specifies the timestep for the run.

`JULES.5.0 restart file:` specifies the JULES.5.0 active restart file.

`JULES.5.0 namelist directory:` directory containing JULES.5.0 configuration name lists

`JULES.5.0 restart output interval:` JULES.5.0 restart time interval

`JULES.5.0 reference height for forcing T and q:` reference height for air temperature and humidity

`JULES.5.0 reference height for forcing u and v:` reference height for wind speed

.Example _lis.config_ entry
....
JULES.5.0 model timestep:                  15mn
JULES.5.0 restart file:
JULES.5.0 namelist directory:              ./
JULES.5.0 restart output interval:         1mo
JULES.5.0 reference height for forcing T and q: 2
JULES.5.0 reference height for forcing u and v: 10
....


[[sssec_lsm_mosaic,Mosaic]]
==== Mosaic

`Mosaic model timestep:` specifies the timestep for the run.

See Section <<ssec_timeinterval>> for a description
of how to specify a time interval.

`Mosaic restart output interval:` defines the restart
writing interval for Mosaic.  The typical value used in the
LIS runs is 24 hours (1da).

See Section <<ssec_timeinterval>> for a description
of how to specify a time interval.

`Mosaic restart file:` specifies the Mosaic active restart file.

`Mosaic vegetation parameter table:` specifies the vegetation
parameters look-up table.

`Mosaic monthly vegetation parameter table:` specifies the
monthly vegetation parameters look-up table.

`Mosaic soil parameter table:` specifies the soil
parameters look-up table.

`Mosaic number of soil classes:` specifies the number of soil
classes.
Acceptable values are:

|====
|Value | Description

| 11   | FAO
|====

`Mosaic Depth of Layer 1 (m):` specifies the depth in meters
of layer 1.

`Mosaic Depth of Layer 2 (m):` specifies the depth in meters
of layer 2.

`Mosaic Depth of Layer 3 (m):` specifies the depth in meters
of layer 3.

`Mosaic initial soil moisture:` specifies the initial soil
moisture.

`Mosaic initial soil temperature:` specifies the initial soil
temperature in Kelvin.

`Mosaic use forcing data observation height:` specifies whether
to use observation height from the forcing dataset.

Acceptable values are:

|====
|Value | Description

|0     | Do not use observation height from forcing
|1     | Use observation height from forcing
|====

`Mosaic use forcing data aerodynamic conductance:` specifies
whether to use aerodynamic conductance field from the forcing
dataset.

Acceptable values are:

|====
|Value | Description

|0     | Do not use aerodynamic conductance from forcing data
|1     | Use aerodynamic conductance from forcing dataset
|====

`Mosaic use distributed soil depth map:` specifies
whether to use a distributed soil depth map.

Acceptable values are:

|====
|Value | Description

|0     | Do not use distributed soil depth map
|1     | Use distributed soil depth map
|====

.Example _lis.config_ entry
....
Mosaic model timestep:                     15mn
Mosaic restart output interval:            1da
Mosaic restart file:                       ./mosaic.rst
Mosaic vegetation parameter table:         ./input/mos_parms/mosaic_vegparms_umd.txt
Mosaic monthly vegetation parameter table: ./input/mos_parms/mosaic_monthlyvegparms_umd.txt
Mosaic soil parameter table:               ./input/mos_parms/mosaic_soilparms_fao.txt
Mosaic number of soil classes:             11
Mosaic Depth of Layer 1 (m):               0.02
Mosaic Depth of Layer 2 (m):               1.48
Mosaic Depth of Layer 3 (m):               2.00
Mosaic initial soil moisture:              0.3
Mosaic initial soil temperature:           290
Mosaic use forcing data observation height:       0
Mosaic use forcing data aerodynamic conductance:  0
Mosaic use distributed soil depth map:            0
....


[[sssec_lsm_hyssib,HySSiB]]
==== HySSiB

`HYSSIB model timestep:` specifies the timestep for the run.

See Section <<ssec_timeinterval>> for a description
of how to specify a time interval.

`HYSSIB restart output interval:` defines the restart
writing interval for Hy-SSiB. The typical value used in the
LIS runs is 24 hours (1da).

See Section <<ssec_timeinterval>> for a description
of how to specify a time interval.

`HYSSIB restart file:` specifies the Hy-SSiB active restart file.

`HYSSIB vegetation parameter table:` specifies the Hy-SSiB static
vegetation parameter table file.

`HYSSIB albedo parameter table:` specifies the Hy-SSiB static
albedo parameter table file.

`HYSSIB topography stand dev file:` specifies the Hy-SSiB topography
standard deviation file.

`HYSSIB number of vegetation parameters:` specifies the
number of vegetation parameters.

`HYSSIB number of monthly veg parameters:` specifies the
number of monthly vegetation parameters.

`HYSSIB reference height for forcing T and q:` specifies the
height of the forcing T and q variables used from the forcing;
specifying a negative value will use the height from the forcing
data, provided it is available.

`HYSSIB reference height for forcing u and v:` specifies the
height of the forcing u and v variables used from the forcing;
specifying a negative value will use the height from the forcing
data, provided it is available.

`HYSSIB initial soil moisture:` specifies the
initial soil moisture.

`HYSSIB initial soil temperature:` specifies the
initial soil temperature in Kelvin.

.Example _lis.config_ entry
....
HYSSIB model timestep:                        15mn
HYSSIB restart output interval:               1mo
HYSSIB restart file:                          ./hyssib.rst
HYSSIB vegetation parameter table:            ./input/hyssib_parms/hyssib_vegparms.bin
HYSSIB albedo parameter table:                ./input/hyssib_parms/hyssib_albedo.bin
HYSSIB topography stand dev file:             ./input/UMD-25KM/topo_std.1gd4r
HYSSIB number of vegetation parameters:       20
HYSSIB number of monthly veg parameters:      11
HYSSIB reference height for forcing T and q:  -1.0      # (m) - negative=use height from forcing data
HYSSIB reference height for forcing u and v:  -1.0      # (m) - negative=use height from forcing data
HYSSIB initial soil moisture:                 0.30
HYSSIB initial soil temperature:              290.0
....


[[sssec_lsm_clsmf25,Catchment Fortuna-2_5]]
==== Catchment Fortuna-2_5

`CLSM F2.5 model timestep:` specifies the timestep for the run.

See Section <<ssec_timeinterval>> for a description
of how to specify a time interval.

`CLSM F2.5 restart output interval:` defines the restart
writing  interval for Catchment Fortuna-2_5. The typical
value used in the LIS runs is 24 hours (1da).

See Section <<ssec_timeinterval>> for a description
of how to specify a time interval.

`CLSM F2.5 restart file:` specifies the Catchment active
restart file.

`CLSM F2.5 top soil layer depth:` specifies the top soil
layer depth.

`CLSM F2.5 initial soil moisture:` specifies the
initial volumetric soil moisture. (units stem:[\frac{m^3}{m^3}])

`CLSM F2.5 initial soil temperature:` specifies the
initial soil temperature in Kelvin.

`CLSM F2.5 fixed reference height:` specifies the fixed
reference height.  The default value used for this height by
the GMAO is 10.0 meters.  This fixed value will only be used
if a forcing height field is not used in LIS.  If a forcing
height field is not used, and the height at which the wind
is observed is known, then the wind height should be used
for this value.  There is not a separate term available
for the height of the temperature or humidity forcing.

`CLSM F2.5 turbulence scheme:` specifies the
turbulence scheme.

`CLSM F2.5 use MODIS albedo flag:` specifies
whether to use the MODIS scale factor albedo.
Acceptable values are:

|====
|Value | Description

|0     | Do not use the MODIS albedo
|1     | Use the MODIS albedo
|====

.Example _lis.config_ entry
....
CLSM F2.5 model timestep:             30mn
CLSM F2.5 restart output interval:    1da
CLSM F2.5 restart file:               ./clmsf25.rst
CLSM F2.5 top soil layer depth:       0.02
CLSM F2.5 initial soil moisture:      0.30
CLSM F2.5 initial soil temperature:   290.0
CLSM F2.5 fixed reference height:     10.0
CLSM F2.5 turbulence scheme:          0
CLSM F2.5 use MODIS albedo flag:      1
....


[[sssec_geowrsi.2,GeoWRSI 2.0]]
==== GeoWRSI 2.0

`WRSI CalcSOS model run mode:` specifies which model run
mode to run the model in, either "`SOS`" or "`WRSI`".

`WRSI user input settings file:` specifies the path for the
WRSI model file to select user-specific WRSI and SOS settings.

`WRSI crop parameter directory:` specifies the path for the
crop-type parameter files.

`WRSI initial dekad of season:` The crop growing season
initial timestep (in dekads).

`WRSI final dekad of season:` The crop growing season final
timestep (in dekads).

`WRSI initial growing season year:` Initial year of the first
growing season for the LIS-GeoWRSI model run.  For now, should
match the first year in the _lis.config_ file `Starting year:`.

`WRSI final growing season year:` Final year of the last
growing season for the LIS-GeoWRSI model run.  For now, should
match the final year in the _lis.config_ file `Ending year:`.

`WRSI number of growing seasons:` Set the number of growing
seasons to have GeoWRSI run over (default value is 1).

`WRSI model timestep:` specifies the timestep for the run.

See Section <<ssec_timeinterval>> for a description
of how to specify a time interval.

`WRSI restart output interval:` defines the restart
writing  interval for WRSI. The typical value used in the
LIS-WRSI runs is 10-day, or 1-dekad.

See Section <<ssec_timeinterval>> for a description
of how to specify a time interval.

`WRSI restart file:` specifies the WRSI active restart file.

.Example _lis.config_ entry
....
WRSI CalcSOS model run mode:        SOS
WRSI user input settings file:      ./wrsi_inputs/EA_Oct2Feb/GeoWRSI_userSettings.txt
WRSI crop parameter directory:      ./wrsi_inputs/crops
WRSI initial dekad of season:       25
WRSI final dekad of season:         6
WRSI initial growing season year:   2009
WRSI final growing season year:     2010
WRSI number of growing seasons:     1
WRSI model timestep:                "1da"
WRSI restart output interval:       "1da"
WRSI restart file:                  "none"
....


[[sssec_lsm_cable14b,Australia's CABLE-1.4b]]
==== Australia's CABLE-1.4b

`CABLE model timestep:` specifies the timestep for the run.

See Section <<ssec_timeinterval>> for a description
of how to specify a time interval.

`CABLE restart output interval:` defines the restart
writing interval for CABLE-1.4b. The typical value used
in the LIS runs is 24 hours (1da).

See Section <<ssec_timeinterval>> for a description
of how to specify a time interval.

`CABLE restart file:` specifies the CABLE-1.4b restart file.

`CABLE vegetation parameter table:` specifies the
CABLE-1.4b vegetation parameter file.

`CABLE canopy structure flag:` specifies the CABLE-1.4b
flag to select which canopy structure will be used; options
are default, hawkesbury, and canopy_vh.

`CABLE photosynthesis structure flag:` specifies the
CABLE-1.4b flag to select which photosynthesis structure
will be used; options are default and hawkesbury.

`CABLE soil structure flag:` specifies the CABLE-1.4b
flag to select which soil structure will be used; options
are soilsnow and sli.

`CABLE sli soils litter structure flag:` specifies the
CABLE-1.4b flag to select which litter structure will be used
when using the sli soil structure; options are default, on,
off, and resistance.

`CABLE sli soils isotope structure flag:` specifies the
CABLE-1.4b flag to select which isotope structure will be used
when using the sli soil structure; options are default, off,
HDO, H2180, and spatial.

`CABLE sli soils coupled structure flag:` specifies the
CABLE-1.4b flag to select which coupled structure will be used
when using the sli soil structure; options are coupled and
uncoupled.

`CABLE soil parameter table:` specifies the CABLE-1.4b
soil parameter file.

`CABLE fixed vegetation type:` specifies a fixed vegetation
type index for all grid points.  Entering a value of 0 will not
fix the vegetation types, and the code will use the
`Landcover data source` information instead.

`CABLE fixed soil type:` specifies a fixed soil type
index for all grid points.  Entering a value of 0 will
not fix the soil types, and the code will use the
`Soil texture data source` information instead.

`CABLE fixed snow-free soil albedo:` specifies the
snow-free soil albedo for all grid points.

`CABLE fixed CO2 concentration:` specifies the CO2
concentration of the near-surface air for all grid points,
in ppmv.

`CABLE reference height:` specifies the height in meters
of the forcing variables.

`CABLE maximum verbosity:` set to `.true.` to print to
the log details of variables during calculation of the tile.

`CABLE tile to print:` specifies the tile number to print to
the log; setting this value to 0 will print details of all tiles.

.Example _lis.config_ entry
....
CABLE model timestep:                     30mn
CABLE restart output interval:            1da
CABLE restart file:                       cable.rst
CABLE vegetation parameter table:         ./inpul/cable_parms/def_veg_params_igbp.txt
CABLE canopy structure flag:              default     # default; hawkesbury; canopy_vh
CABLE photosynthesis structure flag:      default     # default; hawkesbury
CABLE soil structure flag:                soilsnow    # soilsnow; sli
CABLE sli soils litter structure flag:    resistance  # default; on; off; resistance
CABLE sli soils isotope structure flag:   off         # default; off; HDO; H218O; spatial
CABLE sli soils coupled structure flag:   coupled     # coupled; uncoupled
CABLE soil parameter table:               ./inpul/cable_parms/def_soil_params.txt
CABLE fixed vegetation type:              0
CABLE fixed soil type:                    0
CABLE fixed snow-free soil albedo:        0.1
CABLE fixed CO2 concentration:            350.0    # in ppmv
CABLE reference height:                   40.0     # in meters
CABLE maximum verbosity:                  .true.   # write detail of every grid cell init and params to log?
CABLE tile to print:                      26784    # tile number to print (0 = print all tiles)
....


[[sssec_lsm_rdhm356,RDHM 3.5.6]]
==== RDHM 3.5.6

`RDHM356 model timestep:` specifies the timestep for the run.

See Section <<ssec_timeinterval>> for a description
of how to specify a time interval.

`RDHM356 restart output interval:` defines the restart
writing interval for RDHM356.

See Section <<ssec_timeinterval>> for a description
of how to specify a time interval.

`RDHM356 TempHeight:` specifies the observation height of
the temperature and humidity fields, in meters.

`RDHM356 WindHeight:` specifies the observation height of
the wind field, in meters.

`RDHM356 DT_SAC_SNOW17:` specifies the timestep
of SAC-HTET and SNOW-17 in seconds.
This must be `RDHM356 model timestep:` specified in seconds.

`RDHM356 DT_FRZ:` specifies the timestep of the frozen
soil model, in seconds.

`RDHM356 FRZ_VER_OPT:` specifies the version number of
the frozen soil model.
Acceptable values are:

|====
|Value | Description

|1     | Old version
|2     | New version
|====

Note, if set to 1, zero snow depth causes problems.

`RDHM356 SNOW17_OPT:` SNOW-17 option.
Acceptable values are:

|====
|Value | Description

|1     | Use Snow-17
|else  | Do not use Snow-17
|====

`RDHM356 SACHTET_OPT:` SAC-HTET option.
Acceptable values are:

|====
|Value | Description

|1     | Use Sac-HTET
|else  | Do not use Sac-HTET
|====

`RDHM356 NSTYP:` specifies the number of soil types.

`RDHM356 NVTYP:` specifies the number of vegetation types.

`RDHM356 NDINTW:` specifies the number of desired soil
layers for total and liquid soil moisture.

`RDHM356 NDSINT:` specifies the number of desired soil
layers for soil temperature.

`RDHM356 NORMALIZE:` specifies whether to normalize total
and liquid soil moisture output.
Acceptable values are:

|====
|Value | Description

|0     | Do not normalize
|1     | Normalize
|====

`RDHM356 DSINTW:` specifies the thickness of the desired
soil layers for liquid and total soil moisture.

`RDHM356 DSINT:` specifies the thickness of the desired
soil layers for soil temperature.

`RDHM356 PETADJ_MON:` specifies the adjustment of
potential evapotranspiration for 12 months.

`RDHM356 CZIL:` specifies the Zilitinkevich parameter,
range: [0.0, 1.0].

`RDHM356 FXEXP:` specifies the bare soil evaporation
exponential non-linear parameter.

`RDHM356 vegRCMAX:` specifies the maximum stomatal
resistance, in s/m.

`RDHM356 PC:` specifies the plant coefficient.

`RDHM356 PET_OPT:` specifies the potential
evapotranspiration scheme.
Acceptable values are:

|====
|Value | Description

|stem:[<0]  | Use energy-based Penman
|stem:[0]   | Use non-Penman-based ETP
|stem:[>0]  | Use empirical Penman equation
|====

`RDHM356 TOPT:` specifies the optimum air temperature,
in Kelvin.

`RDHM356 RDST:` specifies the tension water redistribution
scheme.
Acceptable values are:

|====
|Value | Description

|0     | Use OHD version of SRT (uses reference gradient instead of actual)
|1     | Use Noah version of SRT
|====

`RDHM356 thresholdRCMIN:` constant for alternating
RCMIN (0.5) (s/m).

`RDHM356 SFCREF:` specifies the reference wind speed
for potential evapotranspiration adjustment, in m/s.

`RDHM356 BAREADJ:` specifies the Ek-Chen evaporation
threshold switch.

`RDHM356 SNOW17_SWITCH:` specifies liquid water freezing
version.
Acceptable values are:

|====
|Value | Description

|0     | Victor`'s version
|1     | Eric`'s version
|====

`RDHM356 restart file:` specifies the RDHM 3.5.6 active
restart file.

`RDHM356 restart file format:` specifies the format of
the RDHM 3.5.6 restart file.
Acceptable values are:

|====
|Value  | Description

|binary | read/write binary restart files
|netcdf | read/write netCDF restart files
|====


`RDHM356 tmxmn directory:` specifies the directory containing the NetCDF file
of daily maximum and minimum temperature (F).

`RDHM356 initial UZTWC (ratio):` specifies the initial
upper zone tension water storage content.

`RDHM356 initial UZFWC (ratio):` specifies the initial
upper zone free water storage content.

`RDHM356 initial LZTWC (ratio):` specifies the initial
lower zone tension water storage content.

`RDHM356 initial LZFSC (ratio):` specifies the initial
lower zone supplemental free water storage content.

`RDHM356 initial LZFPC (ratio):` specifies the initial
lower zone primary free water storage content.

`RDHM356 initial ADIMC (ratio):` specifies the initial
additional impervious area content.

`RDHM356 initial TS0:` specifies the initial first soil
layer temperature, in Celsius.

`RDHM356 initial UZTWH (ratio):` specifies the initial
unfrozen upper zone tension water.

`RDHM356 initial UZFWH (ratio):` specifies the initial
unfrozen upper zone free water.

`RDHM356 initial LZTWH (ratio):` specifies the initial
unfrozen lower zone tension water.

`RDHM356 initial LZFSH (ratio):` specifies the initial
unfrozen lower zone supplemental free water.

`RDHM356 initial LZFPH (ratio):` specifies the initial
unfrozen lower zone primary free water.

`RDHM356 initial SMC:` specifies the initial volumetric
content of total soil moisture for each layer.

`RDHM356 initial SH2O:` specifies the initial volumetric
content of liquid soil moisture for each layer.

`RDHM356 initial WE:` specifies the initial snow water
equivalent without liquid water, in mm.

`RDHM356 initial LIQW:` specifies the initial liquid water
in snow.

`RDHM356 initial NEGHS:` specifies the initial negative
snow heat, in mm.

`RDHM356 initial TINDEX:` specifies the initial antecedent
temperature index.

`RDHM356 initial ACCMAX:` specifies the initial accumulated
snow water temperature, including liquid, in Celsius.

`RDHM356 initial SNDPT:` specifies the initial snow depth,
in cm.

`RDHM356 initial SNTMP:` specifies the initial average
snow temperature.

`RDHM356 initial SB:` specifies the last highest snow
water equivalent before any snow fall, in mm.

`RDHM356 initial SBAESC:` specifies the initial extent
of snow cover during melt and new snow fall.

`RDHM356 initial SBWS:` specifies the initial snow water
storage during melt and new snow fall, in mm.

`RDHM356 initial STORAGE:` specifies the initial snow
liquid water attenuation storage, in mm.

`RDHM356 initial AEADJ:` specifies the initial adjusted
areal snow cover fraction [0, 1].

`RDHM356 initial EXLAG:` specifies the initial array of
lagged liquid water values.

`RDHM356 initial NEXLAG:` specifies the number of
coordinates in the lagged liquid water array.

`RDHM356 initial TA_PREV:` specifies the air temperature
of previous timestep, in Celsius.

.Example _lis.config_ entry
....
RDHM356 model timestep:          "1hr"
RDHM356 restart output interval: "1hr"
RDHM356 TempHeight:               2.0
RDHM356 WindHeight:              10.0
RDHM356 DT_SAC_SNOW17:           3600
RDHM356 DT_FRZ:                  1800
RDHM356 FRZ_VER_OPT:             1
RDHM356 SNOW17_OPT:              1
RDHM356 SACHTET_OPT:             1
RDHM356 NSTYP:                   12
RDHM356 NVTYP:                   14
RDHM356 NDINTW:                  5
RDHM356 NDSINT:                  5
RDHM356 NORMALIZE:               1
RDHM356 DSINTW:                  0.05 0.25 0.60 0.75 1.00
RDHM356 DSINT:                   0.05 0.25 0.60 0.75 1.00
RDHM356 PETADJ_MON:              1.0 1.0 1.0 1.0 1.0 1.0 1.0 1.0 1.0 1.0 1.0 1.0
RDHM356 CZIL:                    0.12
RDHM356 FXEXP:                   2.0
RDHM356 vegRCMAX:                5000
RDHM356 PC:                      -1
RDHM356 PET_OPT:                 -1
RDHM356 TOPT:                    298
RDHM356 RDST:                    1
RDHM356 thresholdRCMIN:          0.5
RDHM356 SFCREF:                  4.0
RDHM356 BAREADJ:                 0.230000004
RDHM356 SNOW17_SWITCH:           1
RDHM356 restart file:            "none"
RDHM356 restart file format:     "netcdf"
RDHM356 tmxmn directory:         "none"
RDHM356 initial UZTWC (ratio):   0.55
RDHM356 initial UZFWC (ratio):   0.14
RDHM356 initial LZTWC (ratio):   0.56
RDHM356 initial LZFSC (ratio):   0.11
RDHM356 initial LZFPC (ratio):   0.46
RDHM356 initial ADIMC (ratio):   1.0
RDHM356 initial TS0:             4.0
RDHM356 initial UZTWH (ratio):   0.1
RDHM356 initial UZFWH (ratio):   0.1
RDHM356 initial LZTWH (ratio):   0.1
RDHM356 initial LZFSH (ratio):   0.1
RDHM356 initial LZFPH (ratio):   0.1
RDHM356 initial SMC:             0.35 0.35 0.35 0.35 0.35 0.35
RDHM356 initial SH2O:            0.35 0.35 0.35 0.35 0.35 0.35
RDHM356 initial WE:              0
RDHM356 initial LIQW:            0
RDHM356 initial NEGHS:           0
RDHM356 initial TINDEX:          0
RDHM356 initial ACCMAX:          0
RDHM356 initial SNDPT:           0
RDHM356 initial SNTMP:           0
RDHM356 initial SB:              0
RDHM356 initial SBAESC:          0
RDHM356 initial SBWS:            0
RDHM356 initial STORAGE:         0
RDHM356 initial AEADJ:           0
RDHM356 initial EXLAG:           0 0 0 0 0 0 0
RDHM356 initial NEXLAG:          7
RDHM356 initial TA_PREV:         0
....


ifdef::devonly[]
[[sssec_lsm_summa.1.0,SUMMA 1.0]]
==== SUMMA 1.0

`SUMMA.1.0 model timestep:` specifies the timestep for the run.

See Section <<ssec_timeinterval>> for a description
of how to specify a time interval.

.Example _lis.config_ entry
....
SUMMA.1.0 model timestep:
....
endif::devonly[]

==== AWRA-L 6.0.0

`AWRAL600 model timestep:` specifies the model timestep for the AWRA-L 6.0.0 LSM.

See Section <<ssec_timeinterval>> for a description
of how to specify a time interval.

`AWRAL600 restart output interval:` specifies the model timestep for the AWRA-L 6.0.0 LSM.

See Section <<ssec_timeinterval>> for a description
of how to specify a time interval.

`AWRAL600 restart file:` specifies the AWRA-L 6.0.0 restart file.

`AWRAL600 restart file format:` specifies the AWRA-L 6.0.0 restart file format, netcdf or binary (default=netcdf).

`AWRAL600 nhru:` specifies the number of hydrological response units (HRUs).

`AWRAL600 nhypsbins:` specifies the number of hypsometric curve distribution percentile bins.

`AWRAL600 slope_coeff:` specifies the scaling factor for slope.

`AWRAL600 pair:` specifies the air pressure.

`AWRAL600 kr_coeff:` specifies the scaling factor for ratio of saturated hydraulic conductivity.

`AWRAL600 hypsperc:` specifies the hypsometric curve distribution percentile bins.

The following constant parameter options accept values for each HRU specified in `AWRAL600 nhru` above, from shallow to deep.

`AWRAL600 alb_dry:` specifies the dry soil albedo for each HRU.

`AWRAL600 alb_wet:` specifies the wet soil albedo for each HRU.

`AWRAL600 cgsmax:` specifies the coefficient relating vegetation photosynthetic capacity to maximum stomatal conductance for each HRU.

`AWRAL600 er_frac_ref:` specifies the specific ratio of the mean evaporation rate and the mean rainfall intensity during storms for each HRU.

`AWRAL600 fsoilemax:` specifies the soil evaporation scaling factor corresponding to unlimited soil water supply for each HRU.

`AWRAL600 lairef:` specifies the reference leaf area index (at which fv = 0.63) for each HRU.

`AWRAL600 rd:` specifies the rooting depth for each HRU.

`AWRAL600 s_sls:` specifies the specific canopy rainfall storage per unit leaf area for each HRU.

`AWRAL600 sla:` specifies the specific leaf area for each HRU.

`AWRAL600 tgrow:` specifies the characteristic time scale for vegetation growth towards equilibrium for each HRU.

`AWRAL600 tsenc:` specifies the characteristic time scale for vegetation senescence towards equilibrium for each HRU.

`AWRAL600 ud0:` specifies the maximum possible root water uptake from the deep soil store for each HRU.

`AWRAL600 us0:` specifies the maximum possible root water uptake from the shallow soil store for each HRU.

`AWRAL600 vc:` specifies the vegetation photosynthetic capacity index per unit canopy cover for each HRU.

`AWRAL600 w0lime:` specifies the limiting the value of the relative soil moisture content of the top soil layer at which evaporation is reduced for each HRU.

`AWRAL600 w0ref_alb:` specifies the reference value of w0 that determines the rate of albedo decrease with wetness for each HRU.

`AWRAL600 wdlimu:` specifies the water-limiting relative water content of the deep soil store for each HRU.

`AWRAL600 wslimu:` specifies the water-limiting relative water content of the shallow soil store for each HRU.

`AWRAL600 timesteps:` specifies the number of daily timesteps.

`AWRAL600 initial sr:` specifies the volume of water in the surface water store.

`AWRAL600 initial sg:` specifies the  groundwater storage in the unconfined aquifer.

`AWRAL600 initial s0:` specifies the water storage in the surface soil layer for each HRU.

`AWRAL600 initial ss:` specifies the water content of the shallow soil store for each HRU.

`AWRAL600 initial sd:` specifies the water content of the deep soil store for each HRU.

`AWRAL600 initial mleaf:` specifies the leaf biomass.

.Example _lis.config_ entry:
....
AWRAL600 model timestep:          1da
AWRAL600 restart output interval: 1mo
AWRAL600 restart file:            none
AWRAL600 restart file format: "netcdf"

AWRAL600 nhru:          2
AWRAL600 nhypsbins:     20
AWRAL600 slope_coeff:   0.43879647
AWRAL600 pair:          97500.0
AWRAL600 kr_coeff:      0.66159026
AWRAL600 hypsperc:      0.0 0.01 0.02 0.03 0.04 0.05 0.06 0.07 0.08 0.09 0.1 0.15 0.2 0.3 0.4 0.5 0.6 0.75 0.9 1.0

# hru params (1st = shallow, 2nd = deep)
AWRAL600 alb_dry:       0.26 0.26
AWRAL600 alb_wet:       0.16 0.16
AWRAL600 cgsmax:        0.03209419 0.02124781
AWRAL600 er_frac_ref:   0.032129 0.06425805
AWRAL600 fsoilemax:     0.58500527 0.99960822
AWRAL600 lairef:        1.4 2.5
AWRAL600 rd:            1.0 6.0
AWRAL600 s_sls:         0.29277 0.067438
AWRAL600 sla:           10.0 3.0
AWRAL600 tgrow:         150.0 1000.0
AWRAL600 tsenc:         10.0 60.0
AWRAL600 ud0:           0.0 11.56989
AWRAL600 us0:           6.0 6.0
AWRAL600 vc:            0.65 0.35
AWRAL600 w0lime:        0.85 0.85
AWRAL600 w0ref_alb:     0.3 0.3
AWRAL600 wdlimu:        0.3 0.3
AWRAL600 wslimu:        0.3 0.3
AWRAL600 timesteps:     1

# hru params (1st = shallow, 2nd = deep)
AWRAL600 initial sr: 0.0
AWRAL600 initial sg: 100.0
AWRAL600 initial s0: 0.5 0.5
AWRAL600 initial ss: 0.5 0.5
AWRAL600 initial sd: 0.5 0.5
### 2/sla
AWRAL600 initial mleaf: 0.67 0.2
....


[[ssec_sublsm,Sublevel land surface models]]
=== Sublevel land surface models


[[sssec_sublsm_snowmodel,SnowModel]]
==== SnowModel, Liston

`SnowModel model timestep:` specifies the timestep for the run.

See Section <<ssec_timeinterval>> for a description
of how to specify a time interval.

`SnowModel restart output interval:` defines the restart
writing  interval for Glen Liston's SnowModel model. The typical
value used in the LIS runs is 24 hours (1da).

See Section <<ssec_timeinterval>> for a description
of how to specify a time interval.

`SnowModel restart file:` specifies the SnowModel active
restart file.

`SnowModel restart file format:` specifies the restart file 
format for SnowModel.

`SnowModel parameter file:` specifies the main SnowModel-specific
input and option parameter configuration file, which is needed
to run SnowModel.

`SnowModel parameters source option:` specifies if SnowModel will
read in its native binary parameter files from within the SnowModel
code or what is preprocessed in LDT. LDT option supports parallel runs
Acceptable values are:

|====
|Value | Description

|SnowModel | Use SnowModel built-in routines to read in
|LDT       | Use the LIS SnowModel main driver to load parameters from LDT.
|====

`SnowModel MicroMet input source:` specifies if SnowModel will
read in its own specifically formatted binary or ASCII table forcing
files, or if LIS meteorological forcing fields will be passed in,
with the option to turn on MicroMet topographic-downscaling options
on the LIS metforcing layer side. To turn on "micromet" option in LIS,
set Topographic correction method (met forcing) to micromet. 
Acceptable values are:

|====
|Value | Description

|SnowModel | Readin specific SnowModel forcing files
|LIS       | LIS-based meteorological forcing fields 
|====

`SnowModel preprocess code option:` specifies the turning on
of the SnowModel built-in preprocess code module, which performs
initial preprocessing of gridded data for running the model.
Currently, only option supported is 1 (on).

`Write out SnowModel forcing file fields:` specifies if you
want to write out SnowModel forcing fields generated by reading
in SnowModel-specific forcing files. This option is mainly
used when SnowModel MicroMet input source is set to SnowModel
and you run SnowModel in offline subLSM mode (no other LSMs or models
run with this submodel). Selecting 1 activates this option, and
0 indicates off.

`SnowModel number of snow layers:` specifies the number of snow
layers that would be allowed to build within the SnowModel runtime.
This option is currently set to 1 within LIS, and must also be
activated and increased by setting the multiple layer snow model
scheme in the SnowModel option parameter file (snowmodel.par).

`SnowModel initial snow water equivalent:` specifies the initial
snow water equivalent (SWE) value.  This is currently set to 
default values found in the coldstart mode for model restart reads, 
based on a SnowModel initialization approach.

.Example _lis.config_ entry
....
SnowModel model timestep:                1hr
SnowModel restart file:                ./none
SnowModel restart output interval:       1mo 
SnowModel restart file format:          "netcdf"    
SnowModel parameter file:              ./snowmodel.par
SnowModel parameters source option:       LDT
SnowModel MicroMet input source:          LIS
Write out SnowModel forcing file fields:  1
SnowModel preprocess code option:         1
SnowModel number of snow layers:          1
SnowModel initial snow water equivalent:  0.0
....


[[ssec_lakes,Lake models]]
=== Lake models


[[sssec_flake.1.0,FLAKE.1.0]]
==== FLAKE.1.0

`FLAKE1 model timestep:` specifies the timestep for FLAKE1.

See Section <<ssec_timeinterval>> for a description
of how to specify a time interval.

`FLAKE1 restart interval:` specifies the restart output
interval for FLAKE1.

See Section <<ssec_timeinterval>> for a description
of how to specify a time interval.

`FLAKE1 height where wind speed is measured:` specifies the height
where wind speed is measured. [m]

`FLAKE1 height where temperature and humidity are measured:`
specifies the height where temperature and humidity are measured. [m]

`FLAKE1 restart file:` specifies the FLAKE1 active restart file.

`FLAKE1 initial temperature at the air-snow interface:` specifies
the initial temperature at the air-snow interface. [K]

`FLAKE1 initial temperature at the snow-ice interface:` specifies
the initial temperature at the snow-ice interface. [K]

`FLAKE1 initial mean temperature of the water column:` specifies
the initial mean temperature of the water column. [K]

`FLAKE1 initial temperature of mixed layer:` specifies the
initial temperature of the mixed layer. [K]

`FLAKE1 initial temperature at the water-bottom sediment interface:`
specifies the initial temperature at the water-bottom sediment
interface. [K]

`FLAKE1 initial temperature at the bottom of the upper layer of the sediments:`
specifies the initial temperature at the bottom of the upper layer
of the sediments. [K]

`FLAKE1 initial thermocline shape factor:` specifies the
initial thermocline shape factor. [fraction]

`FLAKE1 initial snow thickness:` specifies the
initial snow thickness. [m]

`FLAKE1 initial ice thickness:` specifies the
initial ice thickness. [m]

`FLAKE1 initial thickness of mixed layer:` specifies the
initial thickness of the mixed layer. [m]

`FLAKE1 initial thickness of the upper layer of bottom sediments:`
specifies the initial thickness of the upper layer of bottom sediments.

`FLAKE1 initial surface temperature:` specifies the
initial surface temperature. [K]

`FLAKE1 initial water surface albedo with respect to solar radiation:`
specifies the initial water surface albedo with respect to solar
radiation. [fraction]

`FLAKE1 initial ice surface albedo with respect to the solar radiation:`
specifies the initial ice surface albedo with respect to the solar
radiation. [fraction]

`FLAKE1 initial snow surface albedo with respect to the solar radiation:`
specifies the initial snow surface albedo with respect to the solar
radiation. [fraction]

.Example _lis.config_ entry
....
FLAKE1 model timestep:
FLAKE1 restart interval:
FLAKE1 height where wind speed is measured:
FLAKE1 height where temperature and humidity are measured:
FLAKE1 restart file:
FLAKE1 initial temperature at the air-snow interface:
FLAKE1 initial temperature at the snow-ice interface:
FLAKE1 initial mean temperature of the water column:
FLAKE1 initial temperature of mixed layer:
FLAKE1 initial temperature at the water-bottom sediment interface:
FLAKE1 initial temperature at the bottom of the upper layer of the sediments:
FLAKE1 initial thermocline shape factor:
FLAKE1 initial snow thickness:
FLAKE1 initial ice thickness:
FLAKE1 initial thickness of mixed layer:
FLAKE1 initial thickness of the upper layer of bottom sediments:
FLAKE1 initial surface temperature:
FLAKE1 initial water surface albedo with respect to solar radiation:
FLAKE1 initial ice surface albedo with respect to the solar radiation:
FLAKE1 initial snow surface albedo with respect to the solar radiation:
....


[[ssec_openwater,Open water models]]
=== Open water models


[[sssec_templateopenwater,template open water]]
==== template open water

`Template open water timestep:` specifies the timestep for the run.

See Section <<ssec_timeinterval>> for a description
of how to specify a time interval.

.Example _lis.config_ entry
....
Template open water timestep:
....


[[ssec_landslides,Land slide models]]
=== Land slide models


[[sssec_gls,GLS]]
==== GLS

`GLS susceptibility index map:` [red]#specifies what?#

`GLS susceptibility index threshold:` [red]#specifies what?#

`GLS slope value:` [red]#specifies what?#

`GLS y-intercept value:` [red]#specifies what?#

`GLS rainfall accumulation interval1:` [red]#specifies what?#

`GLS rainfall accumulation interval2:` [red]#specifies what?#

`GLS rainfall accumulation interval3:` [red]#specifies what?#

`GLS rainfall threshold for interval1:` [red]#specifies what?#

`GLS rainfall threshold for interval2:` [red]#specifies what?#

`GLS rainfall threshold for interval3:` [red]#specifies what?#

`GLS model timestep:` [red]#specifies what?#

`GLS output format:` [red]#specifies what?#

`GLS output interval:` [red]#specifies what?#

.Example _lis.config_ entry
....
GLS susceptibility index map:
GLS susceptibility index threshold:
GLS slope value:
GLS y-intercept value:
GLS rainfall accumulation interval1:
GLS rainfall accumulation interval2:
GLS rainfall accumulation interval3:
GLS rainfall threshold for interval1:
GLS rainfall threshold for interval2:
GLS rainfall threshold for interval3:
GLS model timestep:
GLS output format:
GLS output interval:
....


[[sssec_trigrs,TRIGRS]]
==== TRIGRS

`TRIGRS initialization file:` [red]#specifies what?#

`TRIGRS app timestep:` [red]#specifies what?#

`TRIGRS rain input source style:` [red]#specifies what?#

.Example _lis.config_ entry
....
TRIGRS initialization file:
TRIGRS app timestep:
TRIGRS rain input source style:
....


[[ssec_irrigation,Irrigation]]
=== Irrigation

`Irrigation scheme:` specifies the name of the irrigation
scheme to use.
Acceptable values are:

|====
|Value     | Description

|none      | No irrigation scheme
|Sprinkler | Demand sprinkler scheme
|Flood     | Demand flood scheme
|====

`Irrigation output interval:` defines the output writing
interval for irrigation.

See Section <<ssec_timeinterval>> for a description
of how to specify a time interval.

`Irrigation threshold:` defines the irrigation trigger
threshold for the flood and sprinkler irrigation schemes.

`Irrigation max soil layer depth:` specifies the maximum soil layer depth.  Defaults to 1 layer.

`Sprinkler irrigation max root depth file:` specifies the
location of the max root depth file for sprinkler irrigation.

`Flood irrigation max root depth file:` specifies the
location of the max root depth file for flood irrigation.

`Drip irrigation max root depth file:` specifies the
location of the max root depth file for drip irrigation.

`Irrigation GVF parameter 1:` specifies growing season for
irrigation in Noah-MP [set to 0.40 for Ozdogan et al. (2010)
irrigation]

`Irrigation GVF parameter 2:` specifies growing season for
irrigation in Noah-MP [set to 0.00 for Ozdogan et al. (2010) 
irrigation]

In the original GVF threshold in the sprinkler irrigation scheme by Ozdogan et al. (2010), 
a fraction of 0.4 was applied as part of the max-min seasonality in GVF. Nie et al. (2018) 
added a dyanmic option. These two parameters and the GVF range allow the user to adjust
the percentage of the irrigation cut-off so that areas of greater GVF range will have a 
higher percentage cut-off and areas of lower GVF range will have a lower cut-off. In the 
code, the irrigation threhold contains the term 
(GVFparam1 + GVFparam2*(shdmax-shdmin))
instead of a static value of 0.4. By using this equation, the user may adjust the cut-off 
percentage as a function of GVF range (shdmax-shdmin).

`Irrigation scheduling based on dynamic vegetation:` specifies whether to schedule irrigation based on GVF simulated by the DVEG module in Noah-MP. This option works together with `Noah-MP.4.0.1 dynamic vegetation option` = 2.
Acceptable values are:

|====
|Value         | Description

|0 | No
|1 | Yes
|====

Defaults to 0.

`Groundwater abstraction for irrigation:` specifies whether to withdraw water used for irrigation from the groundwater in Noah-MP.
Acceptable values are:

|====
|Value         | Description

|0 | No
|1 | Yes
|====

Defaults to 0.

`Irrigation source water partition:` specifies whether to withdraw water used for irrigation from groundwater based on the groundwater irrigation ratio dataset. This option works only when the irrigation groundwater ratio is set up in the `LIS domain and parameter data file`. Now only supports the CONUS domain.
Acceptable values are:

|====
|Value         | Description

|0 | No
|1 | Yes
|====

Defaults to 0.

.Example _lis.config_ entry
....
Irrigation scheme:            "none"
Irrigation output interval:   "1da"
Irrigation threshold:          0.50
Irrigation max soil layer depth: 1
Sprinkler irrigation max root depth file:
Flood irrigation max root depth file:
Drip irrigation max root depth file:
Irrigation GVF parameter 1: 0.40
Irrigation GVF parameter 2: 0.00
Irrigation scheduling based on dynamic vegetation: 0
Groundwater abstraction for irrigation: 0
Irrigation source water partition: 0
....


[[ssec_routing,Routing]]
=== Routing


[[sssec_hymaprouting,HYMAP routing]]
==== HYMAP routing

`HYMAP routing model time step:` specifies the timestep for
the HyMAP router.

See Section <<ssec_timeinterval>> for a description
of how to specify a time interval.

`HYMAP routing model output interval:` defines the output
writing interval for the HyMAP router.

See Section <<ssec_timeinterval>> for a description
of how to specify a time interval.

`HYMAP run in ensemble mode:` specifies whether to run the
HyMAP router in ensemble mode.
Acceptable values are:

|====
|Value | Description

|0     | Do not run in ensemble mode
|1     | Run in ensemble mode
|====

`HYMAP routing method:` specifies the HyMAP routing method
to use.
Acceptable values are:

|====
|Value     | Description

|kinematic | use kinematic method
|diffusive | use diffusive method
|====

`HYMAP routing model linear reservoir flag:` specifies whether to
use linear reservoirs in the HyMAP router.
Acceptable values are:

|====
|Value | Description

|1     | Use
|2     | Do not use
|====

`HYMAP routing model evaporation option:` specifies whether
to compute evaporation in flood plains in the HyMAP router.
Note that the ability to calculate this evaporation is
currently disabled in the HyMAP router code.
Acceptable values are:

|====
|Value | Description

|1     | Compute evaporation in flood plains
|2     | Do not compute evaporation in flood plains
|====

`HYMAP routing model start mode:` specifies the restart mode
to be used for the HyMAP router.
Acceptable values are:

|====
|Value     | Description

|restart   | A restart mode is being used; read a HyMAP restart file
|coldstart | A cold start mode is being used; no restart file read
|====

`HYMAP routing model restart interval:` defines the restart writing
interval for the HyMAP router.

See Section <<ssec_timeinterval>> for a description
of how to specify a time interval.

`HYMAP routing model restart file:` specifies the HyMAP router
active restart file.

.Example _lis.config_ entry
....
HYMAP routing model time step: "30mn"
HYMAP routing model output interval: "1da"
HYMAP run in ensemble mode: 0
HYMAP routing method: "kinematic"
HYMAP routing model linear reservoir flag: 1
HYMAP routing model evaporation option: 2
HYMAP routing model start mode: "coldstart"
HYMAP routing model restart interval: "1mo"
HYMAP routing model restart file: "./OL/ROUTING/200001/LIS_RST_HYMAP_router_200001312345.d01.bin"
....


[[sssec_hymap2routing,HYMAP2 routing]]
==== HYMAP2 routing

`HYMAP2 routing model time step:` specifies the timestep for
the HyMAP2 router.

See Section <<ssec_timeinterval>> for a description
of how to specify a time interval.

`HYMAP2 routing model output interval:` defines the output
writing interval for the HyMAP2 router.

See Section <<ssec_timeinterval>> for a description
of how to specify a time interval.

`HYMAP2 run in ensemble mode:` specifies whether to run the
HyMAP2 router in ensemble mode.
Acceptable values are:

|====
|Value | Description

|0     | Do not run in ensemble mode
|1     | Run in ensemble mode
|====

`HYMAP2 routing method:` specifies the HyMAP2 routing method
to use.
Acceptable values are:

|====
|Value              | Description

|kinematic          | use kinematic method
|diffusive          | use diffusive method
|"`local inertia`"  | use local inertia method
|hybrid             | use hybrid method (requires a river flow map from LDT)
|====

`HYMAP2 routing model time step method:` specifies the HyMAP2
routing model time step method to use.
Acceptable values are:

|====
|Value     | Description

|constant  | use constant timestep
|adaptive  | use adaptive (time-varying) timesteps (must provide an alfa coefficient value)
|====

`HYMAP2 routing model adaptive time step alfa coefficient:`
specifies the adaptive time step alfa coefficent (a real number)
for the HyMAP2 router.  This coefficient is not needed if using
the `constant` time step method.

`HYMAP2 floodplain dynamics:` specifies whether simulate
floodplain dynamics in the HyMAP2 router.
Acceptable values are:

|====
|Value | Description

|0     | Do not use
|1     | Use
|====

`HYMAP2 reservoir operation option:` specifies whether to use
reservoir operations in the HyMAP2 router.  This option is still
in development in the HyMAP2 router within LIS.
Acceptable values are:

|====
|Value | Description

|0     | Do not use
|1     | Use (additional _lis.config_ entries required)
|====

`HYMAP2 number of reservoirs:` specifies the number of reservoirs
to use with the HyMAP2 router.  This config entry is only used
when `HYMAP2 reservoir operation option:` is set to 1.  The number
of reservoirs should be an integer.

`HYMAP2 reservoir operation input time series size:` specifies the
time series length (or number of time steps in the inputs files)
when using reservoir operations with the HyMAP2 router.  This config
entry is only used when `HYMAP2 reservoir operation option:` is set
to 1.  The time series size should be an integer.

`HYMAP2 reservoir operation input directory:` specifies the input
directory for the reservoir operation files to be used when using
reservoir operations with the HyMAP2 router.  This config entry is
only used when `HYMAP2 reservoir operation option:` is set to 1.

`HYMAP2 reservoir operation header filename:` specifies the filename
header for the reservoir operation files to be used when using
reservoir operations with the HyMAP2 router.  This config entry is
only used when `HYMAP2 reservoir operation option:` is set to 1.

`HYMAP2 reservoir operation input data type:` specifies the input
data type for the reservoir operation files to be used when using
reservoir operations with the HyMAP2 router.  This config entry is
only used when `HYMAP2 reservoir operation option:` is set to 1.  

|====
|Value            | Description

|"`water level`"  | Use water level data
|streamflow       | Use streamflow data
|====

`HYMAP2 routing model linear reservoir flag:` specifies whether to
use linear reservoirs in the HyMAP2 router.
Acceptable values are:

|====
|Value | Description

|0     | Do not use
|1     | Use
|====

`HYMAP2 routing model evaporation option:` specifies whether
to compute evaporation in flood plains in the HyMAP2 router.
Acceptable values are:

|====
|Value   | Description

|none    | Do not compute evaporation in flood plains
|penman  | Compute evaporation in flood plains using Penman method
|====

`HYMAP2 routing model dwi flag:` specifies whether
to use DWI maps from LDT in the HyMAP2 router.
Acceptable values are:

|====
|Value   | Description
|0       | Do not use DWI maps
|1       | Use DWI maps (requires two DWI fields from LDT)

|====

`HYMAP2 routing model start mode:` specifies the restart mode
to be used for the HyMAP2 router.
Acceptable values are:

|====
|Value     | Description

|restart   | A restart mode is being used; read a HyMAP2 restart file
|coldstart | A cold start mode is being used; no restart file read
|====

`HYMAP2 routing model restart interval:` defines the restart writing
interval for the HyMAP2 router.

See Section <<ssec_timeinterval>> for a description
of how to specify a time interval.

`HYMAP2 routing model restart file:` specifies the HyMAP2 router
active restart file.

`HYMAP2 enable 2-way coupling:` specifies whether to enable 2-way coupling.

|====
|Value | Description

|0     | Do not use
|1     | Use
|====

`HYMAP2 2-way coupling flooded fraction threshold:` specifies the flooded fraction
threshold used in the 2-way coupling mode.

.Example _lis.config_ entry
....
HYMAP2 routing model time step: "30mn"
HYMAP2 routing model output interval: "1da"
HYMAP2 run in ensemble mode: 0
HYMAP2 routing method: "kinematic"
HYMAP2 routing model time step method: "constant"
HYMAP2 routing model adaptive time step alfa coefficient: 0.7
HYMAP2 floodplain dynamics: 1
HYMAP2 reservoir operation option: 0
HYMAP2 number of reservoirs: 0
HYMAP2 reservoir operation input time series size: 1
HYMAP2 reservoir operation input directory: "./reservoir_data"
HYMAP2 reservoir operation header filename: "RESDATA"
HYMAP2 reservoir operation input data type: "streamflow"
HYMAP2 routing model linear reservoir flag: 1
HYMAP2 routing model evaporation option: "none"
HYMAP2 routing model dwi flag: 0
HYMAP2 routing model start mode: "coldstart"
HYMAP2 routing model restart interval: "1mo"
HYMAP2 routing model restart file: "./OL/ROUTING/197901/LIS_RST_HYMAP2_router_197901030000.d01.nc
HYMAP2 enable 2-way coupling: 0
HYMAP2 2-way coupling flooded fraction threshold: 2.0
....


[[sssec_nldasrouting,NLDAS routing]]
==== NLDAS routing

`NLDAS routing model output interval:` defines the output
writing interval for the NLDAS router.

See Section <<ssec_timeinterval>> for a description
of how to specify a time interval.

`NLDAS routing model restart interval:` defines the restart
writing interval for the NLDAS router.

See Section <<ssec_timeinterval>> for a description
of how to specify a time interval.

`NLDAS routing internal unit hydrograph file:` specifies the
internal unit hydrograph file.

`NLDAS routing transport unit hydrograph file:` specifies
the transport unit hydrograph file.

`NLDAS routing coordinates order file:` specifies the
coordinates order file.

`NLDAS routing initial condition for runoff:` specifies the
initial condition for runoff file.

`NLDAS routing initial condition for transport:` specifies
the initial condition for transport file.

`NLDAS routing model start mode:` specifies if a restart mode is
being used.
Acceptable values are:

|====
|Value     | Description

|restart   | A restart mode is being used
|coldstart | A cold start mode is being used, no restart file read
|====

`NLDAS routing model restart file:` specifies the NLDAS router
active restart file.

.Example _lis.config_ entry
....
NLDAS routing model output interval:
NLDAS routing model restart interval:
NLDAS routing internal unit hydrograph file:
NLDAS routing transport unit hydrograph file:
NLDAS routing coordinates order file:
NLDAS routing initial condition for runoff:
NLDAS routing initial condition for transport:
NLDAS routing model start mode:
NLDAS routing model restart file:
....


[[sssec_rapidrouting,RAPID routing]]
==== RAPID routing

`RAPID routing model time step:` specifies the timestep for
the RAPID router.

See Section <<ssec_timeinterval>> for a description
of how to specify a time interval.

`RAPID river routing time step:` specifies the timestep for
RAPID river routing precedure.

`RAPID routing model output interval:` defines the output
writing interval for the RAPID router.

See Section <<ssec_timeinterval>> for a description
of how to specify a time interval.

`RAPID routing model restart interval:` defines the restart output
writing interval for the RAPID router.

See Section <<ssec_timeinterval>> for a description
of how to specify a time interval.

`RAPID routing model start mode:` specifies the restart mode
to be used for the RAPID router.
Acceptable values are:

|====
|Value     | Description

|restart   | A restart mode is being used; read a RAPID restart file
|coldstart | A cold start mode is being used; no restart file read
|====

`RAPID run in ensemble mode:` specifies whether to run the
RAPID router in ensemble mode.
Acceptable values are:

|====
|Value | Description

|0     | Do not run in ensemble mode
|1     | Run in ensemble mean mode
|2     | Run in ensemble mode (not support)
|====

`RAPID run option:` is set to 1 for a regular run. The other options are not
supported yet.

`RAPID routing option:` is set to 1 for applying matrix-based
Mukingum algorithm. The other options are not supported yet.

`RAPID cost function phi option:` is set to 1 for phi1. The other options
are not supported yet.

`RAPID initial flow:` use initial instantaneous flow file. This option
is not supported. Set to `.false.`.

`RAPID write final flow:` save final instantaneous flow file. This option
is not supported. Set to `.false.`.

`RAPID compute volume:` compute flow volume. This option
is not supported. Set to `.false.`.

`RAPID human-induced flow:` apply human-induced flow. This option
is not supported. Set to `.false.`.

`RAPID upstream forcing:` use upstrem forcing. This option
is not supported. Set to `.false.`.

`RAPID dam model used:` use dam model. This option
is not supported. Set to `.false.`.

`RAPID output influence:` use output influence. This option
is not supported. Set to `.false.`.

`RAPID uncertainty quantification:` use uncertainty quantification. This option
is not supported. Set to `.false.`.

`RAPID river connectivity file:` specifies river connectivity file.

`RAPID max number of upstream reaches:` specifies maximum number of upstream
reaches.

`RAPID river weight table:` specifies river weight table file.

`RAPID river basin ID file:` specifies river basin ID file.

`RAPID Muskingum parameter k file:` specifies Muskingum parameter k file.

`RAPID Muskingum parameter x file:` specifies Muskingum parameter x file.

`RAPID namelist file:` specifies namelist file.

.Example _lis.config_ entry
....
RAPID routing model time step: "1da"
RAPID river routing time step: "15mn"  
RAPID routing model output interval: "1da"
RAPID routing model restart interval: "1mo"
RAPID routing model start mode: restart
RAPID routing model restart file: ./output/ol/ROUTING/200801/LIS_RST_RAPID_router_200801150000.d01.nc
RAPID run in ensemble mode: 0
RAPID run option: 1
RAPID routing option: 1
RAPID cost function phi option: 1
RAPID initial flow: .false.
RAPID write final flow: .false.
RAPID compute volume: .false.
RAPID human-induced flow: .false.
RAPID upstream forcing: .false.
RAPID dam model used: .false.
RAPID output influence: .false.
RAPID uncertainty quantification: .false.
RAPID river connectivity file: ./rapid_params/rapid_connect.csv
RAPID max number of upstream reaches:   3
RAPID river weight table: ./rapid_params/weight_lis.csv
RAPID river basin ID file: ./rapid_params/riv_bas_id.csv
RAPID Muskingum parameter k file: ./rapid_params/k.csv
RAPID Muskingum parameter x file: ./rapid_params/x.csv
RAPID namelist file: ./rapid_params/rapid_namelist
....

[[sssec_lsm_Crocus8.1,from SURFEX8.1]]
==== Crocus8.1

`CROCUS81 model timestep:` specifies the timestep for the run.

`CROCUS81 restart output interval:` defines the restart
writing interval for Crocus8.1. The typical value is 1 month (1mo).


`CROCUS81 nsnow:` specifies the total number of snow layers.


`CROCUS81 nimpur:` specifies the number of impurity types  Note: this option is not activated in the current version.

`CROCUS81 SNOWRES_opt:` specifies the turbulant exchange option.
Acceptable values are:

|====
|Value      | Description

| DEF | Default: Louis (ISBA: Noilhan and Mahfouf 1996)
| RIL | Limit Richarson number under very stable conditions (currently testing)
| M98 | Martin et Lejeune 1998: older computation for turbulent fluxes coefficents in Crocus
|====

`CROCUS81 OMEB_BOOL:`
Acceptable values are:

|====
|Value      | Description

| .true. | Coupled to MEB. This means surface fluxes ae IMPOSED as an upper boundary condition to the explicit snow schemes.
| .false. | Then energy budget and fluxes are computed herein.
|====

`CROCUS81 HIMPLICIT_WIND_opt:`  specifies the wind implicitation option.
Acceptable values are:

|====
|Value      | Description

| OLD | direct
| NEW | Taylor series, order 1
|====

`CROCUS81 PTSTEP:` must set to 900s because it has been used to compute the amount of snowfall to triger the CALL_MODEL.

`CROCUS81 UREF:` specifies the reference height of the wind.

`CROCUS81 ZREF:` specifies the reference height of the first atmospheric level.

`CROCUS81 Z0NAT:` specifies the grid box average roughness length.

`CROCUS81 Z0EFF:` specifies the roughness length for momentum.

`CROCUS81 Z0HNAT:` specifies the grid box average roughness length for heat.

`CROCUS81 D_G:` specifies the assumed first soil layer thickness (m).

`CROCUS81 SNOWDRIFT_opt:`
Acceptable values are:

|====
|Value      | Description

| NONE      | No snowdrift scheme
| DFLT      | falling snow falls as purely dendritic
| GA01      | Gallee et al 2001
| VI13      | Vionnet et al 2013
|====

`CROCUS81 SNOWDRIFT_SUBLIM_BOOL:` activate sublimation during drift.

`CROCUS81 SNOW_ABS_ZENITH_BOOL:` activate parametrization of solar absorption for polar regions.

`CROCUS81 SNOWMETAMO_opt:` specifies the metamorphism scheme.
Acceptable values are:

|====
|Value      | Description

| B92       | Brun et al 1992
| C13       | Carmagnola et al 2014
| T07       | Taillandier et al 2007
| F06       | Flanner et al 2006
|====

`CROCUS81 SNOWRAD_opt:` specifies the radiative transfer scheme.
Acceptable values are:

|====
|Value      | Description

| B92       | Brun et al 1992
| T17       | (Tuzet et al. 2017) (Libois et al. 2013)
| TARTES    | with impurities content scheme (Currently not available)
|====

`CROCUS81 ATMORAD_BOOL:` activate atmotartes scheme.

`CROCUS81 IMPWET:` specifies the wet deposit impurity coefficient.

`CROCUS81 IMPDRY:` specifies the dry deposit impurity coefficient.

`CROCUS81 SNOWFALL_opt:` specifies the falling snow scheme.
Acceptable values are:

|====
|Value      | Description

| V12       | Vionnet et al. 2012 from Brun et al. 1989
| A76       | Anderson et al. 1976
| S02       | Lehning el al. 2002
| P75       | Pahaut 1975
| NZE       | Constant density 200 kg/m3 (who knows ?)
|====

`CROCUS81 SNOWCOND_opt:` specifies the thermal conductivity scheme.
Acceptable values are:

|====
|Value      | Description

| Y81       | default Crocus from Yen et al. 1981
| I02       | ISBA_ES snow conductivity parametrization (Boone et al. 2002)
| C11       | Calonne et al. 2011 snow conductivity parametrization
|====

`CROCUS81 SNOWHOLD_opt:` specifies the liquid water content scheme.
Acceptable values are:

|====
|Value      | Description

| B92       | default Crocus from Brun et al. 1992 or Vionnet et al. 2012
| B02       | ISBA_ES  parametrization (Boone et al. 2002)
| O04       | CLM parametrization (Oleson et al 2004)
| S02       | SNOWPACK aprametrization (Lehning et al 2002)
|====

`CROCUS81 SNOWCOMP_opt:` specifies the compaction option.
Acceptable values are:

|====
|Value      | Description

| B92       | snow compaction basis version
| B93       | for slightly different parameters
|====

`CROCUS81 SNOWZREF_opt:` specifies the reference height is constant or variable from the snow surface.
Acceptable values are:

|====
|Value      | Description

| CST       | constant reference height from the snow surface
| VAR       | variable reference height from the snow surface (i.e. constant from the ground)
|====

`CROCUS81 SNOWCOMPACT_BOOL:` activate snow comapction.

`CROCUS81 SNOWMAK_BOOL:` activate snowmaking.

`CROCUS81 SNOWTILLER_BOOL:` activate Tilling.

`CROCUS81 SELF_PROD_BOOL:` snow management option.

`CROCUS81 SNOWMAK_PROP_BOOL:` Additionnal boolean to use modified properties of machine made snow (MMS) or not.

`CROCUS81 PRODSNOWMAK_BOOL:` activate snowmaking daytime.

`CROCUS81 GLACIER_BOOL:`
Acceptable values are:

|====
|Value      | Description

| .true.    | Over permanent snow and ice,
              initialise WGI=WSAT,
              Hsnow>=10m and allow 0.8<SNOALB<0.85
| .false.   | No specific treatment
|====



`CROCUS81 TG:` specifies the surface soil temperature (effective temperature the of layer lying below snow).

`CROCUS81 use monthly albedo map:`
Acceptable values are:

|====
|Value      | Description

| .true.    | use monthly climatology albedo
| .false.   | use constant value of 0.2
|====

`CROCUS81 boolean option to partition total precip:`
Acceptable values are:

|====
|Value      | Description

| .true.    | forcing only provides total precip
| .false.   | forcing contains snowfall and rainfall
|====

`CROCUS81 restart file:` specifies the Crocus restart file.

`CROCUS81 restart file format:` specifies the format for the Crocus8.1 restart file.

`CROCUS81 initial SNOWSWE:` specifies the initial snow SWE (kg/m2).

`CROCUS81 initial SNOWRHO:` specifies the initial snow layer(s) density (kg/m3).

`CROCUS81 initial SNOWHEAT:` specifies the initial snow layer(s) heat content (J/m2).

`CROCUS81 initial SNOWALB:` specifies the initial surface albedo.

`CROCUS81 initial SNOWGRAN1:` specifies the initial Snow layer(s) grain parameter 1.

`CROCUS81 initial SNOWGRAN2:` specifies the initial Snow layer(s) grain parameter 1.

`CROCUS81 initial SNOWHIST:` specifies the initial Snow layer(s) Historical parameter (-) in [0-5].

`CROCUS81 initial SNOWLIQ:` specifies the initial Snow layer(s) liquid water content (m).

`ROCUS81 initial SNOWTEMP: specifies the initial Snow layer(s) temperature (K).

`CROCUS81 initial SNOWDZ:` specifies the initial Snow layer(s) thickness (m).

`CROCUS81 initial GRNDFLUX:` specifies the initial Soil/snow interface heat flux (W/m2).

`CROCUS81 initial SNDRIFT:` specifies the initial Blowing snow sublimation (kg/m2/s). Note: Snow compaction and metamorphism due to drift, Mass is unchanged.

`CROCUS81 initial RI_n:` specifies the initial Richardson number.

`ROCUS81 initial CDSNOW:` specifies the initial drag coefficient for momentum over snow.

`CROCUS81 initial USTARSNOW:` specifies the initial Friction velocity over snow (m/s).

`CROCUS81 initial CHSNOW:` specifies the initial Drag coefficient for heat over snow (-).

`CROCUS81 initial SNOWMAK_dz:` specifies the initial depth from snow making process.

.Example _lis.config_ entry
....
CROCUS81 model timestep:                  15mn
CROCUS81 restart output interval:         1mo
CROCUS81 nsnow:                           50
CROCUS81 nimpur:                          2
CROCUS81 SNOWRES_opt:                     "DEF"
CROCUS81 OMEB_BOOL:                      .FALSE.
CROCUS81 HIMPLICIT_WIND_opt:             "NEW"
CROCUS81 PTSTEP:                          900
CROCUS81 UREF:                            10
CROCUS81 ZREF:                            1.5
CROCUS81 Z0NAT:                           0.005
CROCUS81 Z0EFF:                           0.001
CROCUS81 Z0HNAT:                          0.0005
CROCUS81 D_G:                             0.01
CROCUS81 SNOWDRIFT_opt:                   "NONE"
CROCUS81 SNOWDRIFT_SUBLIM_BOOL:           .FALSE.
CROCUS81 SNOW_ABS_ZENITH_BOOL:            .FALSE.
CROCUS81 SNOWMETAMO_opt:                  "C13"
CROCUS81 SNOWRAD_opt:                     "B92"
CROCUS81 ATMORAD_BOOL:                    .FALSE.
CROCUS81 IMPWET:                          0.0 0.0
CROCUS81 IMPDRY:                          0.0 0.0
CROCUS81 SNOWFALL_opt:                    "V12"
CROCUS81 SNOWCOND_opt:                    "Y81"
CROCUS81 SNOWHOLD_opt:                    "B92"
CROCUS81 SNOWCOMP_opt:                    "B92"
CROCUS81 SNOWZREF_opt:                    "CST"
CROCUS81 SNOWCOMPACT_BOOL:                .FALSE.
CROCUS81 SNOWMAK_BOOL:                    .FALSE.
CROCUS81 SNOWTILLER_BOOL:                 .FALSE.
CROCUS81 SELF_PROD_BOOL:                  .FALSE.
CROCUS81 SNOWMAK_PROP_BOOL:               .FALSE.
CROCUS81 PRODSNOWMAK_BOOL:                .FALSE.
CROCUS81 GLACIER_BOOL:                    .FALSE.
CROCUS81 TG:                              273.15
CROCUS81 use monthly albedo map:          .TRUE.
CROCUS81 boolean option to partition total precip:
CROCUS81 restart file:                    output/SURFACEMODEL/201708/LIS_RST_CROCUS81_201708312345.d01.nc
CROCUS81 restart file format:             netcdf
CROCUS81 initial SNOWSWE: 0.0 0.0 0.0 0.0 0.0 0.0 0.0 0.0 0.0 0.0  0.0 0.0 0.0 0.0 0.0 0.0 0.0 0.0 0.0 0.0  0.0 0.0 0.0 0.0 0.0 0.0 0.0 0.0 0.0 0.0  0.0 0.0 0.0 0.0 0.0 0.0 0.0 0.0 0.0 0.0  0.0 0.0 0.0 0.0 0.0 0.0 0.0 0.0 0.0 0.0
CROCUS81 initial SNOWRHO: 10000000000 10000000000 10000000000 10000000000 10000000000 10000000000 10000000000 10000000000 10000000000 10000000000 10000000000 10000000000 10000000000 10000000000 10000000000 10000000000 10000000000 10000000000 10000000000 10000000000 10000000000 10000000000 10000000000 10000000000 10000000000 10000000000 10000000000 10000000000 10000000000 10000000000 10000000000 10000000000 10000000000 10000000000 10000000000 10000000000 10000000000 10000000000 10000000000 10000000000 10000000000 10000000000 10000000000 10000000000 10000000000 10000000000 10000000000 10000000000 10000000000 10000000000
CROCUS81 initial SNOWHEAT: 0.0 0.0 0.0 0.0 0.0 0.0 0.0 0.0 0.0 0.0  0.0 0.0 0.0 0.0 0.0 0.0 0.0 0.0 0.0 0.0  0.0 0.0 0.0 0.0 0.0 0.0 0.0 0.0 0.0 0.0  0.0 0.0 0.0 0.0 0.0 0.0 0.0 0.0 0.0 0.0  0.0 0.0 0.0 0.0 0.0 0.0 0.0 0.0 0.0 0.0
CROCUS81 initial SNOWALB: 0.0
CROCUS81 initial SNOWGRAN1: 0.0 0.0 0.0 0.0 0.0 0.0 0.0 0.0 0.0 0.0  0.0 0.0 0.0 0.0 0.0 0.0 0.0 0.0 0.0 0.0  0.0 0.0 0.0 0.0 0.0 0.0 0.0 0.0 0.0 0.0  0.0 0.0 0.0 0.0 0.0 0.0 0.0 0.0 0.0 0.0  0.0 0.0 0.0 0.0 0.0 0.0 0.0 0.0 0.0 0.0
CROCUS81 initial SNOWGRAN2: 0.0 0.0 0.0 0.0 0.0 0.0 0.0 0.0 0.0 0.0  0.0 0.0 0.0 0.0 0.0 0.0 0.0 0.0 0.0 0.0  0.0 0.0 0.0 0.0 0.0 0.0 0.0 0.0 0.0 0.0  0.0 0.0 0.0 0.0 0.0 0.0 0.0 0.0 0.0 0.0  0.0 0.0 0.0 0.0 0.0 0.0 0.0 0.0 0.0 0.0
CROCUS81 initial SNOWHIST: 0.0 0.0 0.0 0.0 0.0 0.0 0.0 0.0 0.0 0.0  0.0 0.0 0.0 0.0 0.0 0.0 0.0 0.0 0.0 0.0  0.0 0.0 0.0 0.0 0.0 0.0 0.0 0.0 0.0 0.0  0.0 0.0 0.0 0.0 0.0 0.0 0.0 0.0 0.0 0.0  0.0 0.0 0.0 0.0 0.0 0.0 0.0 0.0 0.0 0.0
CROCUS81 initial SNOWAGE: 0.0 0.0 0.0 0.0 0.0 0.0 0.0 0.0 0.0 0.0  0.0 0.0 0.0 0.0 0.0 0.0 0.0 0.0 0.0 0.0  0.0 0.0 0.0 0.0 0.0 0.0 0.0 0.0 0.0 0.0  0.0 0.0 0.0 0.0 0.0 0.0 0.0 0.0 0.0 0.0  0.0 0.0 0.0 0.0 0.0 0.0 0.0 0.0 0.0 0.0
CROCUS81 initial SNOWLIQ: 0.0 0.0 0.0 0.0 0.0 0.0 0.0 0.0 0.0 0.0  0.0 0.0 0.0 0.0 0.0 0.0 0.0 0.0 0.0 0.0  0.0 0.0 0.0 0.0 0.0 0.0 0.0 0.0 0.0 0.0  0.0 0.0 0.0 0.0 0.0 0.0 0.0 0.0 0.0 0.0  0.0 0.0 0.0 0.0 0.0 0.0 0.0 0.0 0.0 0.0
CROCUS81 initial SNOWTEMP: 0.0 0.0 0.0 0.0 0.0 0.0 0.0 0.0 0.0 0.0  0.0 0.0 0.0 0.0 0.0 0.0 0.0 0.0 0.0 0.0  0.0 0.0 0.0 0.0 0.0 0.0 0.0 0.0 0.0 0.0  0.0 0.0 0.0 0.0 0.0 0.0 0.0 0.0 0.0 0.0  0.0 0.0 0.0 0.0 0.0 0.0 0.0 0.0 0.0 0.0
CROCUS81 initial SNOWDZ: 0.0 0.0 0.0 0.0 0.0 0.0 0.0 0.0 0.0 0.0  0.0 0.0 0.0 0.0 0.0 0.0 0.0 0.0 0.0 0.0  0.0 0.0 0.0 0.0 0.0 0.0 0.0 0.0 0.0 0.0  0.0 0.0 0.0 0.0 0.0 0.0 0.0 0.0 0.0 0.0  0.0 0.0 0.0 0.0 0.0 0.0 0.0 0.0 0.0 0.0
CROCUS81 initial GRNDFLUX: 0.0
CROCUS81 initial SNDRIFT: 0.0
CROCUS81 initial RI_n: 0.0
CROCUS81 initial CDSNOW: 0.0
CROCUS81 initial USTARSNOW: 0.0
CROCUS81 initial CHSNOW: 0.0
CROCUS81 initial SNOWMAK_dz: 0.0
....

=== Runoff

[[sssec_erairunoff,ERA interim land runoff]]
==== ERA interim land runoff

`ERA interim land runoff data output directory:` specifies directory
where ERA interim outputs are located. 


`ERA interim land runoff data output interval:` specifies
ERA interim output time step

.Example _lis.config_ entry
....
ERA interim land runoff data output directory: ./ERAI_OUTPUT/
ERA interim land runoff data output interval: "1da"
....


[[sssec_gldas1runoff,GLDAS1 runoff]]
==== GLDAS1 runoff

`GLDAS1 runoff data output directory:` specifies directory
where GLDAS1 outputs are located.

`GLDAS1 runoff data model name:` specifies GLDAS1 land surface model name.

`GLDAS1 runoff data spatial resolution (degree):` specifies GLDAS1
output spatial resolution

`GLDAS1 runoff data output interval:` specifies 
GLDAS1 output time step

.Example _lis.config_ entry
....
GLDAS1 runoff data output directory: ./GLDAS1_OUTPUT/
GLDAS1 runoff data model name:  VIC
GLDAS1 runoff data spatial resolution (degree): 0.25
GLDAS1 runoff data output interval: "1da"
....


[[sssec_gldas2runoff,GLDAS2 runoff]]
==== GLDAS2 runoff

`GLDAS2 runoff data output directory:` specifies directory
where GLDAS2 outputs are located.

`GLDAS2 runoff data model name:` specifies GLDAS2 land surface model name.

`GLDAS2 runoff data spatial resolution (degree):` specifies GLDAS2
output spatial resolution

`GLDAS2 runoff data output interval:` specifies 
GLDAS2 output time step

.Example _lis.config_ entry
....
GLDAS2 runoff data output directory: ./GLDAS2_OUTPUT/
GLDAS2 runoff data model name:  VIC
GLDAS2 runoff data spatial resolution (degree): 0.25
GLDAS2 runoff data output interval: "1da"
....


[[sssec_gwbmiprunoff,GWBMIP runoff]]
==== GWBMIP runoff

`GWBMIP runoff data output directory:` specifies directory
where GWBMIP outputs are located.

`GWBMIP runoff data model name prefix:` specifies
 GWBMIP land surface model used.

`GWBMIP runoff data output interval:` specifies 
GWBMIP output time step

.Example _lis.config_ entry
....
GWBMIP runoff data output directory: ./GWBMIP_OUTPUT/
GWBMIP runoff data model name prefix: NOAH33
GWBMIP runoff data output interval: "1da"
....


[[sssec_lisrunoff,LIS runoff]]
==== LIS runoff

`LIS runoff output directory:` specifies directory
where LIS outputs are located.

`LIS runoff output interval:` specifies 
LIS output time step

`LIS runoff output domain file:` specifies location of the LIS runoff output
domain file.

.Example _lis.config_ entry
....
LIS runoff output directory: ./LIS_OUTPUT/
LIS runoff output interval: "1da"
LIS runoff output domain file: ./LIS_OUTPUT/lis_input_010_hybrid.nc
....


[[sssec_merra2runoff,MERRA2 runoff]]
==== MERRA2 runoff

`MERRA2 runoff data output directory:` specifies directory
where MERRA2 outputs are located.

`MERRA2 runoff data output interval:` specifies 
MERRA2 output time step

.Example _lis.config_ entry
....
MERRA2 runoff data output directory: ./MERRA2_OUTPUT/
MERRA2 runoff data output interval: "1da"
....


[[sssec_nldas2runoff,NLDAS2 runoff]]
==== NLDAS2 runoff

`NLDAS2 runoff data output directory:` specifies directory
where NLDAS2 outputs are located.

`NLDAS2 runoff data model name:` specifies
 NLDAS2 land surface model used.

`NLDAS2 runoff data output interval:` specifies 
NLDAS2 output time step

.Example _lis.config_ entry
....
NLDAS2 runoff data output directory: ./NLDAS2_OUTPUT/
NLDAS2 runoff data model name:  NOAH
NLDAS2 runoff data output interval: "1da"
....


[[ssec_outputconfig,Model output configuration]]
=== Model output configuration

The output start time is used to define when to begin writing
model output.  Any value not defined will default to the corresponding
LIS start time.  The output start time does not affect restart writing.
Restart files are written according to the LIS start time and the model
restart output interval value.

The output start time is specified in the following format:

|====
|Variable | Value | Description

|`Output start year:`    | integer 2001 {endash} present | specifying output start year
|`Output start month:`   | integer 1 {endash} 12 | specifying output start month
|`Output start day:`     | integer 1 {endash} 31 | specifying output start day
|`Output start hour:`    | integer 0 {endash} 23 | specifying output start hour
|`Output start minutes:` | integer 0 {endash} 59 | specifying output start minute
|`Output start seconds:` | integer 0 {endash} 59 | specifying output start second
|====

Writing output may be restricted to a specified time with
respect to any year.  To restrict output to a specified time,
you must set
`Output at specific time only:` to 1, and then you must specify the
specific output writing time.  If you choose not to restrict output
writing to a specified time, then you do not have to set the
specific output writing time variables.

`Output at specific time only:` specifies whether to write
output only at a specified time.  Defaults to 0.
Acceptable values are:

|====
|Value | Description

|0     | Do not restrict output to a specified time
|1     | Restrict output to a specified time
|====

The specific output writing time is specified in the following format:

|====
|Variable | Value | Description

|`Specific output writing time (month):`  | integer 1 {endash} 12 | specifying output month
|`Specific output writing time (day):`    | integer 1 {endash} 31 | specifying output day
|`Specific output writing time (hour):`   | integer 0 {endash} 23 | specifying output hour
|`Specific output writing time (minute):` | integer 0 {endash} 59 | specifying output minute
|`Specific output writing time (second):` | integer 0 {endash} 59 | specifying output second
|====

.Example _lis.config_ entry
....
Output start year:
Output start month:
Output start day:
Output start hour:
Output start minutes:
Output start seconds:
Output at specific time only:
Specific output writing time (month):
Specific output writing time (day):
Specific output writing time (hour):
Specific output writing time (minute):
Specific output writing time (second):
....


`Model output attributes file:` specifies the attributes to be
used for a customizable model output. Please refer to the
sample MODEL_OUTPUT_LIST.TBL file for the complete specification.

.Example _lis.config_ entry
....
Model output attributes file: './MODEL_OUTPUT_LIST.TBL'
....

<<<<<<< HEAD

`Number of dimensions in the lat/lon output fields:` specifies the number of dimensions
to use when writing the latitude and longitude fields of the LIS output.
Acceptable values are:

|====
|Value    | Description

|"1D"     | 1 dimensional latitude and longitude output 
            (Note: only specific projections can be written in 1D. e.g. latlon, mercator)
|"2D"     | 2 dimensional latitude and longitude output
|====

.Example _lis.config_ entry
....
Number of dimensions in the lat/lon output fields:          "1D"
....

=======
>>>>>>> d716d79e
[[ssec_timeinterval,Defining a time interval]]
=== Defining a time interval

Time interval values must be entered in a format where the timestep
value is followed by 2 character string indicating the
time units.

Examples include: 60ss, 30mn, 2hr, 0.5da

Acceptable values for the timestep units are:

|====
|Value | Description

|ss    | seconds
|mn    | minutes
|hr    | hours
|da    | days
|mo    | months
|yr    | years
|====

Units of months assumes a 30-day month.

Units of years assumes a 365-day year.
<|MERGE_RESOLUTION|>--- conflicted
+++ resolved
@@ -10963,7 +10963,6 @@
 Model output attributes file: './MODEL_OUTPUT_LIST.TBL'
 ....
 
-<<<<<<< HEAD
 
 `Number of dimensions in the lat/lon output fields:` specifies the number of dimensions
 to use when writing the latitude and longitude fields of the LIS output.
@@ -10982,8 +10981,6 @@
 Number of dimensions in the lat/lon output fields:          "1D"
 ....
 
-=======
->>>>>>> d716d79e
 [[ssec_timeinterval,Defining a time interval]]
 === Defining a time interval
 
