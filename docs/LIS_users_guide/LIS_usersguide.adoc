--- conflicted
+++ resolved
@@ -1,12 +1,6 @@
-<<<<<<< HEAD
 = Land Information System (LIS): LIS {lisfrevision} Users' Guide
-:revnumber: 1.13
-:revdate: 21 Dec 2020
-=======
-= Land Information System (LIS): LIS {lisrevision} Users' Guide
-:revnumber: 1.13
+:revnumber: 1.14
 :revdate: 25 Jan 2021
->>>>>>> ec2d17a7
 :doctype: book
 :sectnums:
 :toc:
