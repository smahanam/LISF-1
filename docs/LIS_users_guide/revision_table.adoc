
|====
|Revision | Summary of Changes                         | Date

<<<<<<< HEAD
|3.0      | LISF Public 7.5.0 release                  | Jan 11, 2024
=======
|2.6      | LISF 557WW 7.5.15 release                  | Jun 14, 2024
>>>>>>> af0d3337
|2.5      | LISF 557WW 7.5.9 release                   | Jul 05, 2023
|2.4      | LISF 557WW 7.5.8 release                   | Jun 30, 2023
|2.3      | LISF 557WW 7.5.5 release                   | Jun 20, 2023
|2.2      | LISF 557WW 7.5.4 release                   | May 5, 2023
|2.1      | LISF 557WW 7.5.0 release                   | Nov 30, 2022
|2.0      | LISF Public 7.4.0 release                  | Jun 22, 2022
|1.19     | LISF Public 7.3.4 release                  | May 27, 2022
|1.18     | LISF Public 7.3.2 release                  | Dec 06, 2021
|1.17     | Updates for LISF 557WW 7.4.6 release       | Nov 17, 2021
|1.16     | LISF Public 7.3.1 release                  | Mar 31, 2021
|1.15     | Updates for LISF 557WW 7.4.0 release       | Mar 4, 2021
|1.14     | Updates for LIS 557WW 7.3.3 release        | Jan 25, 2021
|1.13     | LISF Public 7.3.0 release                  | Dec 21, 2020
|1.12     | LIS 557WW 7.3.0 release                    | Aug 24, 2020
|1.11     | LIS 557WW 7.3 release candidate 4          | Aug 28, 2019
|1.10     | LIS 7.2 557WW release                      | Feb 2, 2018
|1.9      | LIS 7.2 AFWA Beta release                  | Nov 24, 2017
|1.8      | Updates regarding public release vs repository | Aug 7, 2017
|1.7      | Updates for LIS 7.2r Public Release        | May 5, 2017
|1.6      | Updates for LIS 7.1 AFWA Release           | August 29, 2016
|1.5      | Updates for LIS 7.1rp7 Public Release      | August 4, 2016
|1.4      | LIS 7.1 AFWA FY15 Deliverable              | July 28, 2016
|1.3      | LIS 7.1rp1 Public Release                  | December 15, 2015
|1.2      | Note unavailability of MERRA2 forcing data | May 29, 2015
|1.1      | LIS 7.1 Public Release                     | May 27, 2015
|1.0      | LIS 7.1 Initial AFWA Release               | April 13, 2015
|====
<|MERGE_RESOLUTION|>--- conflicted
+++ resolved
@@ -2,11 +2,8 @@
 |====
 |Revision | Summary of Changes                         | Date
 
-<<<<<<< HEAD
+|2.6      | LISF 557WW 7.5.15 release                  | Jun 14, 2024
 |3.0      | LISF Public 7.5.0 release                  | Jan 11, 2024
-=======
-|2.6      | LISF 557WW 7.5.15 release                  | Jun 14, 2024
->>>>>>> af0d3337
 |2.5      | LISF 557WW 7.5.9 release                   | Jul 05, 2023
 |2.4      | LISF 557WW 7.5.8 release                   | Jun 30, 2023
 |2.3      | LISF 557WW 7.5.5 release                   | Jun 20, 2023
