--- conflicted
+++ resolved
@@ -1,10 +1,6 @@
 = Land Data Toolkit (LDT): LDT {lisfrevision} Users' Guide
-:revnumber: 1.13
-<<<<<<< HEAD
-:revdate: 31 Mar 2021
-=======
+:revnumber: 1.14
 :revdate: 28 Sep 2021
->>>>>>> b354341a
 :doctype: book
 :sectnums:
 :toc:
