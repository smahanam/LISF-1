--- conflicted
+++ resolved
@@ -2835,13 +2835,9 @@
 #latex: \begin{tabular}{ll}
 #latex: Value & Description   \\
 #latex: SPL3SMP & SMAP L3 Radiometer Global Daily 36 km EASE-Grid Soil Moisture \\
-<<<<<<< HEAD
-#latex: SPL3SMP_E & SMAP Enhanced L3 Radiometer Global Daily 9 km EASE-Grid Soil Moisture\\
+#latex: SPL3SMP\_E & SMAP Enhanced L3 Radiometer Global Daily 9 km EASE-Grid Soil Moisture\\
 #latex: SPL2SMP & SMAP L2 Radiometer Global Daily 36 km EASE-Grid Soil Moisture \\
 #latex: SPL2SMP_E & SMAP Enhanced L2 Radiometer Global Daily 9 km EASE-Grid Soil Moisture\\
-=======
-#latex: SPL3SMP\_E & SMAP Enhanced L3 Radiometer Global Daily 9 km EASE-Grid Soil Moisture\\
->>>>>>> e30f1094
 #latex: \end{tabular}
 #latex: 
 #latex: 
