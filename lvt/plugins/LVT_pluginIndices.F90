--- conflicted
+++ resolved
@@ -104,36 +104,28 @@
   integer, public,  parameter :: LVT_TFBid        = 55
   integer, public,  parameter :: LVT_IEid        = 56
   integer, public,  parameter :: LVT_CEid        = 57
-<<<<<<< HEAD
+
   integer, public,  parameter :: LVT_REid        = 58
-  integer, public,  parameter :: LVT_MIid         = 59
-  integer, public,  parameter :: LVT_METRIC_EINDEX   = 59
-
-
-!  integer, public,  parameter :: LVT_KStestid      = 34
-!  integer, public,  parameter :: LVT_PSDId         = 27
-=======
-  integer, public,  parameter :: LVT_JEid        = 58
-  integer, public,  parameter :: LVT_MIid         = 59
-  integer, public,  parameter :: LVT_METRIC_EINDEX   = 59
->>>>>>> ebf43eb1
+  integer, public,  parameter :: LVT_JEid        = 59
+  integer, public,  parameter :: LVT_MIid         = 60
+  integer, public,  parameter :: LVT_METRIC_EINDEX   = 60
 
 !Information content metrics
 !EMK...These are always registered, so they must have unique values
 
-  integer, public,  parameter :: LVT_ICMETRIC_SINDEX = 60
-  integer, public,  parameter :: LVT_mentropyid      = 60
-  integer, public,  parameter :: LVT_igainid         = 61
-  integer, public,  parameter :: LVT_fcomplexityid   = 62
-  integer, public,  parameter :: LVT_ecomplexityid   = 63
-  integer, public,  parameter :: LVT_ICMETRIC_EINDEX = 63
+  integer, public,  parameter :: LVT_ICMETRIC_SINDEX = 61
+  integer, public,  parameter :: LVT_mentropyid      = 61
+  integer, public,  parameter :: LVT_igainid         = 62
+  integer, public,  parameter :: LVT_fcomplexityid   = 63
+  integer, public,  parameter :: LVT_ecomplexityid   = 64
+  integer, public,  parameter :: LVT_ICMETRIC_EINDEX = 65
 
 !ensemble metrics
 !EMK...These are currently disabled
-  integer, public,  parameter :: LVT_ENSMETRIC_SINDEX = 64
-  integer, public,  parameter :: LVT_ENSMETRIC_EINDEX = 64
-
-  integer, public,  parameter :: LVT_NMETRICS        = 64
+  integer, public,  parameter :: LVT_ENSMETRIC_SINDEX = 65
+  integer, public,  parameter :: LVT_ENSMETRIC_EINDEX = 65
+
+  integer, public,  parameter :: LVT_NMETRICS        = 65
 
 !-------------------------------------------------------------------------
 ! Run modes
