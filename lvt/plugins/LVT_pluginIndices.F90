!-----------------------BEGIN NOTICE -- DO NOT EDIT-----------------------
! NASA Goddard Space Flight Center
! Land Information System Framework (LISF)
! Version 7.4
!
! Copyright (c) 2022 United States Government as represented by the
! Administrator of the National Aeronautics and Space Administration.
! All Rights Reserved.
!-------------------------END NOTICE -- DO NOT EDIT-----------------------
!BOP
! 
! !MODULE: LVT_pluginIndices
!  \label(LVT_pluginIndices)
!
! !INTERFACE:
! 
! !USES:   
!
! !INPUT PARAMETERS: 
! 
! !OUTPUT PARAMETERS:
!
!  !DESCRIPTION: 
!   The code in this file provides values of indices used to 
!   to register functions in the plugin modules
!
!   The index definitions are simply a convention
!   The user may change these options, and the lis.config 
!   should be changed appropriately to ensure that the correct function
!   is called at run time
! 
!   NOTES: The indices for metrics should be in increasing order, whereas
!   the indices for other plugin sets need not be. 
! 
! !FILES USED:
!
! !REVISION HISTORY: 
!  23 Oct 2008    Sujay Kumar  Initial Specification
! 14 Nov 2017 Jossy Jacob Added MOD10A1V6 (MOD10A1_V006)
!  17 Oct 2018  Mahdi Navari  Enhanced the LVT reader to read the 
!               Veg. Water Content (VWC) from SMAP SM dataset ! 
!  19 Nov 2018  Mahdi Navari added suport to read SMAP_L3 brightness temperature
!  10 Jan 2023  Mahdi Navari added suport for COAMPSout 
!
!EOP
module LVT_pluginIndices

  PRIVATE
   
!BOC
!-------------------------------------------------------------------------
! supported metrics 
!------------------------------------------------------------------------- 
  integer, public,  parameter :: LVT_METRIC_SINDEX = 1
  integer, public,  parameter :: LVT_MEANid        = 1
  integer, public,  parameter :: LVT_Minid        = 2
  integer, public,  parameter :: LVT_Maxid        = 3
  integer, public,  parameter :: LVT_Sumid        = 4
  integer, public,  parameter :: LVT_Stdevid      = 5
  integer, public,  parameter :: LVT_Varianceid    = 6
  integer, public,  parameter :: LVT_Anomalyid     = 7
  integer, public,  parameter :: LVT_RMSEid        = 8
  integer, public,  parameter :: LVT_BIASid        = 9
  integer, public,  parameter :: LVT_MAEid         = 10
  integer, public,  parameter :: LVT_PODYid        = 11
  integer, public,  parameter :: LVT_PODNid        = 12
  integer, public,  parameter :: LVT_FARid         = 13
  integer, public,  parameter :: LVT_POFDid        = 14
  integer, public,  parameter :: LVT_CSIid         = 15
  integer, public,  parameter :: LVT_ACCid         = 16
  integer, public,  parameter :: LVT_FBIASid       = 17
  integer, public,  parameter :: LVT_ETSid         = 18
  integer, public,  parameter :: LVT_Rcorrid       = 19
  integer, public,  parameter :: LVT_Rnkcorrid     = 20
  integer, public,  parameter :: LVT_ARnkcorrid    = 21
  integer, public,  parameter :: LVT_Acorrid       = 22
  integer, public,  parameter :: LVT_ARMSEid       = 23
  integer, public,  parameter :: LVT_NSEid         = 24
  integer, public,  parameter :: LVT_ubRMSEid      = 25
  integer, public,  parameter :: LVT_AREAid        = 26
  integer, public,  parameter :: LVT_waveletStatId = 27
  integer, public,  parameter :: LVT_hnId          = 28
  integer, public,  parameter :: LVT_spiId         = 29
  integer, public,  parameter :: LVT_sriId         = 30
  integer, public,  parameter :: LVT_sswiId        = 31
  integer, public,  parameter :: LVT_sgwiId        = 32
  integer, public,  parameter :: LVT_percentileId  = 33
  integer, public,  parameter :: LVT_RFVid         = 34
  integer, public,  parameter :: LVT_MinTimeid       = 35
  integer, public,  parameter :: LVT_MaxTimeid       = 36
  integer, public,  parameter :: LVT_Tendencyid      = 37
  integer, public,  parameter :: LVT_TendencyCorrid  = 38
  integer, public,  parameter :: LVT_Zscoreid        = 39
  integer, public,  parameter :: LVT_Trendid        = 40
  integer, public,  parameter :: LVT_SdSIId         = 41
  integer, public,  parameter :: LVT_TCId           = 42
  integer, public,  parameter :: LVT_DFRid         = 43   ! EMK
  integer, public,  parameter :: LVT_EFid          = 44    ! EMK
  integer, public,  parameter :: LVT_FFid          = 45    ! EMK
  integer, public,  parameter :: LVT_HSSid          = 46    ! EMK
  integer, public,  parameter :: LVT_PSSid          = 47    ! EMK
  integer, public,  parameter :: LVT_CSSid          = 48    ! EMK
  integer, public,  parameter :: LVT_RELid          = 49
  integer, public,  parameter :: LVT_RESid          = 50
  integer, public,  parameter :: LVT_VULid          = 51
  integer, public,  parameter :: LVT_KMEANSid       = 52

  ! Tian decomposition of mean error...EMK
  integer, public,  parameter :: LVT_THBid        = 53
  integer, public,  parameter :: LVT_TMBid        = 54
  integer, public,  parameter :: LVT_TFBid        = 55
  integer, public,  parameter :: LVT_IEid        = 56
  integer, public,  parameter :: LVT_CEid        = 57

  integer, public,  parameter :: LVT_REid        = 58
  integer, public,  parameter :: LVT_JEid        = 59
  integer, public,  parameter :: LVT_MIid         = 60
  integer, public,  parameter :: LVT_METRIC_EINDEX   = 60

!Information content metrics
!EMK...These are always registered, so they must have unique values

  integer, public,  parameter :: LVT_ICMETRIC_SINDEX = 61
  integer, public,  parameter :: LVT_mentropyid      = 61
  integer, public,  parameter :: LVT_igainid         = 62
  integer, public,  parameter :: LVT_fcomplexityid   = 63
  integer, public,  parameter :: LVT_ecomplexityid   = 64
  integer, public,  parameter :: LVT_ICMETRIC_EINDEX = 65

!ensemble metrics
!EMK...These are currently disabled
  integer, public,  parameter :: LVT_ENSMETRIC_SINDEX = 65
  integer, public,  parameter :: LVT_ENSMETRIC_EINDEX = 65

  integer, public,  parameter :: LVT_NMETRICS        = 65

!-------------------------------------------------------------------------
! Run modes
!------------------------------------------------------------------------- 
   character*50, public,  parameter :: LVT_DataCompId = "Data intercomparison"
   character*50, public,  parameter :: LVT_dastatId = "DA statistics processing"
   character*50, public,  parameter :: LVT_benchMarkId = "Benchmarking"
   character*50, public,  parameter :: LVT_daobsId = "DA observation processing"
   character*50, public,  parameter :: LVT_optUEId  = "OPTUE output processing"
   character*50, public,  parameter :: LVT_rtmrunId  = "RTM output processing"
   character*50, public,  parameter :: LVT_557postId = "557 post"
   character*50, public,  parameter :: LVT_usafsipostId = "USAFSI post"
   character*50, public,  parameter :: LVT_LISpostId = "LIS postprocessing"

!-------------------------------------------------------------------------
! Domains
!-------------------------------------------------------------------------
   character*50, public,  parameter :: LVT_latlonId    = "latlon"
   character*50, public,  parameter :: LVT_mercId      = "mercator"
   character*50, public,  parameter :: LVT_lambertId   = "lambert"
   character*50, public,  parameter :: LVT_gaussId     = "gaussian"
   character*50, public,  parameter :: LVT_polarId     = "polar"
   character*50, public,  parameter :: LVT_utmId       = "UTM"
!-------------------------------------------------------------------------
! Observations
!-------------------------------------------------------------------------
   character*50, public,  parameter :: LVT_templateobsId      = "none" 
   character*50, public,  parameter :: LVT_LISoutputId        = "LIS output"
   character*50, public,  parameter :: LVT_LISdaobsId         = "LIS DAOBS"
   character*50, public,  parameter :: LVT_LIS6outputId       = "LIS6 output"
   character*50, public,  parameter :: LVT_LISDAdiagoutputId  = "LIS DA diagnostics"
   character*50, public,  parameter :: LVT_ceopobsId          = "CEOP"
   character*50, public,  parameter :: LVT_ISCCP_TskinobsId   = "ISCCP LST"
   character*50, public,  parameter :: LVT_MODIS_LSTobsId     = "MODIS LST"
   character*50, public,  parameter :: LVT_SCANGMAOobsId      = "SCAN(GMAO)"
   character*50, public,  parameter :: LVT_SCANobsId          = "SCAN"
   character*50, public,  parameter :: LVT_NASMDobsId         = "NASMD"
   character*50, public,  parameter :: LVT_ISMNobsId          = "ISMN"
   character*50, public,  parameter :: LVT_SURFRADobsId       = "SURFRAD"
   character*50, public,  parameter :: LVT_wgPBMRobsId        = "WG PBMRsm"
   character*50, public,  parameter :: LVT_SNOTELobsId        = "SNOTEL"
   character*50, public,  parameter :: LVT_LSWG_TbobsId       = "LSWG Tb"
   character*50, public,  parameter :: LVT_FMISWEobsId        = "FMI SWE"
   character*50, public,  parameter :: LVT_CMCSNWDobsId       = "CMC"
   character*50, public,  parameter :: LVT_SNODASobsId        = "SNODAS"
   character*50, public,  parameter :: LVT_NASAAMSREsmobsId   = "AMSR-E NASA soil moisture"
   character*50, public,  parameter :: LVT_LPRMAMSREsmobsId   = "AMSR-E LPRM soil moisture"
   character*50, public,  parameter :: LVT_AMMAobsId          = "AMMA"
   character*50, public,  parameter :: LVT_AmerifluxobsId     = "Ameriflux"
   character*50, public,  parameter :: LVT_ARMobsId           = "ARM"
   character*50, public,  parameter :: LVT_SMOSREXobsId       = "SMOSREX"
   character*50, public,  parameter :: LVT_AGRMETdataId       = "AGRMET"
   character*50, public,  parameter :: LVT_GlobSnowObsId      = "Globsnow"
   character*50, public,  parameter :: LVT_SNODEPmetobsId     = "SNODEP metobs"
   character*50, public,  parameter :: LVT_SNODEPobsId        = "SNODEP"
   character*50, public,  parameter :: LVT_MOD10A1obsId       = "MOD10A1"
   character*50, public,  parameter :: LVT_MODSCAGobsId       = "MODSCAG"
   character*50, public,  parameter :: LVT_MOD10A1V6obsId     = "MOD10A1V6"
   character*50, public,  parameter :: LVT_ANSASNWDobsId      = "ANSA snow depth"
   character*50, public,  parameter :: LVT_ANSASWEobsId       = "ANSA SWE"
   character*50, public,  parameter :: LVT_CPCPRCPobsId       = "CPC precipitation"
   character*50, public,  parameter :: LVT_USGSSFobsId        = "USGS streamflow"
   character*50, public,  parameter :: LVT_USGSSFgridobsId    = "USGS streamflow gridded"
   character*50, public,  parameter :: LVT_NatSFobsId         = "Naturalized streamflow"
   character*50, public,  parameter :: LVT_FLUXNETmteObsId    = "FLUXNET MTE"
   character*50, public,  parameter :: LVT_FLUXNET2015ObsId   = "FLUXNET2015 dataset"
   character*50, public,  parameter :: LVT_FLUXNET2015NCObsId = "FLUXNET2015 (NetCDF) dataset"
   character*50, public,  parameter :: LVT_MOD16A2obsId       = "MOD16A2"
   character*50, public,  parameter :: LVT_UWETobsId          = "UW ET"
   character*50, public,  parameter :: LVT_ARSsmobsId         = "USDA ARS soil moisture"  
   character*50, public,  parameter :: LVT_NLDAS2obsId        = "NLDAS2"
   character*50, public,  parameter :: LVT_GHCNobsId          = "GHCN"
   character*50, public,  parameter :: LVT_ALEXIobsId         = "ALEXI"
   character*50, public,  parameter :: LVT_ALEXIesiobsId      = "ALEXI ESI"
   character*50, public,  parameter :: LVT_GRACEobsId         = "GRACE"
   character*50, public,  parameter :: LVT_simGRACEobsId      = "simulated GRACE"
   character*50, public,  parameter :: LVT_USGSGWwellobsId    = "USGS ground water well data"
   character*50, public,  parameter :: LVT_PBOH2OobsId        = "PBO H2O"
   character*50, public,  parameter :: LVT_SMOSL2smobsId      = "SMOS L2 soil moisture"
   character*50, public,  parameter :: LVT_SMOSNESDISsmobsId  = "SMOS (NESDIS) soil moisture"
   character*50, public,  parameter :: LVT_SMOSCATDSsmobsId   = "SMOS (CATDS) soil moisture"
   character*50, public,  parameter :: LVT_SMOSL1TBobsId      = "SMOS L1 TB"
   character*50, public,  parameter :: LVT_GCOMW_AMSR2L3smobsId  = "GCOMW AMSR2 L3 soil moisture"
   character*50, public,  parameter :: LVT_GCOMW_AMSR2L3sndobsId  = "GCOMW AMSR2 L3 snow depth"
   character*50, public,  parameter :: LVT_SMOPSsmobsId  = "SMOPS soil moisture"
   character*50, public,  parameter :: LVT_ESACCIsmobsId = "ESA CCI soil moisture"
   character*50, public,  parameter :: LVT_GIMMSAVHRR_NDVIobsId = "GIMMS AVHRR NDVI"
   character*50, public,  parameter :: LVT_GIMMSMODIS_NDVIobsId = "GIMMS MODIS NDVI"
   character*50, public,  parameter :: LVT_GLDAS1obsId = "GLDAS1"
   character*50, public,  parameter :: LVT_GLDAS2obsId = "GLDAS2"

   character*50, public,  parameter :: LVT_MERRA2obsId    = "MERRA2"
   character*50, public,  parameter :: LVT_MERRA2asmObsId = "MERRA2asm"
   character*50, public,  parameter :: LVT_MERRAlandobsId = "MERRA-Land"
   character*50, public,  parameter :: LVT_ERAIlandobsId  = "ERA interim land"
   character*50, public,  parameter :: LVT_SSEBopobsId    = "SSEB"
   character*50, public,  parameter :: LVT_GRDCobsId      = "GRDC"
   character*50, public,  parameter :: LVT_GOESLSTobsId   = "GOES LST"
   character*50, public,  parameter :: LVT_GLERLobsId     = "GLERL hydro data"
   character*50, public,  parameter :: LVT_JULESobsId     = "JULES data"
   character*50, public,  parameter :: LVT_JULES2dobsId     = "JULES 2d data"
   character*50, public,  parameter :: LVT_SMAPsmobsId    = "SMAP soil moisture"
   character*50, public,  parameter :: LVT_SMAPvodobsId    = "SMAP vegetation optical depth" 
   character*50, public,  parameter :: LVT_LPRMvodobsId  = "LPRM vegetation optical depth"
   character*50, public,  parameter :: LVT_SMAPvwcobsId    = "SMAP vegetation water content" ! MN
   character*50, public,  parameter :: LVT_SMAP_L3TbId    = "SMAP L3 Tb" ! MN
   character*50, public,  parameter :: LVT_SMAPTBobsId    = "SMAP TB"
   character*50, public,  parameter :: LVT_GOME2SIFobsId  = "GOME2 SIF"
   character*50, public,  parameter :: LVT_DaymetobsId    = "Daymet"
   character*50, public,  parameter :: LVT_LVTbenchmarkobsId = "LVT benchmark"
   character*50, public,  parameter :: LVT_CMORPHdataId   = "CMORPH"
   character*50, public,  parameter :: LVT_TRMM3B42V7dataId   = "3B42V7"
   character*50, public,  parameter :: LVT_CHIRPSv2dataId = "CHIRPSv2"
   character*50, public,  parameter :: LVT_USCRNsmdataId  = "USCRN soil moisture"
   character*50, public,  parameter :: LVT_GLEAMdataId    = "GLEAM"
   character*50, public,  parameter :: LVT_USDMdataId     = "USDM"
   character*50, public,  parameter :: LVT_IMDprcpdataId     = "IMD gridded precipitation"
   character*50, public,  parameter :: LVT_APHROprcpdataId     = "APHRODITE precipitation"
   character*50, public,  parameter :: LVT_LVTpercentiledataId = "LVT percentile"
   character*50, public,  parameter :: LVT_GLASSlaiobsId = "GLASS LAI"
   character*50, public,  parameter :: LVT_GLASSalbedoobsId = "GLASS ALBEDO"
   character*50, public,  parameter :: LVT_MODISsportLAIobsId = "MODIS SPORT LAI"
   character*50, public,  parameter :: LVT_FLUXCOMobsId = "FLUXCOM"
   character*50, public,  parameter :: LVT_HARdataId = "HAR"
   character*50, public,  parameter :: LVT_OCO2SIFobsId  = "OCO2 SIF"
   character*50, public,  parameter :: LVT_ECMWFdataId = "ECMWF"
   character*50, public,  parameter :: LVT_GDASdataId = "GDAS"
   character*50, public,  parameter :: LVT_ASOSWEdataId = "ASO SWE"
   character*50, public,  parameter :: LVT_IMERGdataId = "GPM IMERG"
   character*50, public,  parameter :: LVT_UASNOWdataId = "UA SNOW"
   character*50, public,  parameter :: LVT_ozFluxdataId = "OzFlux"
   character*50, public,  parameter :: LVT_JASMINsmobsId = "JASMIN soil moisture"
   character*50, public,  parameter :: LVT_MCD15A2HobsId = "MCD15A2H LAI"
   character*50, public,  parameter :: LVT_ERA5obsId      = "ERA5"
   character*50, public,  parameter :: LVT_FluxSatobsId = "FluxSAT GPP"
   character*50, public,  parameter :: LVT_THySMobsId = "THySM"
   character*50, public,  parameter :: LVT_UASMAPobsId = "UA SMAP"
   character*50, public,  parameter :: LVT_GRUNobsId = "GRUN runoff"
<<<<<<< HEAD
   character*50, public,  parameter :: LVT_COAMPSoutId = "COAMPSout"
=======
   character*50, public,  parameter :: LVT_SMAP_E_OPLId = "OPL E SMAP soil moisture retrieval"  
>>>>>>> c907335d
!-------------------------------------------------------------------------
! Training algorithms
!------------------------------------------------------------------------- 
   character*50, public,  parameter :: LVT_LinearRegressionId = "Linear regression"

!EOC
 end module LVT_pluginIndices<|MERGE_RESOLUTION|>--- conflicted
+++ resolved
@@ -271,11 +271,8 @@
    character*50, public,  parameter :: LVT_THySMobsId = "THySM"
    character*50, public,  parameter :: LVT_UASMAPobsId = "UA SMAP"
    character*50, public,  parameter :: LVT_GRUNobsId = "GRUN runoff"
-<<<<<<< HEAD
    character*50, public,  parameter :: LVT_COAMPSoutId = "COAMPSout"
-=======
    character*50, public,  parameter :: LVT_SMAP_E_OPLId = "OPL E SMAP soil moisture retrieval"  
->>>>>>> c907335d
 !-------------------------------------------------------------------------
 ! Training algorithms
 !------------------------------------------------------------------------- 
