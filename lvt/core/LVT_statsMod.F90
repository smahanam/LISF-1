--- conflicted
+++ resolved
@@ -324,11 +324,8 @@
        call registerMetricEntry(LVT_TFBId,LVT_metrics%tfb)
        call registerMetricEntry(LVT_IEId,LVT_metrics%ie)
        call registerMetricEntry(LVT_CEId,LVT_metrics%ce)
-<<<<<<< HEAD
        call registerMetricEntry(LVT_REId,LVT_metrics%re)
-=======
        call registerMetricEntry(LVT_JEId,LVT_metrics%je)
->>>>>>> ebf43eb1
        call registerMetricEntry(LVT_miId,LVT_metrics%mi)
 
        LVT_rc%metric_sindex = LVT_METRIC_SINDEX
