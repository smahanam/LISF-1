--- conflicted
+++ resolved
@@ -94,27 +94,23 @@
         "RHMin       1  1  %      -  0  1 RHMin       1  1  %      -  0  1",
 }
 
-<<<<<<< HEAD
 # Smooth variables that are perturbed, derived from perturbed variables,
 # or are LSM outputs that are affected by perturbed variables via physics.
-smooth_vars = ["AvgSurfT_inst", "AvgSurfT_tavg", 
+smooth_vars = ["AvgSurfT_inst", "AvgSurfT_tavg",
                "Albedo_tavg", "CanopInt_inst",
-               "Evap_tavg", "LWdown_f_inst", 
-               "LWdown_f_tavg", "Qh_tavg", "Qle_tavg", 
-               "Qs_acc", "Qsb_acc", "RelSMC_inst", 
+               "Evap_tavg", "LWdown_f_inst",
+               "LWdown_f_tavg", "Qh_tavg", "Qle_tavg",
+               "Qs_acc", "Qsb_acc", "RelSMC_inst",
                "SmLiqFrac_inst", "SnowDepth_inst",
                "Snowcover_inst", "SoilMoist_inst",
-               "SoilMoist_tavg", "SoilTemp_inst", 
+               "SoilMoist_tavg", "SoilTemp_inst",
                "SoilTemp_tavg", "SWdown_f_inst",
                "SWdown_f_tavg", "SWE_inst",
                "Tair_f_inst", "Tair_f_max",
                "Tair_f_tavg", "TotalPrecip_acc",
                "Tair_f_min", "RHMin_inst"]
 
-lines = open(template,'r').readlines()
-=======
 lines = open(template, 'r').readlines()
->>>>>>> be6e28c4
 
 vars = list(var_attributes.keys())
 vars.append("RHMin_inst")  # RHMin will be handled specially below
